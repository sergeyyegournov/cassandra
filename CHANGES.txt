<<<<<<< HEAD
2.2.6
 * Gossiper#isEnabled is not thread safe (CASSANDRA-11116)
 * Fix paging on DISTINCT queries repeats result when first row in partition changes (CASSANDRA-10010)
2.2.5
 * maxPurgeableTimestamp needs to check memtables too (CASSANDRA-9949)
 * Apply change to compaction throughput in real time (CASSANDRA-10025)
 * Fix potential NPE on ORDER BY queries with IN (CASSANDRA-10955)
 * Avoid over-fetching during the page of range queries (CASSANDRA-8521)
 * Start L0 STCS-compactions even if there is a L0 -> L1 compaction
   going (CASSANDRA-10979)
 * Make UUID LSB unique per process (CASSANDRA-7925)
 * Avoid NPE when performing sstable tasks (scrub etc.) (CASSANDRA-10980)
 * Make sure client gets tombstone overwhelmed warning (CASSANDRA-9465)
 * Fix error streaming section more than 2GB (CASSANDRA-10961)
 * (cqlsh) Also apply --connect-timeout to control connection
   timeout (CASSANDRA-10959)
 * Histogram buckets exposed in jmx are sorted incorrectly (CASSANDRA-10975)
 * Enable GC logging by default (CASSANDRA-10140)
 * Optimize pending range computation (CASSANDRA-9258)
 * Skip commit log and saved cache directories in SSTable version startup check (CASSANDRA-10902)
 * drop/alter user should be case sensitive (CASSANDRA-10817)
 * jemalloc detection fails due to quoting issues in regexv (CASSANDRA-10946)
 * Support counter-columns for native aggregates (sum,avg,max,min) (CASSANDRA-9977)
 * (cqlsh) show correct column names for empty result sets (CASSANDRA-9813)
 * Add new types to Stress (CASSANDRA-9556)
 * Add property to allow listening on broadcast interface (CASSANDRA-9748)
 * Fix regression in split size on CqlInputFormat (CASSANDRA-10835)
 * Better handling of SSL connection errors inter-node (CASSANDRA-10816)
 * Disable reloading of GossipingPropertyFileSnitch (CASSANDRA-9474)
 * Verify tables in pseudo-system keyspaces at startup (CASSANDRA-10761)
 * (cqlsh) encode input correctly when saving history
Merged from 2.1:
=======
2.1.13
 * Avoid major compaction mixing repaired and unrepaired sstables in DTCS (CASSANDRA-11113)
>>>>>>> dd23adf1
 * test_bulk_round_trip_blogposts is failing occasionally (CASSANDRA-10938)
 * Fix isJoined return true only after becoming cluster member (CASANDRA-11007)
 * Fix bad gossip generation seen in long-running clusters (CASSANDRA-10969)
 * Avoid NPE when incremental repair fails (CASSANDRA-10909)
 * Unmark sstables compacting once they are done in cleanup/scrub/upgradesstables (CASSANDRA-10829)
 * Allow simultaneous bootstrapping with strict consistency when no vnodes are used (CASSANDRA-11005)
 * Log a message when major compaction does not result in a single file (CASSANDRA-10847)
 * (cqlsh) fix cqlsh_copy_tests when vnodes are disabled (CASSANDRA-10997)
 * (cqlsh) Add request timeout option to cqlsh (CASSANDRA-10686)
 * Avoid AssertionError while submitting hint with LWT (CASSANDRA-10477)
 * If CompactionMetadata is not in stats file, use index summary instead (CASSANDRA-10676)
 * Retry sending gossip syn multiple times during shadow round (CASSANDRA-8072)
 * Fix pending range calculation during moves (CASSANDRA-10887)
 * Sane default (200Mbps) for inter-DC streaming througput (CASSANDRA-8708)
 * Match cassandra-loader options in COPY FROM (CASSANDRA-9303)
 * Fix binding to any address in CqlBulkRecordWriter (CASSANDRA-9309)
 * cqlsh fails to decode utf-8 characters for text typed columns (CASSANDRA-10875)
 * Log error when stream session fails (CASSANDRA-9294)
 * Fix bugs in commit log archiving startup behavior (CASSANDRA-10593)
 * (cqlsh) further optimise COPY FROM (CASSANDRA-9302)
 * Allow CREATE TABLE WITH ID (CASSANDRA-9179)
 * Make Stress compiles within eclipse (CASSANDRA-10807)
 * Cassandra Daemon should print JVM arguments (CASSANDRA-10764)
 * Allow cancellation of index summary redistribution (CASSANDRA-8805)
 * sstableloader will fail if there are collections in the schema tables (CASSANDRA-10700)
 * Disable reloading of GossipingPropertyFileSnitch (CASSANDRA-9474)
 * Fix Stress profile parsing on Windows (CASSANDRA-10808)


2.2.4
 * Show CQL help in cqlsh in web browser (CASSANDRA-7225)
 * Serialize on disk the proper SSTable compression ratio (CASSANDRA-10775)
 * Reject index queries while the index is building (CASSANDRA-8505)
 * CQL.textile syntax incorrectly includes optional keyspace for aggregate SFUNC and FINALFUNC (CASSANDRA-10747)
 * Fix JSON update with prepared statements (CASSANDRA-10631)
 * Don't do anticompaction after subrange repair (CASSANDRA-10422)
 * Fix SimpleDateType type compatibility (CASSANDRA-10027)
 * (Hadoop) fix splits calculation (CASSANDRA-10640)
 * (Hadoop) ensure that Cluster instances are always closed (CASSANDRA-10058)
 * (cqlsh) show partial trace if incomplete after max_trace_wait (CASSANDRA-7645)
 * Use most up-to-date version of schema for system tables (CASSANDRA-10652)
 * Deprecate memory_allocator in cassandra.yaml (CASSANDRA-10581,10628)
 * Expose phi values from failure detector via JMX and tweak debug
   and trace logging (CASSANDRA-9526)
 * Fix RangeNamesQueryPager (CASSANDRA-10509)
 * Deprecate Pig support (CASSANDRA-10542)
 * Reduce contention getting instances of CompositeType (CASSANDRA-10433)
 * Fix IllegalArgumentException in DataOutputBuffer.reallocate for large buffers (CASSANDRA-10592)
Merged from 2.1:
 * Fix incremental repair hang when replica is down (CASSANDRA-10288)
 * Avoid writing range tombstones after END_OF_ROW marker (CASSANDRA-10791)
 * Optimize the way we check if a token is repaired in anticompaction (CASSANDRA-10768)
 * Add proper error handling to stream receiver (CASSANDRA-10774)
 * Warn or fail when changing cluster topology live (CASSANDRA-10243)
 * Status command in debian/ubuntu init script doesn't work (CASSANDRA-10213)
 * Some DROP ... IF EXISTS incorrectly result in exceptions on non-existing KS (CASSANDRA-10658)
 * DeletionTime.compareTo wrong in rare cases (CASSANDRA-10749)
 * Force encoding when computing statement ids (CASSANDRA-10755)
 * Properly reject counters as map keys (CASSANDRA-10760)
 * Fix the sstable-needs-cleanup check (CASSANDRA-10740)
 * (cqlsh) Print column names before COPY operation (CASSANDRA-8935)
 * Make paging logic consistent between searcher impls (CASSANDRA-10683)
 * Fix CompressedInputStream for proper cleanup (CASSANDRA-10012)
 * (cqlsh) Support counters in COPY commands (CASSANDRA-9043)
 * Try next replica if not possible to connect to primary replica on
   ColumnFamilyRecordReader (CASSANDRA-2388)
 * Limit window size in DTCS (CASSANDRA-10280)
 * sstableloader does not use MAX_HEAP_SIZE env parameter (CASSANDRA-10188)
 * (cqlsh) Improve COPY TO performance and error handling (CASSANDRA-9304)
 * Don't remove level info when running upgradesstables (CASSANDRA-10692)
 * Create compression chunk for sending file only (CASSANDRA-10680)
 * Make buffered read size configurable (CASSANDRA-10249)
 * Forbid compact clustering column type changes in ALTER TABLE (CASSANDRA-8879)
 * Reject incremental repair with subrange repair (CASSANDRA-10422)
 * Add a nodetool command to refresh size_estimates (CASSANDRA-9579)
 * Shutdown compaction in drain to prevent leak (CASSANDRA-10079)
 * Invalidate cache after stream receive task is completed (CASSANDRA-10341)
 * Reject counter writes in CQLSSTableWriter (CASSANDRA-10258)
 * Remove superfluous COUNTER_MUTATION stage mapping (CASSANDRA-10605)
 * Improve json2sstable error reporting on nonexistent columns (CASSANDRA-10401)
 * (cqlsh) fix COPY using wrong variable name for time_format (CASSANDRA-10633)
 * Do not run SizeEstimatesRecorder if a node is not a member of the ring (CASSANDRA-9912)
 * Improve handling of dead nodes in gossip (CASSANDRA-10298)
 * Fix logback-tools.xml incorrectly configured for outputing to System.err
   (CASSANDRA-9937)
 * Fix streaming to catch exception so retry not fail (CASSANDRA-10557)
 * Add validation method to PerRowSecondaryIndex (CASSANDRA-10092)
 * Support encrypted and plain traffic on the same port (CASSANDRA-10559)
 * Do STCS in DTCS windows (CASSANDRA-10276)
 * Don't try to get ancestors from half-renamed sstables (CASSANDRA-10501)
 * Avoid repetition of JVM_OPTS in debian package (CASSANDRA-10251)
 * Fix potential NPE from handling result of SIM.highestSelectivityIndex (CASSANDRA-10550)
 * Fix paging issues with partitions containing only static columns data (CASSANDRA-10381)
 * Fix conditions on static columns (CASSANDRA-10264)
 * AssertionError: attempted to delete non-existing file CommitLog (CASSANDRA-10377)
 * (cqlsh) Distinguish negative and positive infinity in output (CASSANDRA-10523)
 * (cqlsh) allow custom time_format for COPY TO (CASSANDRA-8970)
 * Don't allow startup if the node's rack has changed (CASSANDRA-10242)
 * Fix sorting for queries with an IN condition on partition key columns (CASSANDRA-10363)


2.2.3
 * Avoid NoClassDefFoundError during DataDescriptor initialization on windows (CASSANDRA-10412)
 * Preserve case of quoted Role & User names (CASSANDRA-10394)
 * cqlsh pg-style-strings broken (CASSANDRA-10484)
 * Make Hadoop CF splits more polite to custom orderered partitioners (CASSANDRA-10400)
 * Fix the regression when using LIMIT with aggregates (CASSANDRA-10487)
Merged from 2.1:
 * Fix mmap file segment seeking to EOF (CASSANDRA-10478)
 * Allow LOCAL_JMX to be easily overridden (CASSANDRA-10275)
 * Mark nodes as dead even if they've already left (CASSANDRA-10205)
 * Update internal python driver used by cqlsh (CASSANDRA-10161, CASSANDRA-10507)


2.2.2
 * cqlsh prompt includes name of keyspace after failed `use` statement (CASSANDRA-10369)
 * Configurable page size in cqlsh (CASSANDRA-9855)
 * Defer default role manager setup until all nodes are on 2.2+ (CASSANDRA-9761)
 * Cancel transaction for sstables we wont redistribute index summary
   for (CASSANDRA-10270)
 * Handle missing RoleManager in config after upgrade to 2.2 (CASSANDRA-10209) 
 * Retry snapshot deletion after compaction and gc on Windows (CASSANDRA-10222)
 * Fix failure to start with space in directory path on Windows (CASSANDRA-10239)
 * Fix repair hang when snapshot failed (CASSANDRA-10057)
 * Fall back to 1/4 commitlog volume for commitlog_total_space on small disks
   (CASSANDRA-10199)
Merged from 2.1:
 * Bulk Loader API could not tolerate even node failure (CASSANDRA-10347)
 * Avoid misleading pushed notifications when multiple nodes
   share an rpc_address (CASSANDRA-10052)
 * Fix dropping undroppable when message queue is full (CASSANDRA-10113)
 * Fix potential ClassCastException during paging (CASSANDRA-10352)
 * Prevent ALTER TYPE from creating circular references (CASSANDRA-10339)
 * Fix cache handling of 2i and base tables (CASSANDRA-10155, 10359)
 * Fix NPE in nodetool compactionhistory (CASSANDRA-9758)
 * (Pig) support BulkOutputFormat as a URL parameter (CASSANDRA-7410)
 * BATCH statement is broken in cqlsh (CASSANDRA-10272)
 * Added configurable warning threshold for GC duration (CASSANDRA-8907)
 * (cqlsh) Make cqlsh PEP8 Compliant (CASSANDRA-10066)
 * (cqlsh) Fix error when starting cqlsh with --debug (CASSANDRA-10282)
 * Scrub, Cleanup and Upgrade do not unmark compacting until all operations
   have completed, regardless of the occurence of exceptions (CASSANDRA-10274)
 * Fix handling of streaming EOF (CASSANDRA-10206)
 * Only check KeyCache when it is enabled
 * Change streaming_socket_timeout_in_ms default to 1 hour (CASSANDRA-8611)
 * (cqlsh) update list of CQL keywords (CASSANDRA-9232)
 * Add nodetool gettraceprobability command (CASSANDRA-10234)
Merged from 2.0:
 * Fix rare race where older gossip states can be shadowed (CASSANDRA-10366)
 * Fix consolidating racks violating the RF contract (CASSANDRA-10238)
 * Disallow decommission when node is in drained state (CASSANDRA-8741)


2.2.1
 * Fix race during construction of commit log (CASSANDRA-10049)
 * Fix LeveledCompactionStrategyTest (CASSANDRA-9757)
 * Fix broken UnbufferedDataOutputStreamPlus.writeUTF (CASSANDRA-10203)
 * (cqlsh) add CLEAR command (CASSANDRA-10086)
 * Support string literals as Role names for compatibility (CASSANDRA-10135)
 * Allow count(*) and count(1) to be use as normal aggregation (CASSANDRA-10114)
 * An NPE is thrown if the column name is unknown for an IN relation (CASSANDRA-10043)
 * Apply commit_failure_policy to more errors on startup (CASSANDRA-9749)
 * Fix histogram overflow exception (CASSANDRA-9973)
 * Route gossip messages over dedicated socket (CASSANDRA-9237)
 * Add checksum to saved cache files (CASSANDRA-9265)
 * Log warning when using an aggregate without partition key (CASSANDRA-9737)
 * Avoid grouping sstables for anticompaction with DTCS (CASSANDRA-9900)
 * UDF / UDA execution time in trace (CASSANDRA-9723)
 * Fix broken internode SSL (CASSANDRA-9884)
Merged from 2.1:
 * Change streaming_socket_timeout_in_ms default to 1 hour (CASSANDRA-8611)
 * (cqlsh) update list of CQL keywords (CASSANDRA-9232)
 * Avoid race condition during read repair (CASSANDRA-9460)
 * (cqlsh) default load-from-file encoding to utf-8 (CASSANDRA-9898)
 * Avoid returning Permission.NONE when failing to query users table (CASSANDRA-10168)
 * (cqlsh) Allow encoding to be set through command line (CASSANDRA-10004)
 * Add new JMX methods to change local compaction strategy (CASSANDRA-9965)
 * Write hints for paxos commits (CASSANDRA-7342)
 * (cqlsh) Fix timestamps before 1970 on Windows, always
   use UTC for timestamp display (CASSANDRA-10000)
 * (cqlsh) Avoid overwriting new config file with old config
   when both exist (CASSANDRA-9777)
 * Release snapshot selfRef when doing snapshot repair (CASSANDRA-9998)
 * Cannot replace token does not exist - DN node removed as Fat Client (CASSANDRA-9871)
 * Fix handling of enable/disable autocompaction (CASSANDRA-9899)
 * Add consistency level to tracing ouput (CASSANDRA-9827)
 * Remove repair snapshot leftover on startup (CASSANDRA-7357)
 * Use random nodes for batch log when only 2 racks (CASSANDRA-8735)
 * Ensure atomicity inside thrift and stream session (CASSANDRA-7757)
 * Fix nodetool info error when the node is not joined (CASSANDRA-9031)
Merged from 2.0:
 * Make getFullyExpiredSSTables less expensive (CASSANDRA-9882)
 * Log when messages are dropped due to cross_node_timeout (CASSANDRA-9793)
 * Don't track hotness when opening from snapshot for validation (CASSANDRA-9382)


2.2.0
 * Allow the selection of columns together with aggregates (CASSANDRA-9767)
 * Fix cqlsh copy methods and other windows specific issues (CASSANDRA-9795)
 * Don't wrap byte arrays in SequentialWriter (CASSANDRA-9797)
 * sum() and avg() functions missing for smallint and tinyint types (CASSANDRA-9671)
 * Revert CASSANDRA-9542 (allow native functions in UDA) (CASSANDRA-9771)
Merged from 2.1:
 * Fix MarshalException when upgrading superColumn family (CASSANDRA-9582)
 * Fix broken logging for "empty" flushes in Memtable (CASSANDRA-9837)
 * Handle corrupt files on startup (CASSANDRA-9686)
 * Fix clientutil jar and tests (CASSANDRA-9760)
 * (cqlsh) Allow the SSL protocol version to be specified through the
   config file or environment variables (CASSANDRA-9544)
Merged from 2.0:
 * Add tool to find why expired sstables are not getting dropped (CASSANDRA-10015)
 * Remove erroneous pending HH tasks from tpstats/jmx (CASSANDRA-9129)
 * Don't cast expected bf size to an int (CASSANDRA-9959)
 * checkForEndpointCollision fails for legitimate collisions (CASSANDRA-9765)
 * Complete CASSANDRA-8448 fix (CASSANDRA-9519)
 * Don't include auth credentials in debug log (CASSANDRA-9682)
 * Can't transition from write survey to normal mode (CASSANDRA-9740)
 * Scrub (recover) sstables even when -Index.db is missing (CASSANDRA-9591)
 * Fix growing pending background compaction (CASSANDRA-9662)


2.2.0-rc2
 * Re-enable memory-mapped I/O on Windows (CASSANDRA-9658)
 * Warn when an extra-large partition is compacted (CASSANDRA-9643)
 * (cqlsh) Allow setting the initial connection timeout (CASSANDRA-9601)
 * BulkLoader has --transport-factory option but does not use it (CASSANDRA-9675)
 * Allow JMX over SSL directly from nodetool (CASSANDRA-9090)
 * Update cqlsh for UDFs (CASSANDRA-7556)
 * Change Windows kernel default timer resolution (CASSANDRA-9634)
 * Deprected sstable2json and json2sstable (CASSANDRA-9618)
 * Allow native functions in user-defined aggregates (CASSANDRA-9542)
 * Don't repair system_distributed by default (CASSANDRA-9621)
 * Fix mixing min, max, and count aggregates for blob type (CASSANRA-9622)
 * Rename class for DATE type in Java driver (CASSANDRA-9563)
 * Duplicate compilation of UDFs on coordinator (CASSANDRA-9475)
 * Fix connection leak in CqlRecordWriter (CASSANDRA-9576)
 * Mlockall before opening system sstables & remove boot_without_jna option (CASSANDRA-9573)
 * Add functions to convert timeuuid to date or time, deprecate dateOf and unixTimestampOf (CASSANDRA-9229)
 * Make sure we cancel non-compacting sstables from LifecycleTransaction (CASSANDRA-9566)
 * Fix deprecated repair JMX API (CASSANDRA-9570)
 * Add logback metrics (CASSANDRA-9378)
 * Update and refactor ant test/test-compression to run the tests in parallel (CASSANDRA-9583)
 * Fix upgrading to new directory for secondary index (CASSANDRA-9687)
Merged from 2.1:
 * (cqlsh) Fix bad check for CQL compatibility when DESCRIBE'ing
   COMPACT STORAGE tables with no clustering columns
 * Eliminate strong self-reference chains in sstable ref tidiers (CASSANDRA-9656)
 * Ensure StreamSession uses canonical sstable reader instances (CASSANDRA-9700) 
 * Ensure memtable book keeping is not corrupted in the event we shrink usage (CASSANDRA-9681)
 * Update internal python driver for cqlsh (CASSANDRA-9064)
 * Fix IndexOutOfBoundsException when inserting tuple with too many
   elements using the string literal notation (CASSANDRA-9559)
 * Enable describe on indices (CASSANDRA-7814)
 * Fix incorrect result for IN queries where column not found (CASSANDRA-9540)
 * ColumnFamilyStore.selectAndReference may block during compaction (CASSANDRA-9637)
 * Fix bug in cardinality check when compacting (CASSANDRA-9580)
 * Fix memory leak in Ref due to ConcurrentLinkedQueue.remove() behaviour (CASSANDRA-9549)
 * Make rebuild only run one at a time (CASSANDRA-9119)
Merged from 2.0:
 * Avoid NPE in AuthSuccess#decode (CASSANDRA-9727)
 * Add listen_address to system.local (CASSANDRA-9603)
 * Bug fixes to resultset metadata construction (CASSANDRA-9636)
 * Fix setting 'durable_writes' in ALTER KEYSPACE (CASSANDRA-9560)
 * Avoids ballot clash in Paxos (CASSANDRA-9649)
 * Improve trace messages for RR (CASSANDRA-9479)
 * Fix suboptimal secondary index selection when restricted
   clustering column is also indexed (CASSANDRA-9631)
 * (cqlsh) Add min_threshold to DTCS option autocomplete (CASSANDRA-9385)
 * Fix error message when attempting to create an index on a column
   in a COMPACT STORAGE table with clustering columns (CASSANDRA-9527)
 * 'WITH WITH' in alter keyspace statements causes NPE (CASSANDRA-9565)
 * Expose some internals of SelectStatement for inspection (CASSANDRA-9532)
 * ArrivalWindow should use primitives (CASSANDRA-9496)
 * Periodically submit background compaction tasks (CASSANDRA-9592)
 * Set HAS_MORE_PAGES flag to false when PagingState is null (CASSANDRA-9571)


2.2.0-rc1
 * Compressed commit log should measure compressed space used (CASSANDRA-9095)
 * Fix comparison bug in CassandraRoleManager#collectRoles (CASSANDRA-9551)
 * Add tinyint,smallint,time,date support for UDFs (CASSANDRA-9400)
 * Deprecates SSTableSimpleWriter and SSTableSimpleUnsortedWriter (CASSANDRA-9546)
 * Empty INITCOND treated as null in aggregate (CASSANDRA-9457)
 * Remove use of Cell in Thrift MapReduce classes (CASSANDRA-8609)
 * Integrate pre-release Java Driver 2.2-rc1, custom build (CASSANDRA-9493)
 * Clean up gossiper logic for old versions (CASSANDRA-9370)
 * Fix custom payload coding/decoding to match the spec (CASSANDRA-9515)
 * ant test-all results incomplete when parsed (CASSANDRA-9463)
 * Disallow frozen<> types in function arguments and return types for
   clarity (CASSANDRA-9411)
 * Static Analysis to warn on unsafe use of Autocloseable instances (CASSANDRA-9431)
 * Update commitlog archiving examples now that commitlog segments are
   not recycled (CASSANDRA-9350)
 * Extend Transactional API to sstable lifecycle management (CASSANDRA-8568)
 * (cqlsh) Add support for native protocol 4 (CASSANDRA-9399)
 * Ensure that UDF and UDAs are keyspace-isolated (CASSANDRA-9409)
 * Revert CASSANDRA-7807 (tracing completion client notifications) (CASSANDRA-9429)
 * Add ability to stop compaction by ID (CASSANDRA-7207)
 * Let CassandraVersion handle SNAPSHOT version (CASSANDRA-9438)
Merged from 2.1:
 * (cqlsh) Fix using COPY through SOURCE or -f (CASSANDRA-9083)
 * Fix occasional lack of `system` keyspace in schema tables (CASSANDRA-8487)
 * Use ProtocolError code instead of ServerError code for native protocol
   error responses to unsupported protocol versions (CASSANDRA-9451)
 * Default commitlog_sync_batch_window_in_ms changed to 2ms (CASSANDRA-9504)
 * Fix empty partition assertion in unsorted sstable writing tools (CASSANDRA-9071)
 * Ensure truncate without snapshot cannot produce corrupt responses (CASSANDRA-9388) 
 * Consistent error message when a table mixes counter and non-counter
   columns (CASSANDRA-9492)
 * Avoid getting unreadable keys during anticompaction (CASSANDRA-9508)
 * (cqlsh) Better float precision by default (CASSANDRA-9224)
 * Improve estimated row count (CASSANDRA-9107)
 * Optimize range tombstone memory footprint (CASSANDRA-8603)
 * Use configured gcgs in anticompaction (CASSANDRA-9397)
Merged from 2.0:
 * Don't accumulate more range than necessary in RangeTombstone.Tracker (CASSANDRA-9486)
 * Add broadcast and rpc addresses to system.local (CASSANDRA-9436)
 * Always mark sstable suspect when corrupted (CASSANDRA-9478)
 * Add database users and permissions to CQL3 documentation (CASSANDRA-7558)
 * Allow JVM_OPTS to be passed to standalone tools (CASSANDRA-5969)
 * Fix bad condition in RangeTombstoneList (CASSANDRA-9485)
 * Fix potential StackOverflow when setting CrcCheckChance over JMX (CASSANDRA-9488)
 * Fix null static columns in pages after the first, paged reversed
   queries (CASSANDRA-8502)
 * Fix counting cache serialization in request metrics (CASSANDRA-9466)
 * Add option not to validate atoms during scrub (CASSANDRA-9406)


2.2.0-beta1
 * Introduce Transactional API for internal state changes (CASSANDRA-8984)
 * Add a flag in cassandra.yaml to enable UDFs (CASSANDRA-9404)
 * Better support of null for UDF (CASSANDRA-8374)
 * Use ecj instead of javassist for UDFs (CASSANDRA-8241)
 * faster async logback configuration for tests (CASSANDRA-9376)
 * Add `smallint` and `tinyint` data types (CASSANDRA-8951)
 * Avoid thrift schema creation when native driver is used in stress tool (CASSANDRA-9374)
 * Make Functions.declared thread-safe
 * Add client warnings to native protocol v4 (CASSANDRA-8930)
 * Allow roles cache to be invalidated (CASSANDRA-8967)
 * Upgrade Snappy (CASSANDRA-9063)
 * Don't start Thrift rpc by default (CASSANDRA-9319)
 * Only stream from unrepaired sstables with incremental repair (CASSANDRA-8267)
 * Aggregate UDFs allow SFUNC return type to differ from STYPE if FFUNC specified (CASSANDRA-9321)
 * Remove Thrift dependencies in bundled tools (CASSANDRA-8358)
 * Disable memory mapping of hsperfdata file for JVM statistics (CASSANDRA-9242)
 * Add pre-startup checks to detect potential incompatibilities (CASSANDRA-8049)
 * Distinguish between null and unset in protocol v4 (CASSANDRA-7304)
 * Add user/role permissions for user-defined functions (CASSANDRA-7557)
 * Allow cassandra config to be updated to restart daemon without unloading classes (CASSANDRA-9046)
 * Don't initialize compaction writer before checking if iter is empty (CASSANDRA-9117)
 * Don't execute any functions at prepare-time (CASSANDRA-9037)
 * Share file handles between all instances of a SegmentedFile (CASSANDRA-8893)
 * Make it possible to major compact LCS (CASSANDRA-7272)
 * Make FunctionExecutionException extend RequestExecutionException
   (CASSANDRA-9055)
 * Add support for SELECT JSON, INSERT JSON syntax and new toJson(), fromJson()
   functions (CASSANDRA-7970)
 * Optimise max purgeable timestamp calculation in compaction (CASSANDRA-8920)
 * Constrain internode message buffer sizes, and improve IO class hierarchy (CASSANDRA-8670) 
 * New tool added to validate all sstables in a node (CASSANDRA-5791)
 * Push notification when tracing completes for an operation (CASSANDRA-7807)
 * Delay "node up" and "node added" notifications until native protocol server is started (CASSANDRA-8236)
 * Compressed Commit Log (CASSANDRA-6809)
 * Optimise IntervalTree (CASSANDRA-8988)
 * Add a key-value payload for third party usage (CASSANDRA-8553, 9212)
 * Bump metrics-reporter-config dependency for metrics 3.0 (CASSANDRA-8149)
 * Partition intra-cluster message streams by size, not type (CASSANDRA-8789)
 * Add WriteFailureException to native protocol, notify coordinator of
   write failures (CASSANDRA-8592)
 * Convert SequentialWriter to nio (CASSANDRA-8709)
 * Add role based access control (CASSANDRA-7653, 8650, 7216, 8760, 8849, 8761, 8850)
 * Record client ip address in tracing sessions (CASSANDRA-8162)
 * Indicate partition key columns in response metadata for prepared
   statements (CASSANDRA-7660)
 * Merge UUIDType and TimeUUIDType parse logic (CASSANDRA-8759)
 * Avoid memory allocation when searching index summary (CASSANDRA-8793)
 * Optimise (Time)?UUIDType Comparisons (CASSANDRA-8730)
 * Make CRC32Ex into a separate maven dependency (CASSANDRA-8836)
 * Use preloaded jemalloc w/ Unsafe (CASSANDRA-8714, 9197)
 * Avoid accessing partitioner through StorageProxy (CASSANDRA-8244, 8268)
 * Upgrade Metrics library and remove depricated metrics (CASSANDRA-5657)
 * Serializing Row cache alternative, fully off heap (CASSANDRA-7438)
 * Duplicate rows returned when in clause has repeated values (CASSANDRA-6706)
 * Make CassandraException unchecked, extend RuntimeException (CASSANDRA-8560)
 * Support direct buffer decompression for reads (CASSANDRA-8464)
 * DirectByteBuffer compatible LZ4 methods (CASSANDRA-7039)
 * Group sstables for anticompaction correctly (CASSANDRA-8578)
 * Add ReadFailureException to native protocol, respond
   immediately when replicas encounter errors while handling
   a read request (CASSANDRA-7886)
 * Switch CommitLogSegment from RandomAccessFile to nio (CASSANDRA-8308)
 * Allow mixing token and partition key restrictions (CASSANDRA-7016)
 * Support index key/value entries on map collections (CASSANDRA-8473)
 * Modernize schema tables (CASSANDRA-8261)
 * Support for user-defined aggregation functions (CASSANDRA-8053)
 * Fix NPE in SelectStatement with empty IN values (CASSANDRA-8419)
 * Refactor SelectStatement, return IN results in natural order instead
   of IN value list order and ignore duplicate values in partition key IN restrictions (CASSANDRA-7981)
 * Support UDTs, tuples, and collections in user-defined
   functions (CASSANDRA-7563)
 * Fix aggregate fn results on empty selection, result column name,
   and cqlsh parsing (CASSANDRA-8229)
 * Mark sstables as repaired after full repair (CASSANDRA-7586)
 * Extend Descriptor to include a format value and refactor reader/writer
   APIs (CASSANDRA-7443)
 * Integrate JMH for microbenchmarks (CASSANDRA-8151)
 * Keep sstable levels when bootstrapping (CASSANDRA-7460)
 * Add Sigar library and perform basic OS settings check on startup (CASSANDRA-7838)
 * Support for aggregation functions (CASSANDRA-4914)
 * Remove cassandra-cli (CASSANDRA-7920)
 * Accept dollar quoted strings in CQL (CASSANDRA-7769)
 * Make assassinate a first class command (CASSANDRA-7935)
 * Support IN clause on any partition key column (CASSANDRA-7855)
 * Support IN clause on any clustering column (CASSANDRA-4762)
 * Improve compaction logging (CASSANDRA-7818)
 * Remove YamlFileNetworkTopologySnitch (CASSANDRA-7917)
 * Do anticompaction in groups (CASSANDRA-6851)
 * Support user-defined functions (CASSANDRA-7395, 7526, 7562, 7740, 7781, 7929,
   7924, 7812, 8063, 7813, 7708)
 * Permit configurable timestamps with cassandra-stress (CASSANDRA-7416)
 * Move sstable RandomAccessReader to nio2, which allows using the
   FILE_SHARE_DELETE flag on Windows (CASSANDRA-4050)
 * Remove CQL2 (CASSANDRA-5918)
 * Optimize fetching multiple cells by name (CASSANDRA-6933)
 * Allow compilation in java 8 (CASSANDRA-7028)
 * Make incremental repair default (CASSANDRA-7250)
 * Enable code coverage thru JaCoCo (CASSANDRA-7226)
 * Switch external naming of 'column families' to 'tables' (CASSANDRA-4369) 
 * Shorten SSTable path (CASSANDRA-6962)
 * Use unsafe mutations for most unit tests (CASSANDRA-6969)
 * Fix race condition during calculation of pending ranges (CASSANDRA-7390)
 * Fail on very large batch sizes (CASSANDRA-8011)
 * Improve concurrency of repair (CASSANDRA-6455, 8208, 9145)
 * Select optimal CRC32 implementation at runtime (CASSANDRA-8614)
 * Evaluate MurmurHash of Token once per query (CASSANDRA-7096)
 * Generalize progress reporting (CASSANDRA-8901)
 * Resumable bootstrap streaming (CASSANDRA-8838, CASSANDRA-8942)
 * Allow scrub for secondary index (CASSANDRA-5174)
 * Save repair data to system table (CASSANDRA-5839)
 * fix nodetool names that reference column families (CASSANDRA-8872)
 Merged from 2.1:
 * Warn on misuse of unlogged batches (CASSANDRA-9282)
 * Failure detector detects and ignores local pauses (CASSANDRA-9183)
 * Add utility class to support for rate limiting a given log statement (CASSANDRA-9029)
 * Add missing consistency levels to cassandra-stess (CASSANDRA-9361)
 * Fix commitlog getCompletedTasks to not increment (CASSANDRA-9339)
 * Fix for harmless exceptions logged as ERROR (CASSANDRA-8564)
 * Delete processed sstables in sstablesplit/sstableupgrade (CASSANDRA-8606)
 * Improve sstable exclusion from partition tombstones (CASSANDRA-9298)
 * Validate the indexed column rather than the cell's contents for 2i (CASSANDRA-9057)
 * Add support for top-k custom 2i queries (CASSANDRA-8717)
 * Fix error when dropping table during compaction (CASSANDRA-9251)
 * cassandra-stress supports validation operations over user profiles (CASSANDRA-8773)
 * Add support for rate limiting log messages (CASSANDRA-9029)
 * Log the partition key with tombstone warnings (CASSANDRA-8561)
 * Reduce runWithCompactionsDisabled poll interval to 1ms (CASSANDRA-9271)
 * Fix PITR commitlog replay (CASSANDRA-9195)
 * GCInspector logs very different times (CASSANDRA-9124)
 * Fix deleting from an empty list (CASSANDRA-9198)
 * Update tuple and collection types that use a user-defined type when that UDT
   is modified (CASSANDRA-9148, CASSANDRA-9192)
 * Use higher timeout for prepair and snapshot in repair (CASSANDRA-9261)
 * Fix anticompaction blocking ANTI_ENTROPY stage (CASSANDRA-9151)
 * Repair waits for anticompaction to finish (CASSANDRA-9097)
 * Fix streaming not holding ref when stream error (CASSANDRA-9295)
 * Fix canonical view returning early opened SSTables (CASSANDRA-9396)
Merged from 2.0:
 * (cqlsh) Add LOGIN command to switch users (CASSANDRA-7212)
 * Clone SliceQueryFilter in AbstractReadCommand implementations (CASSANDRA-8940)
 * Push correct protocol notification for DROP INDEX (CASSANDRA-9310)
 * token-generator - generated tokens too long (CASSANDRA-9300)
 * Fix counting of tombstones for TombstoneOverwhelmingException (CASSANDRA-9299)
 * Fix ReconnectableSnitch reconnecting to peers during upgrade (CASSANDRA-6702)
 * Include keyspace and table name in error log for collections over the size
   limit (CASSANDRA-9286)
 * Avoid potential overlap in LCS with single-partition sstables (CASSANDRA-9322)
 * Log warning message when a table is queried before the schema has fully
   propagated (CASSANDRA-9136)
 * Overload SecondaryIndex#indexes to accept the column definition (CASSANDRA-9314)
 * (cqlsh) Add SERIAL and LOCAL_SERIAL consistency levels (CASSANDRA-8051)
 * Fix index selection during rebuild with certain table layouts (CASSANDRA-9281)
 * Fix partition-level-delete-only workload accounting (CASSANDRA-9194)
 * Allow scrub to handle corrupted compressed chunks (CASSANDRA-9140)
 * Fix assertion error when resetlocalschema is run during repair (CASSANDRA-9249)
 * Disable single sstable tombstone compactions for DTCS by default (CASSANDRA-9234)
 * IncomingTcpConnection thread is not named (CASSANDRA-9262)
 * Close incoming connections when MessagingService is stopped (CASSANDRA-9238)
 * Fix streaming hang when retrying (CASSANDRA-9132)


2.1.5
 * Re-add deprecated cold_reads_to_omit param for backwards compat (CASSANDRA-9203)
 * Make anticompaction visible in compactionstats (CASSANDRA-9098)
 * Improve nodetool getendpoints documentation about the partition
   key parameter (CASSANDRA-6458)
 * Don't check other keyspaces for schema changes when an user-defined
   type is altered (CASSANDRA-9187)
 * Add generate-idea-files target to build.xml (CASSANDRA-9123)
 * Allow takeColumnFamilySnapshot to take a list of tables (CASSANDRA-8348)
 * Limit major sstable operations to their canonical representation (CASSANDRA-8669)
 * cqlsh: Add tests for INSERT and UPDATE tab completion (CASSANDRA-9125)
 * cqlsh: quote column names when needed in COPY FROM inserts (CASSANDRA-9080)
 * Do not load read meter for offline operations (CASSANDRA-9082)
 * cqlsh: Make CompositeType data readable (CASSANDRA-8919)
 * cqlsh: Fix display of triggers (CASSANDRA-9081)
 * Fix NullPointerException when deleting or setting an element by index on
   a null list collection (CASSANDRA-9077)
 * Buffer bloom filter serialization (CASSANDRA-9066)
 * Fix anti-compaction target bloom filter size (CASSANDRA-9060)
 * Make FROZEN and TUPLE unreserved keywords in CQL (CASSANDRA-9047)
 * Prevent AssertionError from SizeEstimatesRecorder (CASSANDRA-9034)
 * Avoid overwriting index summaries for sstables with an older format that
   does not support downsampling; rebuild summaries on startup when this
   is detected (CASSANDRA-8993)
 * Fix potential data loss in CompressedSequentialWriter (CASSANDRA-8949)
 * Make PasswordAuthenticator number of hashing rounds configurable (CASSANDRA-8085)
 * Fix AssertionError when binding nested collections in DELETE (CASSANDRA-8900)
 * Check for overlap with non-early sstables in LCS (CASSANDRA-8739)
 * Only calculate max purgable timestamp if we have to (CASSANDRA-8914)
 * (cqlsh) Greatly improve performance of COPY FROM (CASSANDRA-8225)
 * IndexSummary effectiveIndexInterval is now a guideline, not a rule (CASSANDRA-8993)
 * Use correct bounds for page cache eviction of compressed files (CASSANDRA-8746)
 * SSTableScanner enforces its bounds (CASSANDRA-8946)
 * Cleanup cell equality (CASSANDRA-8947)
 * Introduce intra-cluster message coalescing (CASSANDRA-8692)
 * DatabaseDescriptor throws NPE when rpc_interface is used (CASSANDRA-8839)
 * Don't check if an sstable is live for offline compactions (CASSANDRA-8841)
 * Don't set clientMode in SSTableLoader (CASSANDRA-8238)
 * Fix SSTableRewriter with disabled early open (CASSANDRA-8535)
 * Fix cassandra-stress so it respects the CL passed in user mode (CASSANDRA-8948)
 * Fix rare NPE in ColumnDefinition#hasIndexOption() (CASSANDRA-8786)
 * cassandra-stress reports per-operation statistics, plus misc (CASSANDRA-8769)
 * Add SimpleDate (cql date) and Time (cql time) types (CASSANDRA-7523)
 * Use long for key count in cfstats (CASSANDRA-8913)
 * Make SSTableRewriter.abort() more robust to failure (CASSANDRA-8832)
 * Remove cold_reads_to_omit from STCS (CASSANDRA-8860)
 * Make EstimatedHistogram#percentile() use ceil instead of floor (CASSANDRA-8883)
 * Fix top partitions reporting wrong cardinality (CASSANDRA-8834)
 * Fix rare NPE in KeyCacheSerializer (CASSANDRA-8067)
 * Pick sstables for validation as late as possible inc repairs (CASSANDRA-8366)
 * Fix commitlog getPendingTasks to not increment (CASSANDRA-8862)
 * Fix parallelism adjustment in range and secondary index queries
   when the first fetch does not satisfy the limit (CASSANDRA-8856)
 * Check if the filtered sstables is non-empty in STCS (CASSANDRA-8843)
 * Upgrade java-driver used for cassandra-stress (CASSANDRA-8842)
 * Fix CommitLog.forceRecycleAllSegments() memory access error (CASSANDRA-8812)
 * Improve assertions in Memory (CASSANDRA-8792)
 * Fix SSTableRewriter cleanup (CASSANDRA-8802)
 * Introduce SafeMemory for CompressionMetadata.Writer (CASSANDRA-8758)
 * 'nodetool info' prints exception against older node (CASSANDRA-8796)
 * Ensure SSTableReader.last corresponds exactly with the file end (CASSANDRA-8750)
 * Make SSTableWriter.openEarly more robust and obvious (CASSANDRA-8747)
 * Enforce SSTableReader.first/last (CASSANDRA-8744)
 * Cleanup SegmentedFile API (CASSANDRA-8749)
 * Avoid overlap with early compaction replacement (CASSANDRA-8683)
 * Safer Resource Management++ (CASSANDRA-8707)
 * Write partition size estimates into a system table (CASSANDRA-7688)
 * cqlsh: Fix keys() and full() collection indexes in DESCRIBE output
   (CASSANDRA-8154)
 * Show progress of streaming in nodetool netstats (CASSANDRA-8886)
 * IndexSummaryBuilder utilises offheap memory, and shares data between
   each IndexSummary opened from it (CASSANDRA-8757)
 * markCompacting only succeeds if the exact SSTableReader instances being 
   marked are in the live set (CASSANDRA-8689)
 * cassandra-stress support for varint (CASSANDRA-8882)
 * Fix Adler32 digest for compressed sstables (CASSANDRA-8778)
 * Add nodetool statushandoff/statusbackup (CASSANDRA-8912)
 * Use stdout for progress and stats in sstableloader (CASSANDRA-8982)
 * Correctly identify 2i datadir from older versions (CASSANDRA-9116)
Merged from 2.0:
 * Ignore gossip SYNs after shutdown (CASSANDRA-9238)
 * Avoid overflow when calculating max sstable size in LCS (CASSANDRA-9235)
 * Make sstable blacklisting work with compression (CASSANDRA-9138)
 * Do not attempt to rebuild indexes if no index accepts any column (CASSANDRA-9196)
 * Don't initiate snitch reconnection for dead states (CASSANDRA-7292)
 * Fix ArrayIndexOutOfBoundsException in CQLSSTableWriter (CASSANDRA-8978)
 * Add shutdown gossip state to prevent timeouts during rolling restarts (CASSANDRA-8336)
 * Fix running with java.net.preferIPv6Addresses=true (CASSANDRA-9137)
 * Fix failed bootstrap/replace attempts being persisted in system.peers (CASSANDRA-9180)
 * Flush system.IndexInfo after marking index built (CASSANDRA-9128)
 * Fix updates to min/max_compaction_threshold through cassandra-cli
   (CASSANDRA-8102)
 * Don't include tmp files when doing offline relevel (CASSANDRA-9088)
 * Use the proper CAS WriteType when finishing a previous round during Paxos
   preparation (CASSANDRA-8672)
 * Avoid race in cancelling compactions (CASSANDRA-9070)
 * More aggressive check for expired sstables in DTCS (CASSANDRA-8359)
 * Fix ignored index_interval change in ALTER TABLE statements (CASSANDRA-7976)
 * Do more aggressive compaction in old time windows in DTCS (CASSANDRA-8360)
 * java.lang.AssertionError when reading saved cache (CASSANDRA-8740)
 * "disk full" when running cleanup (CASSANDRA-9036)
 * Lower logging level from ERROR to DEBUG when a scheduled schema pull
   cannot be completed due to a node being down (CASSANDRA-9032)
 * Fix MOVED_NODE client event (CASSANDRA-8516)
 * Allow overriding MAX_OUTSTANDING_REPLAY_COUNT (CASSANDRA-7533)
 * Fix malformed JMX ObjectName containing IPv6 addresses (CASSANDRA-9027)
 * (cqlsh) Allow increasing CSV field size limit through
   cqlshrc config option (CASSANDRA-8934)
 * Stop logging range tombstones when exceeding the threshold
   (CASSANDRA-8559)
 * Fix NullPointerException when nodetool getendpoints is run
   against invalid keyspaces or tables (CASSANDRA-8950)
 * Allow specifying the tmp dir (CASSANDRA-7712)
 * Improve compaction estimated tasks estimation (CASSANDRA-8904)
 * Fix duplicate up/down messages sent to native clients (CASSANDRA-7816)
 * Expose commit log archive status via JMX (CASSANDRA-8734)
 * Provide better exceptions for invalid replication strategy parameters
   (CASSANDRA-8909)
 * Fix regression in mixed single and multi-column relation support for
   SELECT statements (CASSANDRA-8613)
 * Add ability to limit number of native connections (CASSANDRA-8086)
 * Fix CQLSSTableWriter throwing exception and spawning threads
   (CASSANDRA-8808)
 * Fix MT mismatch between empty and GC-able data (CASSANDRA-8979)
 * Fix incorrect validation when snapshotting single table (CASSANDRA-8056)
 * Add offline tool to relevel sstables (CASSANDRA-8301)
 * Preserve stream ID for more protocol errors (CASSANDRA-8848)
 * Fix combining token() function with multi-column relations on
   clustering columns (CASSANDRA-8797)
 * Make CFS.markReferenced() resistant to bad refcounting (CASSANDRA-8829)
 * Fix StreamTransferTask abort/complete bad refcounting (CASSANDRA-8815)
 * Fix AssertionError when querying a DESC clustering ordered
   table with ASC ordering and paging (CASSANDRA-8767)
 * AssertionError: "Memory was freed" when running cleanup (CASSANDRA-8716)
 * Make it possible to set max_sstable_age to fractional days (CASSANDRA-8406)
 * Fix some multi-column relations with indexes on some clustering
   columns (CASSANDRA-8275)
 * Fix memory leak in SSTableSimple*Writer and SSTableReader.validate()
   (CASSANDRA-8748)
 * Throw OOM if allocating memory fails to return a valid pointer (CASSANDRA-8726)
 * Fix SSTableSimpleUnsortedWriter ConcurrentModificationException (CASSANDRA-8619)
 * 'nodetool info' prints exception against older node (CASSANDRA-8796)
 * Ensure SSTableSimpleUnsortedWriter.close() terminates if
   disk writer has crashed (CASSANDRA-8807)


2.1.4
 * Bind JMX to localhost unless explicitly configured otherwise (CASSANDRA-9085)


2.1.3
 * Fix HSHA/offheap_objects corruption (CASSANDRA-8719)
 * Upgrade libthrift to 0.9.2 (CASSANDRA-8685)
 * Don't use the shared ref in sstableloader (CASSANDRA-8704)
 * Purge internal prepared statements if related tables or
   keyspaces are dropped (CASSANDRA-8693)
 * (cqlsh) Handle unicode BOM at start of files (CASSANDRA-8638)
 * Stop compactions before exiting offline tools (CASSANDRA-8623)
 * Update tools/stress/README.txt to match current behaviour (CASSANDRA-7933)
 * Fix schema from Thrift conversion with empty metadata (CASSANDRA-8695)
 * Safer Resource Management (CASSANDRA-7705)
 * Make sure we compact highly overlapping cold sstables with
   STCS (CASSANDRA-8635)
 * rpc_interface and listen_interface generate NPE on startup when specified
   interface doesn't exist (CASSANDRA-8677)
 * Fix ArrayIndexOutOfBoundsException in nodetool cfhistograms (CASSANDRA-8514)
 * Switch from yammer metrics for nodetool cf/proxy histograms (CASSANDRA-8662)
 * Make sure we don't add tmplink files to the compaction
   strategy (CASSANDRA-8580)
 * (cqlsh) Handle maps with blob keys (CASSANDRA-8372)
 * (cqlsh) Handle DynamicCompositeType schemas correctly (CASSANDRA-8563)
 * Duplicate rows returned when in clause has repeated values (CASSANDRA-6706)
 * Add tooling to detect hot partitions (CASSANDRA-7974)
 * Fix cassandra-stress user-mode truncation of partition generation (CASSANDRA-8608)
 * Only stream from unrepaired sstables during inc repair (CASSANDRA-8267)
 * Don't allow starting multiple inc repairs on the same sstables (CASSANDRA-8316)
 * Invalidate prepared BATCH statements when related tables
   or keyspaces are dropped (CASSANDRA-8652)
 * Fix missing results in secondary index queries on collections
   with ALLOW FILTERING (CASSANDRA-8421)
 * Expose EstimatedHistogram metrics for range slices (CASSANDRA-8627)
 * (cqlsh) Escape clqshrc passwords properly (CASSANDRA-8618)
 * Fix NPE when passing wrong argument in ALTER TABLE statement (CASSANDRA-8355)
 * Pig: Refactor and deprecate CqlStorage (CASSANDRA-8599)
 * Don't reuse the same cleanup strategy for all sstables (CASSANDRA-8537)
 * Fix case-sensitivity of index name on CREATE and DROP INDEX
   statements (CASSANDRA-8365)
 * Better detection/logging for corruption in compressed sstables (CASSANDRA-8192)
 * Use the correct repairedAt value when closing writer (CASSANDRA-8570)
 * (cqlsh) Handle a schema mismatch being detected on startup (CASSANDRA-8512)
 * Properly calculate expected write size during compaction (CASSANDRA-8532)
 * Invalidate affected prepared statements when a table's columns
   are altered (CASSANDRA-7910)
 * Stress - user defined writes should populate sequentally (CASSANDRA-8524)
 * Fix regression in SSTableRewriter causing some rows to become unreadable 
   during compaction (CASSANDRA-8429)
 * Run major compactions for repaired/unrepaired in parallel (CASSANDRA-8510)
 * (cqlsh) Fix compression options in DESCRIBE TABLE output when compression
   is disabled (CASSANDRA-8288)
 * (cqlsh) Fix DESCRIBE output after keyspaces are altered (CASSANDRA-7623)
 * Make sure we set lastCompactedKey correctly (CASSANDRA-8463)
 * (cqlsh) Fix output of CONSISTENCY command (CASSANDRA-8507)
 * (cqlsh) Fixed the handling of LIST statements (CASSANDRA-8370)
 * Make sstablescrub check leveled manifest again (CASSANDRA-8432)
 * Check first/last keys in sstable when giving out positions (CASSANDRA-8458)
 * Disable mmap on Windows (CASSANDRA-6993)
 * Add missing ConsistencyLevels to cassandra-stress (CASSANDRA-8253)
 * Add auth support to cassandra-stress (CASSANDRA-7985)
 * Fix ArrayIndexOutOfBoundsException when generating error message
   for some CQL syntax errors (CASSANDRA-8455)
 * Scale memtable slab allocation logarithmically (CASSANDRA-7882)
 * cassandra-stress simultaneous inserts over same seed (CASSANDRA-7964)
 * Reduce cassandra-stress sampling memory requirements (CASSANDRA-7926)
 * Ensure memtable flush cannot expire commit log entries from its future (CASSANDRA-8383)
 * Make read "defrag" async to reclaim memtables (CASSANDRA-8459)
 * Remove tmplink files for offline compactions (CASSANDRA-8321)
 * Reduce maxHintsInProgress (CASSANDRA-8415)
 * BTree updates may call provided update function twice (CASSANDRA-8018)
 * Release sstable references after anticompaction (CASSANDRA-8386)
 * Handle abort() in SSTableRewriter properly (CASSANDRA-8320)
 * Centralize shared executors (CASSANDRA-8055)
 * Fix filtering for CONTAINS (KEY) relations on frozen collection
   clustering columns when the query is restricted to a single
   partition (CASSANDRA-8203)
 * Do more aggressive entire-sstable TTL expiry checks (CASSANDRA-8243)
 * Add more log info if readMeter is null (CASSANDRA-8238)
 * add check of the system wall clock time at startup (CASSANDRA-8305)
 * Support for frozen collections (CASSANDRA-7859)
 * Fix overflow on histogram computation (CASSANDRA-8028)
 * Have paxos reuse the timestamp generation of normal queries (CASSANDRA-7801)
 * Fix incremental repair not remove parent session on remote (CASSANDRA-8291)
 * Improve JBOD disk utilization (CASSANDRA-7386)
 * Log failed host when preparing incremental repair (CASSANDRA-8228)
 * Force config client mode in CQLSSTableWriter (CASSANDRA-8281)
 * Fix sstableupgrade throws exception (CASSANDRA-8688)
 * Fix hang when repairing empty keyspace (CASSANDRA-8694)
Merged from 2.0:
 * Fix IllegalArgumentException in dynamic snitch (CASSANDRA-8448)
 * Add support for UPDATE ... IF EXISTS (CASSANDRA-8610)
 * Fix reversal of list prepends (CASSANDRA-8733)
 * Prevent non-zero default_time_to_live on tables with counters
   (CASSANDRA-8678)
 * Fix SSTableSimpleUnsortedWriter ConcurrentModificationException
   (CASSANDRA-8619)
 * Round up time deltas lower than 1ms in BulkLoader (CASSANDRA-8645)
 * Add batch remove iterator to ABSC (CASSANDRA-8414, 8666)
 * Round up time deltas lower than 1ms in BulkLoader (CASSANDRA-8645)
 * Fix isClientMode check in Keyspace (CASSANDRA-8687)
 * Use more efficient slice size for querying internal secondary
   index tables (CASSANDRA-8550)
 * Fix potentially returning deleted rows with range tombstone (CASSANDRA-8558)
 * Check for available disk space before starting a compaction (CASSANDRA-8562)
 * Fix DISTINCT queries with LIMITs or paging when some partitions
   contain only tombstones (CASSANDRA-8490)
 * Introduce background cache refreshing to permissions cache
   (CASSANDRA-8194)
 * Fix race condition in StreamTransferTask that could lead to
   infinite loops and premature sstable deletion (CASSANDRA-7704)
 * Add an extra version check to MigrationTask (CASSANDRA-8462)
 * Ensure SSTableWriter cleans up properly after failure (CASSANDRA-8499)
 * Increase bf true positive count on key cache hit (CASSANDRA-8525)
 * Move MeteredFlusher to its own thread (CASSANDRA-8485)
 * Fix non-distinct results in DISTNCT queries on static columns when
   paging is enabled (CASSANDRA-8087)
 * Move all hints related tasks to hints internal executor (CASSANDRA-8285)
 * Fix paging for multi-partition IN queries (CASSANDRA-8408)
 * Fix MOVED_NODE topology event never being emitted when a node
   moves its token (CASSANDRA-8373)
 * Fix validation of indexes in COMPACT tables (CASSANDRA-8156)
 * Avoid StackOverflowError when a large list of IN values
   is used for a clustering column (CASSANDRA-8410)
 * Fix NPE when writetime() or ttl() calls are wrapped by
   another function call (CASSANDRA-8451)
 * Fix NPE after dropping a keyspace (CASSANDRA-8332)
 * Fix error message on read repair timeouts (CASSANDRA-7947)
 * Default DTCS base_time_seconds changed to 60 (CASSANDRA-8417)
 * Refuse Paxos operation with more than one pending endpoint (CASSANDRA-8346, 8640)
 * Throw correct exception when trying to bind a keyspace or table
   name (CASSANDRA-6952)
 * Make HHOM.compact synchronized (CASSANDRA-8416)
 * cancel latency-sampling task when CF is dropped (CASSANDRA-8401)
 * don't block SocketThread for MessagingService (CASSANDRA-8188)
 * Increase quarantine delay on replacement (CASSANDRA-8260)
 * Expose off-heap memory usage stats (CASSANDRA-7897)
 * Ignore Paxos commits for truncated tables (CASSANDRA-7538)
 * Validate size of indexed column values (CASSANDRA-8280)
 * Make LCS split compaction results over all data directories (CASSANDRA-8329)
 * Fix some failing queries that use multi-column relations
   on COMPACT STORAGE tables (CASSANDRA-8264)
 * Fix InvalidRequestException with ORDER BY (CASSANDRA-8286)
 * Disable SSLv3 for POODLE (CASSANDRA-8265)
 * Fix millisecond timestamps in Tracing (CASSANDRA-8297)
 * Include keyspace name in error message when there are insufficient
   live nodes to stream from (CASSANDRA-8221)
 * Avoid overlap in L1 when L0 contains many nonoverlapping
   sstables (CASSANDRA-8211)
 * Improve PropertyFileSnitch logging (CASSANDRA-8183)
 * Add DC-aware sequential repair (CASSANDRA-8193)
 * Use live sstables in snapshot repair if possible (CASSANDRA-8312)
 * Fix hints serialized size calculation (CASSANDRA-8587)


2.1.2
 * (cqlsh) parse_for_table_meta errors out on queries with undefined
   grammars (CASSANDRA-8262)
 * (cqlsh) Fix SELECT ... TOKEN() function broken in C* 2.1.1 (CASSANDRA-8258)
 * Fix Cassandra crash when running on JDK8 update 40 (CASSANDRA-8209)
 * Optimize partitioner tokens (CASSANDRA-8230)
 * Improve compaction of repaired/unrepaired sstables (CASSANDRA-8004)
 * Make cache serializers pluggable (CASSANDRA-8096)
 * Fix issues with CONTAINS (KEY) queries on secondary indexes
   (CASSANDRA-8147)
 * Fix read-rate tracking of sstables for some queries (CASSANDRA-8239)
 * Fix default timestamp in QueryOptions (CASSANDRA-8246)
 * Set socket timeout when reading remote version (CASSANDRA-8188)
 * Refactor how we track live size (CASSANDRA-7852)
 * Make sure unfinished compaction files are removed (CASSANDRA-8124)
 * Fix shutdown when run as Windows service (CASSANDRA-8136)
 * Fix DESCRIBE TABLE with custom indexes (CASSANDRA-8031)
 * Fix race in RecoveryManagerTest (CASSANDRA-8176)
 * Avoid IllegalArgumentException while sorting sstables in
   IndexSummaryManager (CASSANDRA-8182)
 * Shutdown JVM on file descriptor exhaustion (CASSANDRA-7579)
 * Add 'die' policy for commit log and disk failure (CASSANDRA-7927)
 * Fix installing as service on Windows (CASSANDRA-8115)
 * Fix CREATE TABLE for CQL2 (CASSANDRA-8144)
 * Avoid boxing in ColumnStats min/max trackers (CASSANDRA-8109)
Merged from 2.0:
 * Correctly handle non-text column names in cql3 (CASSANDRA-8178)
 * Fix deletion for indexes on primary key columns (CASSANDRA-8206)
 * Add 'nodetool statusgossip' (CASSANDRA-8125)
 * Improve client notification that nodes are ready for requests (CASSANDRA-7510)
 * Handle negative timestamp in writetime method (CASSANDRA-8139)
 * Pig: Remove errant LIMIT clause in CqlNativeStorage (CASSANDRA-8166)
 * Throw ConfigurationException when hsha is used with the default
   rpc_max_threads setting of 'unlimited' (CASSANDRA-8116)
 * Allow concurrent writing of the same table in the same JVM using
   CQLSSTableWriter (CASSANDRA-7463)
 * Fix totalDiskSpaceUsed calculation (CASSANDRA-8205)


2.1.1
 * Fix spin loop in AtomicSortedColumns (CASSANDRA-7546)
 * Dont notify when replacing tmplink files (CASSANDRA-8157)
 * Fix validation with multiple CONTAINS clause (CASSANDRA-8131)
 * Fix validation of collections in TriggerExecutor (CASSANDRA-8146)
 * Fix IllegalArgumentException when a list of IN values containing tuples
   is passed as a single arg to a prepared statement with the v1 or v2
   protocol (CASSANDRA-8062)
 * Fix ClassCastException in DISTINCT query on static columns with
   query paging (CASSANDRA-8108)
 * Fix NPE on null nested UDT inside a set (CASSANDRA-8105)
 * Fix exception when querying secondary index on set items or map keys
   when some clustering columns are specified (CASSANDRA-8073)
 * Send proper error response when there is an error during native
   protocol message decode (CASSANDRA-8118)
 * Gossip should ignore generation numbers too far in the future (CASSANDRA-8113)
 * Fix NPE when creating a table with frozen sets, lists (CASSANDRA-8104)
 * Fix high memory use due to tracking reads on incrementally opened sstable
   readers (CASSANDRA-8066)
 * Fix EXECUTE request with skipMetadata=false returning no metadata
   (CASSANDRA-8054)
 * Allow concurrent use of CQLBulkOutputFormat (CASSANDRA-7776)
 * Shutdown JVM on OOM (CASSANDRA-7507)
 * Upgrade netty version and enable epoll event loop (CASSANDRA-7761)
 * Don't duplicate sstables smaller than split size when using
   the sstablesplitter tool (CASSANDRA-7616)
 * Avoid re-parsing already prepared statements (CASSANDRA-7923)
 * Fix some Thrift slice deletions and updates of COMPACT STORAGE
   tables with some clustering columns omitted (CASSANDRA-7990)
 * Fix filtering for CONTAINS on sets (CASSANDRA-8033)
 * Properly track added size (CASSANDRA-7239)
 * Allow compilation in java 8 (CASSANDRA-7208)
 * Fix Assertion error on RangeTombstoneList diff (CASSANDRA-8013)
 * Release references to overlapping sstables during compaction (CASSANDRA-7819)
 * Send notification when opening compaction results early (CASSANDRA-8034)
 * Make native server start block until properly bound (CASSANDRA-7885)
 * (cqlsh) Fix IPv6 support (CASSANDRA-7988)
 * Ignore fat clients when checking for endpoint collision (CASSANDRA-7939)
 * Make sstablerepairedset take a list of files (CASSANDRA-7995)
 * (cqlsh) Tab completeion for indexes on map keys (CASSANDRA-7972)
 * (cqlsh) Fix UDT field selection in select clause (CASSANDRA-7891)
 * Fix resource leak in event of corrupt sstable
 * (cqlsh) Add command line option for cqlshrc file path (CASSANDRA-7131)
 * Provide visibility into prepared statements churn (CASSANDRA-7921, CASSANDRA-7930)
 * Invalidate prepared statements when their keyspace or table is
   dropped (CASSANDRA-7566)
 * cassandra-stress: fix support for NetworkTopologyStrategy (CASSANDRA-7945)
 * Fix saving caches when a table is dropped (CASSANDRA-7784)
 * Add better error checking of new stress profile (CASSANDRA-7716)
 * Use ThreadLocalRandom and remove FBUtilities.threadLocalRandom (CASSANDRA-7934)
 * Prevent operator mistakes due to simultaneous bootstrap (CASSANDRA-7069)
 * cassandra-stress supports whitelist mode for node config (CASSANDRA-7658)
 * GCInspector more closely tracks GC; cassandra-stress and nodetool report it (CASSANDRA-7916)
 * nodetool won't output bogus ownership info without a keyspace (CASSANDRA-7173)
 * Add human readable option to nodetool commands (CASSANDRA-5433)
 * Don't try to set repairedAt on old sstables (CASSANDRA-7913)
 * Add metrics for tracking PreparedStatement use (CASSANDRA-7719)
 * (cqlsh) tab-completion for triggers (CASSANDRA-7824)
 * (cqlsh) Support for query paging (CASSANDRA-7514)
 * (cqlsh) Show progress of COPY operations (CASSANDRA-7789)
 * Add syntax to remove multiple elements from a map (CASSANDRA-6599)
 * Support non-equals conditions in lightweight transactions (CASSANDRA-6839)
 * Add IF [NOT] EXISTS to create/drop triggers (CASSANDRA-7606)
 * (cqlsh) Display the current logged-in user (CASSANDRA-7785)
 * (cqlsh) Don't ignore CTRL-C during COPY FROM execution (CASSANDRA-7815)
 * (cqlsh) Order UDTs according to cross-type dependencies in DESCRIBE
   output (CASSANDRA-7659)
 * (cqlsh) Fix handling of CAS statement results (CASSANDRA-7671)
 * (cqlsh) COPY TO/FROM improvements (CASSANDRA-7405)
 * Support list index operations with conditions (CASSANDRA-7499)
 * Add max live/tombstoned cells to nodetool cfstats output (CASSANDRA-7731)
 * Validate IPv6 wildcard addresses properly (CASSANDRA-7680)
 * (cqlsh) Error when tracing query (CASSANDRA-7613)
 * Avoid IOOBE when building SyntaxError message snippet (CASSANDRA-7569)
 * SSTableExport uses correct validator to create string representation of partition
   keys (CASSANDRA-7498)
 * Avoid NPEs when receiving type changes for an unknown keyspace (CASSANDRA-7689)
 * Add support for custom 2i validation (CASSANDRA-7575)
 * Pig support for hadoop CqlInputFormat (CASSANDRA-6454)
 * Add duration mode to cassandra-stress (CASSANDRA-7468)
 * Add listen_interface and rpc_interface options (CASSANDRA-7417)
 * Improve schema merge performance (CASSANDRA-7444)
 * Adjust MT depth based on # of partition validating (CASSANDRA-5263)
 * Optimise NativeCell comparisons (CASSANDRA-6755)
 * Configurable client timeout for cqlsh (CASSANDRA-7516)
 * Include snippet of CQL query near syntax error in messages (CASSANDRA-7111)
 * Make repair -pr work with -local (CASSANDRA-7450)
 * Fix error in sstableloader with -cph > 1 (CASSANDRA-8007)
 * Fix snapshot repair error on indexed tables (CASSANDRA-8020)
 * Do not exit nodetool repair when receiving JMX NOTIF_LOST (CASSANDRA-7909)
 * Stream to private IP when available (CASSANDRA-8084)
Merged from 2.0:
 * Reject conditions on DELETE unless full PK is given (CASSANDRA-6430)
 * Properly reject the token function DELETE (CASSANDRA-7747)
 * Force batchlog replay before decommissioning a node (CASSANDRA-7446)
 * Fix hint replay with many accumulated expired hints (CASSANDRA-6998)
 * Fix duplicate results in DISTINCT queries on static columns with query
   paging (CASSANDRA-8108)
 * Add DateTieredCompactionStrategy (CASSANDRA-6602)
 * Properly validate ascii and utf8 string literals in CQL queries (CASSANDRA-8101)
 * (cqlsh) Fix autocompletion for alter keyspace (CASSANDRA-8021)
 * Create backup directories for commitlog archiving during startup (CASSANDRA-8111)
 * Reduce totalBlockFor() for LOCAL_* consistency levels (CASSANDRA-8058)
 * Fix merging schemas with re-dropped keyspaces (CASSANDRA-7256)
 * Fix counters in supercolumns during live upgrades from 1.2 (CASSANDRA-7188)
 * Notify DT subscribers when a column family is truncated (CASSANDRA-8088)
 * Add sanity check of $JAVA on startup (CASSANDRA-7676)
 * Schedule fat client schema pull on join (CASSANDRA-7993)
 * Don't reset nodes' versions when closing IncomingTcpConnections
   (CASSANDRA-7734)
 * Record the real messaging version in all cases in OutboundTcpConnection
   (CASSANDRA-8057)
 * SSL does not work in cassandra-cli (CASSANDRA-7899)
 * Fix potential exception when using ReversedType in DynamicCompositeType
   (CASSANDRA-7898)
 * Better validation of collection values (CASSANDRA-7833)
 * Track min/max timestamps correctly (CASSANDRA-7969)
 * Fix possible overflow while sorting CL segments for replay (CASSANDRA-7992)
 * Increase nodetool Xmx (CASSANDRA-7956)
 * Archive any commitlog segments present at startup (CASSANDRA-6904)
 * CrcCheckChance should adjust based on live CFMetadata not 
   sstable metadata (CASSANDRA-7978)
 * token() should only accept columns in the partitioning
   key order (CASSANDRA-6075)
 * Add method to invalidate permission cache via JMX (CASSANDRA-7977)
 * Allow propagating multiple gossip states atomically (CASSANDRA-6125)
 * Log exceptions related to unclean native protocol client disconnects
   at DEBUG or INFO (CASSANDRA-7849)
 * Allow permissions cache to be set via JMX (CASSANDRA-7698)
 * Include schema_triggers CF in readable system resources (CASSANDRA-7967)
 * Fix RowIndexEntry to report correct serializedSize (CASSANDRA-7948)
 * Make CQLSSTableWriter sync within partitions (CASSANDRA-7360)
 * Potentially use non-local replicas in CqlConfigHelper (CASSANDRA-7906)
 * Explicitly disallow mixing multi-column and single-column
   relations on clustering columns (CASSANDRA-7711)
 * Better error message when condition is set on PK column (CASSANDRA-7804)
 * Don't send schema change responses and events for no-op DDL
   statements (CASSANDRA-7600)
 * (Hadoop) fix cluster initialisation for a split fetching (CASSANDRA-7774)
 * Throw InvalidRequestException when queries contain relations on entire
   collection columns (CASSANDRA-7506)
 * (cqlsh) enable CTRL-R history search with libedit (CASSANDRA-7577)
 * (Hadoop) allow ACFRW to limit nodes to local DC (CASSANDRA-7252)
 * (cqlsh) cqlsh should automatically disable tracing when selecting
   from system_traces (CASSANDRA-7641)
 * (Hadoop) Add CqlOutputFormat (CASSANDRA-6927)
 * Don't depend on cassandra config for nodetool ring (CASSANDRA-7508)
 * (cqlsh) Fix failing cqlsh formatting tests (CASSANDRA-7703)
 * Fix IncompatibleClassChangeError from hadoop2 (CASSANDRA-7229)
 * Add 'nodetool sethintedhandoffthrottlekb' (CASSANDRA-7635)
 * (cqlsh) Add tab-completion for CREATE/DROP USER IF [NOT] EXISTS (CASSANDRA-7611)
 * Catch errors when the JVM pulls the rug out from GCInspector (CASSANDRA-5345)
 * cqlsh fails when version number parts are not int (CASSANDRA-7524)
 * Fix NPE when table dropped during streaming (CASSANDRA-7946)
 * Fix wrong progress when streaming uncompressed (CASSANDRA-7878)
 * Fix possible infinite loop in creating repair range (CASSANDRA-7983)
 * Fix unit in nodetool for streaming throughput (CASSANDRA-7375)
Merged from 1.2:
 * Don't index tombstones (CASSANDRA-7828)
 * Improve PasswordAuthenticator default super user setup (CASSANDRA-7788)


2.1.0
 * (cqlsh) Removed "ALTER TYPE <name> RENAME TO <name>" from tab-completion
   (CASSANDRA-7895)
 * Fixed IllegalStateException in anticompaction (CASSANDRA-7892)
 * cqlsh: DESCRIBE support for frozen UDTs, tuples (CASSANDRA-7863)
 * Avoid exposing internal classes over JMX (CASSANDRA-7879)
 * Add null check for keys when freezing collection (CASSANDRA-7869)
 * Improve stress workload realism (CASSANDRA-7519)
Merged from 2.0:
 * Configure system.paxos with LeveledCompactionStrategy (CASSANDRA-7753)
 * Fix ALTER clustering column type from DateType to TimestampType when
   using DESC clustering order (CASSANRDA-7797)
 * Throw EOFException if we run out of chunks in compressed datafile
   (CASSANDRA-7664)
 * Fix PRSI handling of CQL3 row markers for row cleanup (CASSANDRA-7787)
 * Fix dropping collection when it's the last regular column (CASSANDRA-7744)
 * Make StreamReceiveTask thread safe and gc friendly (CASSANDRA-7795)
 * Validate empty cell names from counter updates (CASSANDRA-7798)
Merged from 1.2:
 * Don't allow compacted sstables to be marked as compacting (CASSANDRA-7145)
 * Track expired tombstones (CASSANDRA-7810)


2.1.0-rc7
 * Add frozen keyword and require UDT to be frozen (CASSANDRA-7857)
 * Track added sstable size correctly (CASSANDRA-7239)
 * (cqlsh) Fix case insensitivity (CASSANDRA-7834)
 * Fix failure to stream ranges when moving (CASSANDRA-7836)
 * Correctly remove tmplink files (CASSANDRA-7803)
 * (cqlsh) Fix column name formatting for functions, CAS operations,
   and UDT field selections (CASSANDRA-7806)
 * (cqlsh) Fix COPY FROM handling of null/empty primary key
   values (CASSANDRA-7792)
 * Fix ordering of static cells (CASSANDRA-7763)
Merged from 2.0:
 * Forbid re-adding dropped counter columns (CASSANDRA-7831)
 * Fix CFMetaData#isThriftCompatible() for PK-only tables (CASSANDRA-7832)
 * Always reject inequality on the partition key without token()
   (CASSANDRA-7722)
 * Always send Paxos commit to all replicas (CASSANDRA-7479)
 * Make disruptor_thrift_server invocation pool configurable (CASSANDRA-7594)
 * Make repair no-op when RF=1 (CASSANDRA-7864)


2.1.0-rc6
 * Fix OOM issue from netty caching over time (CASSANDRA-7743)
 * json2sstable couldn't import JSON for CQL table (CASSANDRA-7477)
 * Invalidate all caches on table drop (CASSANDRA-7561)
 * Skip strict endpoint selection for ranges if RF == nodes (CASSANRA-7765)
 * Fix Thrift range filtering without 2ary index lookups (CASSANDRA-7741)
 * Add tracing entries about concurrent range requests (CASSANDRA-7599)
 * (cqlsh) Fix DESCRIBE for NTS keyspaces (CASSANDRA-7729)
 * Remove netty buffer ref-counting (CASSANDRA-7735)
 * Pass mutated cf to index updater for use by PRSI (CASSANDRA-7742)
 * Include stress yaml example in release and deb (CASSANDRA-7717)
 * workaround for netty issue causing corrupted data off the wire (CASSANDRA-7695)
 * cqlsh DESC CLUSTER fails retrieving ring information (CASSANDRA-7687)
 * Fix binding null values inside UDT (CASSANDRA-7685)
 * Fix UDT field selection with empty fields (CASSANDRA-7670)
 * Bogus deserialization of static cells from sstable (CASSANDRA-7684)
 * Fix NPE on compaction leftover cleanup for dropped table (CASSANDRA-7770)
Merged from 2.0:
 * Fix race condition in StreamTransferTask that could lead to
   infinite loops and premature sstable deletion (CASSANDRA-7704)
 * (cqlsh) Wait up to 10 sec for a tracing session (CASSANDRA-7222)
 * Fix NPE in FileCacheService.sizeInBytes (CASSANDRA-7756)
 * Remove duplicates from StorageService.getJoiningNodes (CASSANDRA-7478)
 * Clone token map outside of hot gossip loops (CASSANDRA-7758)
 * Fix MS expiring map timeout for Paxos messages (CASSANDRA-7752)
 * Do not flush on truncate if durable_writes is false (CASSANDRA-7750)
 * Give CRR a default input_cql Statement (CASSANDRA-7226)
 * Better error message when adding a collection with the same name
   than a previously dropped one (CASSANDRA-6276)
 * Fix validation when adding static columns (CASSANDRA-7730)
 * (Thrift) fix range deletion of supercolumns (CASSANDRA-7733)
 * Fix potential AssertionError in RangeTombstoneList (CASSANDRA-7700)
 * Validate arguments of blobAs* functions (CASSANDRA-7707)
 * Fix potential AssertionError with 2ndary indexes (CASSANDRA-6612)
 * Avoid logging CompactionInterrupted at ERROR (CASSANDRA-7694)
 * Minor leak in sstable2jon (CASSANDRA-7709)
 * Add cassandra.auto_bootstrap system property (CASSANDRA-7650)
 * Update java driver (for hadoop) (CASSANDRA-7618)
 * Remove CqlPagingRecordReader/CqlPagingInputFormat (CASSANDRA-7570)
 * Support connecting to ipv6 jmx with nodetool (CASSANDRA-7669)


2.1.0-rc5
 * Reject counters inside user types (CASSANDRA-7672)
 * Switch to notification-based GCInspector (CASSANDRA-7638)
 * (cqlsh) Handle nulls in UDTs and tuples correctly (CASSANDRA-7656)
 * Don't use strict consistency when replacing (CASSANDRA-7568)
 * Fix min/max cell name collection on 2.0 SSTables with range
   tombstones (CASSANDRA-7593)
 * Tolerate min/max cell names of different lengths (CASSANDRA-7651)
 * Filter cached results correctly (CASSANDRA-7636)
 * Fix tracing on the new SEPExecutor (CASSANDRA-7644)
 * Remove shuffle and taketoken (CASSANDRA-7601)
 * Clean up Windows batch scripts (CASSANDRA-7619)
 * Fix native protocol drop user type notification (CASSANDRA-7571)
 * Give read access to system.schema_usertypes to all authenticated users
   (CASSANDRA-7578)
 * (cqlsh) Fix cqlsh display when zero rows are returned (CASSANDRA-7580)
 * Get java version correctly when JAVA_TOOL_OPTIONS is set (CASSANDRA-7572)
 * Fix NPE when dropping index from non-existent keyspace, AssertionError when
   dropping non-existent index with IF EXISTS (CASSANDRA-7590)
 * Fix sstablelevelresetter hang (CASSANDRA-7614)
 * (cqlsh) Fix deserialization of blobs (CASSANDRA-7603)
 * Use "keyspace updated" schema change message for UDT changes in v1 and
   v2 protocols (CASSANDRA-7617)
 * Fix tracing of range slices and secondary index lookups that are local
   to the coordinator (CASSANDRA-7599)
 * Set -Dcassandra.storagedir for all tool shell scripts (CASSANDRA-7587)
 * Don't swap max/min col names when mutating sstable metadata (CASSANDRA-7596)
 * (cqlsh) Correctly handle paged result sets (CASSANDRA-7625)
 * (cqlsh) Improve waiting for a trace to complete (CASSANDRA-7626)
 * Fix tracing of concurrent range slices and 2ary index queries (CASSANDRA-7626)
 * Fix scrub against collection type (CASSANDRA-7665)
Merged from 2.0:
 * Set gc_grace_seconds to seven days for system schema tables (CASSANDRA-7668)
 * SimpleSeedProvider no longer caches seeds forever (CASSANDRA-7663)
 * Always flush on truncate (CASSANDRA-7511)
 * Fix ReversedType(DateType) mapping to native protocol (CASSANDRA-7576)
 * Always merge ranges owned by a single node (CASSANDRA-6930)
 * Track max/min timestamps for range tombstones (CASSANDRA-7647)
 * Fix NPE when listing saved caches dir (CASSANDRA-7632)


2.1.0-rc4
 * Fix word count hadoop example (CASSANDRA-7200)
 * Updated memtable_cleanup_threshold and memtable_flush_writers defaults 
   (CASSANDRA-7551)
 * (Windows) fix startup when WMI memory query fails (CASSANDRA-7505)
 * Anti-compaction proceeds if any part of the repair failed (CASSANDRA-7521)
 * Add missing table name to DROP INDEX responses and notifications (CASSANDRA-7539)
 * Bump CQL version to 3.2.0 and update CQL documentation (CASSANDRA-7527)
 * Fix configuration error message when running nodetool ring (CASSANDRA-7508)
 * Support conditional updates, tuple type, and the v3 protocol in cqlsh (CASSANDRA-7509)
 * Handle queries on multiple secondary index types (CASSANDRA-7525)
 * Fix cqlsh authentication with v3 native protocol (CASSANDRA-7564)
 * Fix NPE when unknown prepared statement ID is used (CASSANDRA-7454)
Merged from 2.0:
 * (Windows) force range-based repair to non-sequential mode (CASSANDRA-7541)
 * Fix range merging when DES scores are zero (CASSANDRA-7535)
 * Warn when SSL certificates have expired (CASSANDRA-7528)
 * Fix error when doing reversed queries with static columns (CASSANDRA-7490)
Merged from 1.2:
 * Set correct stream ID on responses when non-Exception Throwables
   are thrown while handling native protocol messages (CASSANDRA-7470)


2.1.0-rc3
 * Consider expiry when reconciling otherwise equal cells (CASSANDRA-7403)
 * Introduce CQL support for stress tool (CASSANDRA-6146)
 * Fix ClassCastException processing expired messages (CASSANDRA-7496)
 * Fix prepared marker for collections inside UDT (CASSANDRA-7472)
 * Remove left-over populate_io_cache_on_flush and replicate_on_write
   uses (CASSANDRA-7493)
 * (Windows) handle spaces in path names (CASSANDRA-7451)
 * Ensure writes have completed after dropping a table, before recycling
   commit log segments (CASSANDRA-7437)
 * Remove left-over rows_per_partition_to_cache (CASSANDRA-7493)
 * Fix error when CONTAINS is used with a bind marker (CASSANDRA-7502)
 * Properly reject unknown UDT field (CASSANDRA-7484)
Merged from 2.0:
 * Fix CC#collectTimeOrderedData() tombstone optimisations (CASSANDRA-7394)
 * Support DISTINCT for static columns and fix behaviour when DISTINC is
   not use (CASSANDRA-7305).
 * Workaround JVM NPE on JMX bind failure (CASSANDRA-7254)
 * Fix race in FileCacheService RemovalListener (CASSANDRA-7278)
 * Fix inconsistent use of consistencyForCommit that allowed LOCAL_QUORUM
   operations to incorrect become full QUORUM (CASSANDRA-7345)
 * Properly handle unrecognized opcodes and flags (CASSANDRA-7440)
 * (Hadoop) close CqlRecordWriter clients when finished (CASSANDRA-7459)
 * Commit disk failure policy (CASSANDRA-7429)
 * Make sure high level sstables get compacted (CASSANDRA-7414)
 * Fix AssertionError when using empty clustering columns and static columns
   (CASSANDRA-7455)
 * Add option to disable STCS in L0 (CASSANDRA-6621)
 * Upgrade to snappy-java 1.0.5.2 (CASSANDRA-7476)


2.1.0-rc2
 * Fix heap size calculation for CompoundSparseCellName and 
   CompoundSparseCellName.WithCollection (CASSANDRA-7421)
 * Allow counter mutations in UNLOGGED batches (CASSANDRA-7351)
 * Modify reconcile logic to always pick a tombstone over a counter cell
   (CASSANDRA-7346)
 * Avoid incremental compaction on Windows (CASSANDRA-7365)
 * Fix exception when querying a composite-keyed table with a collection index
   (CASSANDRA-7372)
 * Use node's host id in place of counter ids (CASSANDRA-7366)
 * Fix error when doing reversed queries with static columns (CASSANDRA-7490)
 * Backport CASSANDRA-6747 (CASSANDRA-7560)
 * Track max/min timestamps for range tombstones (CASSANDRA-7647)
 * Fix NPE when listing saved caches dir (CASSANDRA-7632)
 * Fix sstableloader unable to connect encrypted node (CASSANDRA-7585)
Merged from 1.2:
 * Clone token map outside of hot gossip loops (CASSANDRA-7758)
 * Add stop method to EmbeddedCassandraService (CASSANDRA-7595)
 * Support connecting to ipv6 jmx with nodetool (CASSANDRA-7669)
 * Set gc_grace_seconds to seven days for system schema tables (CASSANDRA-7668)
 * SimpleSeedProvider no longer caches seeds forever (CASSANDRA-7663)
 * Set correct stream ID on responses when non-Exception Throwables
   are thrown while handling native protocol messages (CASSANDRA-7470)
 * Fix row size miscalculation in LazilyCompactedRow (CASSANDRA-7543)
 * Fix race in background compaction check (CASSANDRA-7745)
 * Don't clear out range tombstones during compaction (CASSANDRA-7808)


2.1.0-rc1
 * Revert flush directory (CASSANDRA-6357)
 * More efficient executor service for fast operations (CASSANDRA-4718)
 * Move less common tools into a new cassandra-tools package (CASSANDRA-7160)
 * Support more concurrent requests in native protocol (CASSANDRA-7231)
 * Add tab-completion to debian nodetool packaging (CASSANDRA-6421)
 * Change concurrent_compactors defaults (CASSANDRA-7139)
 * Add PowerShell Windows launch scripts (CASSANDRA-7001)
 * Make commitlog archive+restore more robust (CASSANDRA-6974)
 * Fix marking commitlogsegments clean (CASSANDRA-6959)
 * Add snapshot "manifest" describing files included (CASSANDRA-6326)
 * Parallel streaming for sstableloader (CASSANDRA-3668)
 * Fix bugs in supercolumns handling (CASSANDRA-7138)
 * Fix ClassClassException on composite dense tables (CASSANDRA-7112)
 * Cleanup and optimize collation and slice iterators (CASSANDRA-7107)
 * Upgrade NBHM lib (CASSANDRA-7128)
 * Optimize netty server (CASSANDRA-6861)
 * Fix repair hang when given CF does not exist (CASSANDRA-7189)
 * Allow c* to be shutdown in an embedded mode (CASSANDRA-5635)
 * Add server side batching to native transport (CASSANDRA-5663)
 * Make batchlog replay asynchronous (CASSANDRA-6134)
 * remove unused classes (CASSANDRA-7197)
 * Limit user types to the keyspace they are defined in (CASSANDRA-6643)
 * Add validate method to CollectionType (CASSANDRA-7208)
 * New serialization format for UDT values (CASSANDRA-7209, CASSANDRA-7261)
 * Fix nodetool netstats (CASSANDRA-7270)
 * Fix potential ClassCastException in HintedHandoffManager (CASSANDRA-7284)
 * Use prepared statements internally (CASSANDRA-6975)
 * Fix broken paging state with prepared statement (CASSANDRA-7120)
 * Fix IllegalArgumentException in CqlStorage (CASSANDRA-7287)
 * Allow nulls/non-existant fields in UDT (CASSANDRA-7206)
 * Add Thrift MultiSliceRequest (CASSANDRA-6757, CASSANDRA-7027)
 * Handle overlapping MultiSlices (CASSANDRA-7279)
 * Fix DataOutputTest on Windows (CASSANDRA-7265)
 * Embedded sets in user defined data-types are not updating (CASSANDRA-7267)
 * Add tuple type to CQL/native protocol (CASSANDRA-7248)
 * Fix CqlPagingRecordReader on tables with few rows (CASSANDRA-7322)
Merged from 2.0:
 * Copy compaction options to make sure they are reloaded (CASSANDRA-7290)
 * Add option to do more aggressive tombstone compactions (CASSANDRA-6563)
 * Don't try to compact already-compacting files in HHOM (CASSANDRA-7288)
 * Always reallocate buffers in HSHA (CASSANDRA-6285)
 * (Hadoop) support authentication in CqlRecordReader (CASSANDRA-7221)
 * (Hadoop) Close java driver Cluster in CQLRR.close (CASSANDRA-7228)
 * Warn when 'USING TIMESTAMP' is used on a CAS BATCH (CASSANDRA-7067)
 * return all cpu values from BackgroundActivityMonitor.readAndCompute (CASSANDRA-7183)
 * Correctly delete scheduled range xfers (CASSANDRA-7143)
 * return all cpu values from BackgroundActivityMonitor.readAndCompute (CASSANDRA-7183)  
 * reduce garbage creation in calculatePendingRanges (CASSANDRA-7191)
 * fix c* launch issues on Russian os's due to output of linux 'free' cmd (CASSANDRA-6162)
 * Fix disabling autocompaction (CASSANDRA-7187)
 * Fix potential NumberFormatException when deserializing IntegerType (CASSANDRA-7088)
 * cqlsh can't tab-complete disabling compaction (CASSANDRA-7185)
 * cqlsh: Accept and execute CQL statement(s) from command-line parameter (CASSANDRA-7172)
 * Fix IllegalStateException in CqlPagingRecordReader (CASSANDRA-7198)
 * Fix the InvertedIndex trigger example (CASSANDRA-7211)
 * Add --resolve-ip option to 'nodetool ring' (CASSANDRA-7210)
 * reduce garbage on codec flag deserialization (CASSANDRA-7244) 
 * Fix duplicated error messages on directory creation error at startup (CASSANDRA-5818)
 * Proper null handle for IF with map element access (CASSANDRA-7155)
 * Improve compaction visibility (CASSANDRA-7242)
 * Correctly delete scheduled range xfers (CASSANDRA-7143)
 * Make batchlog replica selection rack-aware (CASSANDRA-6551)
 * Fix CFMetaData#getColumnDefinitionFromColumnName() (CASSANDRA-7074)
 * Fix writetime/ttl functions for static columns (CASSANDRA-7081)
 * Suggest CTRL-C or semicolon after three blank lines in cqlsh (CASSANDRA-7142)
 * Fix 2ndary index queries with DESC clustering order (CASSANDRA-6950)
 * Invalid key cache entries on DROP (CASSANDRA-6525)
 * Fix flapping RecoveryManagerTest (CASSANDRA-7084)
 * Add missing iso8601 patterns for date strings (CASSANDRA-6973)
 * Support selecting multiple rows in a partition using IN (CASSANDRA-6875)
 * Add authentication support to shuffle (CASSANDRA-6484)
 * Swap local and global default read repair chances (CASSANDRA-7320)
 * Add conditional CREATE/DROP USER support (CASSANDRA-7264)
 * Cqlsh counts non-empty lines for "Blank lines" warning (CASSANDRA-7325)
Merged from 1.2:
 * Add Cloudstack snitch (CASSANDRA-7147)
 * Update system.peers correctly when relocating tokens (CASSANDRA-7126)
 * Add Google Compute Engine snitch (CASSANDRA-7132)
 * remove duplicate query for local tokens (CASSANDRA-7182)
 * exit CQLSH with error status code if script fails (CASSANDRA-6344)
 * Fix bug with some IN queries missig results (CASSANDRA-7105)
 * Fix availability validation for LOCAL_ONE CL (CASSANDRA-7319)
 * Hint streaming can cause decommission to fail (CASSANDRA-7219)


2.1.0-beta2
 * Increase default CL space to 8GB (CASSANDRA-7031)
 * Add range tombstones to read repair digests (CASSANDRA-6863)
 * Fix BTree.clear for large updates (CASSANDRA-6943)
 * Fail write instead of logging a warning when unable to append to CL
   (CASSANDRA-6764)
 * Eliminate possibility of CL segment appearing twice in active list 
   (CASSANDRA-6557)
 * Apply DONTNEED fadvise to commitlog segments (CASSANDRA-6759)
 * Switch CRC component to Adler and include it for compressed sstables 
   (CASSANDRA-4165)
 * Allow cassandra-stress to set compaction strategy options (CASSANDRA-6451)
 * Add broadcast_rpc_address option to cassandra.yaml (CASSANDRA-5899)
 * Auto reload GossipingPropertyFileSnitch config (CASSANDRA-5897)
 * Fix overflow of memtable_total_space_in_mb (CASSANDRA-6573)
 * Fix ABTC NPE and apply update function correctly (CASSANDRA-6692)
 * Allow nodetool to use a file or prompt for password (CASSANDRA-6660)
 * Fix AIOOBE when concurrently accessing ABSC (CASSANDRA-6742)
 * Fix assertion error in ALTER TYPE RENAME (CASSANDRA-6705)
 * Scrub should not always clear out repaired status (CASSANDRA-5351)
 * Improve handling of range tombstone for wide partitions (CASSANDRA-6446)
 * Fix ClassCastException for compact table with composites (CASSANDRA-6738)
 * Fix potentially repairing with wrong nodes (CASSANDRA-6808)
 * Change caching option syntax (CASSANDRA-6745)
 * Fix stress to do proper counter reads (CASSANDRA-6835)
 * Fix help message for stress counter_write (CASSANDRA-6824)
 * Fix stress smart Thrift client to pick servers correctly (CASSANDRA-6848)
 * Add logging levels (minimal, normal or verbose) to stress tool (CASSANDRA-6849)
 * Fix race condition in Batch CLE (CASSANDRA-6860)
 * Improve cleanup/scrub/upgradesstables failure handling (CASSANDRA-6774)
 * ByteBuffer write() methods for serializing sstables (CASSANDRA-6781)
 * Proper compare function for CollectionType (CASSANDRA-6783)
 * Update native server to Netty 4 (CASSANDRA-6236)
 * Fix off-by-one error in stress (CASSANDRA-6883)
 * Make OpOrder AutoCloseable (CASSANDRA-6901)
 * Remove sync repair JMX interface (CASSANDRA-6900)
 * Add multiple memory allocation options for memtables (CASSANDRA-6689, 6694)
 * Remove adjusted op rate from stress output (CASSANDRA-6921)
 * Add optimized CF.hasColumns() implementations (CASSANDRA-6941)
 * Serialize batchlog mutations with the version of the target node
   (CASSANDRA-6931)
 * Optimize CounterColumn#reconcile() (CASSANDRA-6953)
 * Properly remove 1.2 sstable support in 2.1 (CASSANDRA-6869)
 * Lock counter cells, not partitions (CASSANDRA-6880)
 * Track presence of legacy counter shards in sstables (CASSANDRA-6888)
 * Ensure safe resource cleanup when replacing sstables (CASSANDRA-6912)
 * Add failure handler to async callback (CASSANDRA-6747)
 * Fix AE when closing SSTable without releasing reference (CASSANDRA-7000)
 * Clean up IndexInfo on keyspace/table drops (CASSANDRA-6924)
 * Only snapshot relative SSTables when sequential repair (CASSANDRA-7024)
 * Require nodetool rebuild_index to specify index names (CASSANDRA-7038)
 * fix cassandra stress errors on reads with native protocol (CASSANDRA-7033)
 * Use OpOrder to guard sstable references for reads (CASSANDRA-6919)
 * Preemptive opening of compaction result (CASSANDRA-6916)
 * Multi-threaded scrub/cleanup/upgradesstables (CASSANDRA-5547)
 * Optimize cellname comparison (CASSANDRA-6934)
 * Native protocol v3 (CASSANDRA-6855)
 * Optimize Cell liveness checks and clean up Cell (CASSANDRA-7119)
 * Support consistent range movements (CASSANDRA-2434)
 * Display min timestamp in sstablemetadata viewer (CASSANDRA-6767)
Merged from 2.0:
 * Avoid race-prone second "scrub" of system keyspace (CASSANDRA-6797)
 * Pool CqlRecordWriter clients by inetaddress rather than Range
   (CASSANDRA-6665)
 * Fix compaction_history timestamps (CASSANDRA-6784)
 * Compare scores of full replica ordering in DES (CASSANDRA-6683)
 * fix CME in SessionInfo updateProgress affecting netstats (CASSANDRA-6577)
 * Allow repairing between specific replicas (CASSANDRA-6440)
 * Allow per-dc enabling of hints (CASSANDRA-6157)
 * Add compatibility for Hadoop 0.2.x (CASSANDRA-5201)
 * Fix EstimatedHistogram races (CASSANDRA-6682)
 * Failure detector correctly converts initial value to nanos (CASSANDRA-6658)
 * Add nodetool taketoken to relocate vnodes (CASSANDRA-4445)
 * Expose bulk loading progress over JMX (CASSANDRA-4757)
 * Correctly handle null with IF conditions and TTL (CASSANDRA-6623)
 * Account for range/row tombstones in tombstone drop
   time histogram (CASSANDRA-6522)
 * Stop CommitLogSegment.close() from calling sync() (CASSANDRA-6652)
 * Make commitlog failure handling configurable (CASSANDRA-6364)
 * Avoid overlaps in LCS (CASSANDRA-6688)
 * Improve support for paginating over composites (CASSANDRA-4851)
 * Fix count(*) queries in a mixed cluster (CASSANDRA-6707)
 * Improve repair tasks(snapshot, differencing) concurrency (CASSANDRA-6566)
 * Fix replaying pre-2.0 commit logs (CASSANDRA-6714)
 * Add static columns to CQL3 (CASSANDRA-6561)
 * Optimize single partition batch statements (CASSANDRA-6737)
 * Disallow post-query re-ordering when paging (CASSANDRA-6722)
 * Fix potential paging bug with deleted columns (CASSANDRA-6748)
 * Fix NPE on BulkLoader caused by losing StreamEvent (CASSANDRA-6636)
 * Fix truncating compression metadata (CASSANDRA-6791)
 * Add CMSClassUnloadingEnabled JVM option (CASSANDRA-6541)
 * Catch memtable flush exceptions during shutdown (CASSANDRA-6735)
 * Fix upgradesstables NPE for non-CF-based indexes (CASSANDRA-6645)
 * Fix UPDATE updating PRIMARY KEY columns implicitly (CASSANDRA-6782)
 * Fix IllegalArgumentException when updating from 1.2 with SuperColumns
   (CASSANDRA-6733)
 * FBUtilities.singleton() should use the CF comparator (CASSANDRA-6778)
 * Fix CQLSStableWriter.addRow(Map<String, Object>) (CASSANDRA-6526)
 * Fix HSHA server introducing corrupt data (CASSANDRA-6285)
 * Fix CAS conditions for COMPACT STORAGE tables (CASSANDRA-6813)
 * Starting threads in OutboundTcpConnectionPool constructor causes race conditions (CASSANDRA-7177)
 * Allow overriding cassandra-rackdc.properties file (CASSANDRA-7072)
 * Set JMX RMI port to 7199 (CASSANDRA-7087)
 * Use LOCAL_QUORUM for data reads at LOCAL_SERIAL (CASSANDRA-6939)
 * Log a warning for large batches (CASSANDRA-6487)
 * Put nodes in hibernate when join_ring is false (CASSANDRA-6961)
 * Avoid early loading of non-system keyspaces before compaction-leftovers 
   cleanup at startup (CASSANDRA-6913)
 * Restrict Windows to parallel repairs (CASSANDRA-6907)
 * (Hadoop) Allow manually specifying start/end tokens in CFIF (CASSANDRA-6436)
 * Fix NPE in MeteredFlusher (CASSANDRA-6820)
 * Fix race processing range scan responses (CASSANDRA-6820)
 * Allow deleting snapshots from dropped keyspaces (CASSANDRA-6821)
 * Add uuid() function (CASSANDRA-6473)
 * Omit tombstones from schema digests (CASSANDRA-6862)
 * Include correct consistencyLevel in LWT timeout (CASSANDRA-6884)
 * Lower chances for losing new SSTables during nodetool refresh and
   ColumnFamilyStore.loadNewSSTables (CASSANDRA-6514)
 * Add support for DELETE ... IF EXISTS to CQL3 (CASSANDRA-5708)
 * Update hadoop_cql3_word_count example (CASSANDRA-6793)
 * Fix handling of RejectedExecution in sync Thrift server (CASSANDRA-6788)
 * Log more information when exceeding tombstone_warn_threshold (CASSANDRA-6865)
 * Fix truncate to not abort due to unreachable fat clients (CASSANDRA-6864)
 * Fix schema concurrency exceptions (CASSANDRA-6841)
 * Fix leaking validator FH in StreamWriter (CASSANDRA-6832)
 * Fix saving triggers to schema (CASSANDRA-6789)
 * Fix trigger mutations when base mutation list is immutable (CASSANDRA-6790)
 * Fix accounting in FileCacheService to allow re-using RAR (CASSANDRA-6838)
 * Fix static counter columns (CASSANDRA-6827)
 * Restore expiring->deleted (cell) compaction optimization (CASSANDRA-6844)
 * Fix CompactionManager.needsCleanup (CASSANDRA-6845)
 * Correctly compare BooleanType values other than 0 and 1 (CASSANDRA-6779)
 * Read message id as string from earlier versions (CASSANDRA-6840)
 * Properly use the Paxos consistency for (non-protocol) batch (CASSANDRA-6837)
 * Add paranoid disk failure option (CASSANDRA-6646)
 * Improve PerRowSecondaryIndex performance (CASSANDRA-6876)
 * Extend triggers to support CAS updates (CASSANDRA-6882)
 * Static columns with IF NOT EXISTS don't always work as expected (CASSANDRA-6873)
 * Fix paging with SELECT DISTINCT (CASSANDRA-6857)
 * Fix UnsupportedOperationException on CAS timeout (CASSANDRA-6923)
 * Improve MeteredFlusher handling of MF-unaffected column families
   (CASSANDRA-6867)
 * Add CqlRecordReader using native pagination (CASSANDRA-6311)
 * Add QueryHandler interface (CASSANDRA-6659)
 * Track liveRatio per-memtable, not per-CF (CASSANDRA-6945)
 * Make sure upgradesstables keeps sstable level (CASSANDRA-6958)
 * Fix LIMIT with static columns (CASSANDRA-6956)
 * Fix clash with CQL column name in thrift validation (CASSANDRA-6892)
 * Fix error with super columns in mixed 1.2-2.0 clusters (CASSANDRA-6966)
 * Fix bad skip of sstables on slice query with composite start/finish (CASSANDRA-6825)
 * Fix unintended update with conditional statement (CASSANDRA-6893)
 * Fix map element access in IF (CASSANDRA-6914)
 * Avoid costly range calculations for range queries on system keyspaces
   (CASSANDRA-6906)
 * Fix SSTable not released if stream session fails (CASSANDRA-6818)
 * Avoid build failure due to ANTLR timeout (CASSANDRA-6991)
 * Queries on compact tables can return more rows that requested (CASSANDRA-7052)
 * USING TIMESTAMP for batches does not work (CASSANDRA-7053)
 * Fix performance regression from CASSANDRA-5614 (CASSANDRA-6949)
 * Ensure that batchlog and hint timeouts do not produce hints (CASSANDRA-7058)
 * Merge groupable mutations in TriggerExecutor#execute() (CASSANDRA-7047)
 * Plug holes in resource release when wiring up StreamSession (CASSANDRA-7073)
 * Re-add parameter columns to tracing session (CASSANDRA-6942)
 * Preserves CQL metadata when updating table from thrift (CASSANDRA-6831)
Merged from 1.2:
 * Fix nodetool display with vnodes (CASSANDRA-7082)
 * Add UNLOGGED, COUNTER options to BATCH documentation (CASSANDRA-6816)
 * add extra SSL cipher suites (CASSANDRA-6613)
 * fix nodetool getsstables for blob PK (CASSANDRA-6803)
 * Fix BatchlogManager#deleteBatch() use of millisecond timestamps
   (CASSANDRA-6822)
 * Continue assassinating even if the endpoint vanishes (CASSANDRA-6787)
 * Schedule schema pulls on change (CASSANDRA-6971)
 * Non-droppable verbs shouldn't be dropped from OTC (CASSANDRA-6980)
 * Shutdown batchlog executor in SS#drain() (CASSANDRA-7025)
 * Fix batchlog to account for CF truncation records (CASSANDRA-6999)
 * Fix CQLSH parsing of functions and BLOB literals (CASSANDRA-7018)
 * Properly load trustore in the native protocol (CASSANDRA-6847)
 * Always clean up references in SerializingCache (CASSANDRA-6994)
 * Don't shut MessagingService down when replacing a node (CASSANDRA-6476)
 * fix npe when doing -Dcassandra.fd_initial_value_ms (CASSANDRA-6751)


2.1.0-beta1
 * Add flush directory distinct from compaction directories (CASSANDRA-6357)
 * Require JNA by default (CASSANDRA-6575)
 * add listsnapshots command to nodetool (CASSANDRA-5742)
 * Introduce AtomicBTreeColumns (CASSANDRA-6271, 6692)
 * Multithreaded commitlog (CASSANDRA-3578)
 * allocate fixed index summary memory pool and resample cold index summaries 
   to use less memory (CASSANDRA-5519)
 * Removed multithreaded compaction (CASSANDRA-6142)
 * Parallelize fetching rows for low-cardinality indexes (CASSANDRA-1337)
 * change logging from log4j to logback (CASSANDRA-5883)
 * switch to LZ4 compression for internode communication (CASSANDRA-5887)
 * Stop using Thrift-generated Index* classes internally (CASSANDRA-5971)
 * Remove 1.2 network compatibility code (CASSANDRA-5960)
 * Remove leveled json manifest migration code (CASSANDRA-5996)
 * Remove CFDefinition (CASSANDRA-6253)
 * Use AtomicIntegerFieldUpdater in RefCountedMemory (CASSANDRA-6278)
 * User-defined types for CQL3 (CASSANDRA-5590)
 * Use of o.a.c.metrics in nodetool (CASSANDRA-5871, 6406)
 * Batch read from OTC's queue and cleanup (CASSANDRA-1632)
 * Secondary index support for collections (CASSANDRA-4511, 6383)
 * SSTable metadata(Stats.db) format change (CASSANDRA-6356)
 * Push composites support in the storage engine
   (CASSANDRA-5417, CASSANDRA-6520)
 * Add snapshot space used to cfstats (CASSANDRA-6231)
 * Add cardinality estimator for key count estimation (CASSANDRA-5906)
 * CF id is changed to be non-deterministic. Data dir/key cache are created
   uniquely for CF id (CASSANDRA-5202)
 * New counters implementation (CASSANDRA-6504)
 * Replace UnsortedColumns, EmptyColumns, TreeMapBackedSortedColumns with new
   ArrayBackedSortedColumns (CASSANDRA-6630, CASSANDRA-6662, CASSANDRA-6690)
 * Add option to use row cache with a given amount of rows (CASSANDRA-5357)
 * Avoid repairing already repaired data (CASSANDRA-5351)
 * Reject counter updates with USING TTL/TIMESTAMP (CASSANDRA-6649)
 * Replace index_interval with min/max_index_interval (CASSANDRA-6379)
 * Lift limitation that order by columns must be selected for IN queries (CASSANDRA-4911)


2.0.5
 * Reduce garbage generated by bloom filter lookups (CASSANDRA-6609)
 * Add ks.cf names to tombstone logging (CASSANDRA-6597)
 * Use LOCAL_QUORUM for LWT operations at LOCAL_SERIAL (CASSANDRA-6495)
 * Wait for gossip to settle before accepting client connections (CASSANDRA-4288)
 * Delete unfinished compaction incrementally (CASSANDRA-6086)
 * Allow specifying custom secondary index options in CQL3 (CASSANDRA-6480)
 * Improve replica pinning for cache efficiency in DES (CASSANDRA-6485)
 * Fix LOCAL_SERIAL from thrift (CASSANDRA-6584)
 * Don't special case received counts in CAS timeout exceptions (CASSANDRA-6595)
 * Add support for 2.1 global counter shards (CASSANDRA-6505)
 * Fix NPE when streaming connection is not yet established (CASSANDRA-6210)
 * Avoid rare duplicate read repair triggering (CASSANDRA-6606)
 * Fix paging discardFirst (CASSANDRA-6555)
 * Fix ArrayIndexOutOfBoundsException in 2ndary index query (CASSANDRA-6470)
 * Release sstables upon rebuilding 2i (CASSANDRA-6635)
 * Add AbstractCompactionStrategy.startup() method (CASSANDRA-6637)
 * SSTableScanner may skip rows during cleanup (CASSANDRA-6638)
 * sstables from stalled repair sessions can resurrect deleted data (CASSANDRA-6503)
 * Switch stress to use ITransportFactory (CASSANDRA-6641)
 * Fix IllegalArgumentException during prepare (CASSANDRA-6592)
 * Fix possible loss of 2ndary index entries during compaction (CASSANDRA-6517)
 * Fix direct Memory on architectures that do not support unaligned long access
   (CASSANDRA-6628)
 * Let scrub optionally skip broken counter partitions (CASSANDRA-5930)
Merged from 1.2:
 * fsync compression metadata (CASSANDRA-6531)
 * Validate CF existence on execution for prepared statement (CASSANDRA-6535)
 * Add ability to throttle batchlog replay (CASSANDRA-6550)
 * Fix executing LOCAL_QUORUM with SimpleStrategy (CASSANDRA-6545)
 * Avoid StackOverflow when using large IN queries (CASSANDRA-6567)
 * Nodetool upgradesstables includes secondary indexes (CASSANDRA-6598)
 * Paginate batchlog replay (CASSANDRA-6569)
 * skip blocking on streaming during drain (CASSANDRA-6603)
 * Improve error message when schema doesn't match loaded sstable (CASSANDRA-6262)
 * Add properties to adjust FD initial value and max interval (CASSANDRA-4375)
 * Fix preparing with batch and delete from collection (CASSANDRA-6607)
 * Fix ABSC reverse iterator's remove() method (CASSANDRA-6629)
 * Handle host ID conflicts properly (CASSANDRA-6615)
 * Move handling of migration event source to solve bootstrap race. (CASSANDRA-6648)
 * Make sure compaction throughput value doesn't overflow with int math (CASSANDRA-6647)


2.0.4
 * Allow removing snapshots of no-longer-existing CFs (CASSANDRA-6418)
 * add StorageService.stopDaemon() (CASSANDRA-4268)
 * add IRE for invalid CF supplied to get_count (CASSANDRA-5701)
 * add client encryption support to sstableloader (CASSANDRA-6378)
 * Fix accept() loop for SSL sockets post-shutdown (CASSANDRA-6468)
 * Fix size-tiered compaction in LCS L0 (CASSANDRA-6496)
 * Fix assertion failure in filterColdSSTables (CASSANDRA-6483)
 * Fix row tombstones in larger-than-memory compactions (CASSANDRA-6008)
 * Fix cleanup ClassCastException (CASSANDRA-6462)
 * Reduce gossip memory use by interning VersionedValue strings (CASSANDRA-6410)
 * Allow specifying datacenters to participate in a repair (CASSANDRA-6218)
 * Fix divide-by-zero in PCI (CASSANDRA-6403)
 * Fix setting last compacted key in the wrong level for LCS (CASSANDRA-6284)
 * Add millisecond precision formats to the timestamp parser (CASSANDRA-6395)
 * Expose a total memtable size metric for a CF (CASSANDRA-6391)
 * cqlsh: handle symlinks properly (CASSANDRA-6425)
 * Fix potential infinite loop when paging query with IN (CASSANDRA-6464)
 * Fix assertion error in AbstractQueryPager.discardFirst (CASSANDRA-6447)
 * Fix streaming older SSTable yields unnecessary tombstones (CASSANDRA-6527)
Merged from 1.2:
 * Improved error message on bad properties in DDL queries (CASSANDRA-6453)
 * Randomize batchlog candidates selection (CASSANDRA-6481)
 * Fix thundering herd on endpoint cache invalidation (CASSANDRA-6345, 6485)
 * Improve batchlog write performance with vnodes (CASSANDRA-6488)
 * cqlsh: quote single quotes in strings inside collections (CASSANDRA-6172)
 * Improve gossip performance for typical messages (CASSANDRA-6409)
 * Throw IRE if a prepared statement has more markers than supported 
   (CASSANDRA-5598)
 * Expose Thread metrics for the native protocol server (CASSANDRA-6234)
 * Change snapshot response message verb to INTERNAL to avoid dropping it 
   (CASSANDRA-6415)
 * Warn when collection read has > 65K elements (CASSANDRA-5428)
 * Fix cache persistence when both row and key cache are enabled 
   (CASSANDRA-6413)
 * (Hadoop) add describe_local_ring (CASSANDRA-6268)
 * Fix handling of concurrent directory creation failure (CASSANDRA-6459)
 * Allow executing CREATE statements multiple times (CASSANDRA-6471)
 * Don't send confusing info with timeouts (CASSANDRA-6491)
 * Don't resubmit counter mutation runnables internally (CASSANDRA-6427)
 * Don't drop local mutations without a hint (CASSANDRA-6510)
 * Don't allow null max_hint_window_in_ms (CASSANDRA-6419)
 * Validate SliceRange start and finish lengths (CASSANDRA-6521)


2.0.3
 * Fix FD leak on slice read path (CASSANDRA-6275)
 * Cancel read meter task when closing SSTR (CASSANDRA-6358)
 * free off-heap IndexSummary during bulk (CASSANDRA-6359)
 * Recover from IOException in accept() thread (CASSANDRA-6349)
 * Improve Gossip tolerance of abnormally slow tasks (CASSANDRA-6338)
 * Fix trying to hint timed out counter writes (CASSANDRA-6322)
 * Allow restoring specific columnfamilies from archived CL (CASSANDRA-4809)
 * Avoid flushing compaction_history after each operation (CASSANDRA-6287)
 * Fix repair assertion error when tombstones expire (CASSANDRA-6277)
 * Skip loading corrupt key cache (CASSANDRA-6260)
 * Fixes for compacting larger-than-memory rows (CASSANDRA-6274)
 * Compact hottest sstables first and optionally omit coldest from
   compaction entirely (CASSANDRA-6109)
 * Fix modifying column_metadata from thrift (CASSANDRA-6182)
 * cqlsh: fix LIST USERS output (CASSANDRA-6242)
 * Add IRequestSink interface (CASSANDRA-6248)
 * Update memtable size while flushing (CASSANDRA-6249)
 * Provide hooks around CQL2/CQL3 statement execution (CASSANDRA-6252)
 * Require Permission.SELECT for CAS updates (CASSANDRA-6247)
 * New CQL-aware SSTableWriter (CASSANDRA-5894)
 * Reject CAS operation when the protocol v1 is used (CASSANDRA-6270)
 * Correctly throw error when frame too large (CASSANDRA-5981)
 * Fix serialization bug in PagedRange with 2ndary indexes (CASSANDRA-6299)
 * Fix CQL3 table validation in Thrift (CASSANDRA-6140)
 * Fix bug missing results with IN clauses (CASSANDRA-6327)
 * Fix paging with reversed slices (CASSANDRA-6343)
 * Set minTimestamp correctly to be able to drop expired sstables (CASSANDRA-6337)
 * Support NaN and Infinity as float literals (CASSANDRA-6003)
 * Remove RF from nodetool ring output (CASSANDRA-6289)
 * Fix attempting to flush empty rows (CASSANDRA-6374)
 * Fix potential out of bounds exception when paging (CASSANDRA-6333)
Merged from 1.2:
 * Optimize FD phi calculation (CASSANDRA-6386)
 * Improve initial FD phi estimate when starting up (CASSANDRA-6385)
 * Don't list CQL3 table in CLI describe even if named explicitely 
   (CASSANDRA-5750)
 * Invalidate row cache when dropping CF (CASSANDRA-6351)
 * add non-jamm path for cached statements (CASSANDRA-6293)
 * add windows bat files for shell commands (CASSANDRA-6145)
 * Require logging in for Thrift CQL2/3 statement preparation (CASSANDRA-6254)
 * restrict max_num_tokens to 1536 (CASSANDRA-6267)
 * Nodetool gets default JMX port from cassandra-env.sh (CASSANDRA-6273)
 * make calculatePendingRanges asynchronous (CASSANDRA-6244)
 * Remove blocking flushes in gossip thread (CASSANDRA-6297)
 * Fix potential socket leak in connectionpool creation (CASSANDRA-6308)
 * Allow LOCAL_ONE/LOCAL_QUORUM to work with SimpleStrategy (CASSANDRA-6238)
 * cqlsh: handle 'null' as session duration (CASSANDRA-6317)
 * Fix json2sstable handling of range tombstones (CASSANDRA-6316)
 * Fix missing one row in reverse query (CASSANDRA-6330)
 * Fix reading expired row value from row cache (CASSANDRA-6325)
 * Fix AssertionError when doing set element deletion (CASSANDRA-6341)
 * Make CL code for the native protocol match the one in C* 2.0
   (CASSANDRA-6347)
 * Disallow altering CQL3 table from thrift (CASSANDRA-6370)
 * Fix size computation of prepared statement (CASSANDRA-6369)


2.0.2
 * Update FailureDetector to use nanontime (CASSANDRA-4925)
 * Fix FileCacheService regressions (CASSANDRA-6149)
 * Never return WriteTimeout for CL.ANY (CASSANDRA-6132)
 * Fix race conditions in bulk loader (CASSANDRA-6129)
 * Add configurable metrics reporting (CASSANDRA-4430)
 * drop queries exceeding a configurable number of tombstones (CASSANDRA-6117)
 * Track and persist sstable read activity (CASSANDRA-5515)
 * Fixes for speculative retry (CASSANDRA-5932, CASSANDRA-6194)
 * Improve memory usage of metadata min/max column names (CASSANDRA-6077)
 * Fix thrift validation refusing row markers on CQL3 tables (CASSANDRA-6081)
 * Fix insertion of collections with CAS (CASSANDRA-6069)
 * Correctly send metadata on SELECT COUNT (CASSANDRA-6080)
 * Track clients' remote addresses in ClientState (CASSANDRA-6070)
 * Create snapshot dir if it does not exist when migrating
   leveled manifest (CASSANDRA-6093)
 * make sequential nodetool repair the default (CASSANDRA-5950)
 * Add more hooks for compaction strategy implementations (CASSANDRA-6111)
 * Fix potential NPE on composite 2ndary indexes (CASSANDRA-6098)
 * Delete can potentially be skipped in batch (CASSANDRA-6115)
 * Allow alter keyspace on system_traces (CASSANDRA-6016)
 * Disallow empty column names in cql (CASSANDRA-6136)
 * Use Java7 file-handling APIs and fix file moving on Windows (CASSANDRA-5383)
 * Save compaction history to system keyspace (CASSANDRA-5078)
 * Fix NPE if StorageService.getOperationMode() is executed before full startup (CASSANDRA-6166)
 * CQL3: support pre-epoch longs for TimestampType (CASSANDRA-6212)
 * Add reloadtriggers command to nodetool (CASSANDRA-4949)
 * cqlsh: ignore empty 'value alias' in DESCRIBE (CASSANDRA-6139)
 * Fix sstable loader (CASSANDRA-6205)
 * Reject bootstrapping if the node already exists in gossip (CASSANDRA-5571)
 * Fix NPE while loading paxos state (CASSANDRA-6211)
 * cqlsh: add SHOW SESSION <tracing-session> command (CASSANDRA-6228)
Merged from 1.2:
 * (Hadoop) Require CFRR batchSize to be at least 2 (CASSANDRA-6114)
 * Add a warning for small LCS sstable size (CASSANDRA-6191)
 * Add ability to list specific KS/CF combinations in nodetool cfstats (CASSANDRA-4191)
 * Mark CF clean if a mutation raced the drop and got it marked dirty (CASSANDRA-5946)
 * Add a LOCAL_ONE consistency level (CASSANDRA-6202)
 * Limit CQL prepared statement cache by size instead of count (CASSANDRA-6107)
 * Tracing should log write failure rather than raw exceptions (CASSANDRA-6133)
 * lock access to TM.endpointToHostIdMap (CASSANDRA-6103)
 * Allow estimated memtable size to exceed slab allocator size (CASSANDRA-6078)
 * Start MeteredFlusher earlier to prevent OOM during CL replay (CASSANDRA-6087)
 * Avoid sending Truncate command to fat clients (CASSANDRA-6088)
 * Allow where clause conditions to be in parenthesis (CASSANDRA-6037)
 * Do not open non-ssl storage port if encryption option is all (CASSANDRA-3916)
 * Move batchlog replay to its own executor (CASSANDRA-6079)
 * Add tombstone debug threshold and histogram (CASSANDRA-6042, 6057)
 * Enable tcp keepalive on incoming connections (CASSANDRA-4053)
 * Fix fat client schema pull NPE (CASSANDRA-6089)
 * Fix memtable flushing for indexed tables (CASSANDRA-6112)
 * Fix skipping columns with multiple slices (CASSANDRA-6119)
 * Expose connected thrift + native client counts (CASSANDRA-5084)
 * Optimize auth setup (CASSANDRA-6122)
 * Trace index selection (CASSANDRA-6001)
 * Update sstablesPerReadHistogram to use biased sampling (CASSANDRA-6164)
 * Log UnknownColumnfamilyException when closing socket (CASSANDRA-5725)
 * Properly error out on CREATE INDEX for counters table (CASSANDRA-6160)
 * Handle JMX notification failure for repair (CASSANDRA-6097)
 * (Hadoop) Fetch no more than 128 splits in parallel (CASSANDRA-6169)
 * stress: add username/password authentication support (CASSANDRA-6068)
 * Fix indexed queries with row cache enabled on parent table (CASSANDRA-5732)
 * Fix compaction race during columnfamily drop (CASSANDRA-5957)
 * Fix validation of empty column names for compact tables (CASSANDRA-6152)
 * Skip replaying mutations that pass CRC but fail to deserialize (CASSANDRA-6183)
 * Rework token replacement to use replace_address (CASSANDRA-5916)
 * Fix altering column types (CASSANDRA-6185)
 * cqlsh: fix CREATE/ALTER WITH completion (CASSANDRA-6196)
 * add windows bat files for shell commands (CASSANDRA-6145)
 * Fix potential stack overflow during range tombstones insertion (CASSANDRA-6181)
 * (Hadoop) Make LOCAL_ONE the default consistency level (CASSANDRA-6214)


2.0.1
 * Fix bug that could allow reading deleted data temporarily (CASSANDRA-6025)
 * Improve memory use defaults (CASSANDRA-6059)
 * Make ThriftServer more easlly extensible (CASSANDRA-6058)
 * Remove Hadoop dependency from ITransportFactory (CASSANDRA-6062)
 * add file_cache_size_in_mb setting (CASSANDRA-5661)
 * Improve error message when yaml contains invalid properties (CASSANDRA-5958)
 * Improve leveled compaction's ability to find non-overlapping L0 compactions
   to work on concurrently (CASSANDRA-5921)
 * Notify indexer of columns shadowed by range tombstones (CASSANDRA-5614)
 * Log Merkle tree stats (CASSANDRA-2698)
 * Switch from crc32 to adler32 for compressed sstable checksums (CASSANDRA-5862)
 * Improve offheap memcpy performance (CASSANDRA-5884)
 * Use a range aware scanner for cleanup (CASSANDRA-2524)
 * Cleanup doesn't need to inspect sstables that contain only local data
   (CASSANDRA-5722)
 * Add ability for CQL3 to list partition keys (CASSANDRA-4536)
 * Improve native protocol serialization (CASSANDRA-5664)
 * Upgrade Thrift to 0.9.1 (CASSANDRA-5923)
 * Require superuser status for adding triggers (CASSANDRA-5963)
 * Make standalone scrubber handle old and new style leveled manifest
   (CASSANDRA-6005)
 * Fix paxos bugs (CASSANDRA-6012, 6013, 6023)
 * Fix paged ranges with multiple replicas (CASSANDRA-6004)
 * Fix potential AssertionError during tracing (CASSANDRA-6041)
 * Fix NPE in sstablesplit (CASSANDRA-6027)
 * Migrate pre-2.0 key/value/column aliases to system.schema_columns
   (CASSANDRA-6009)
 * Paging filter empty rows too agressively (CASSANDRA-6040)
 * Support variadic parameters for IN clauses (CASSANDRA-4210)
 * cqlsh: return the result of CAS writes (CASSANDRA-5796)
 * Fix validation of IN clauses with 2ndary indexes (CASSANDRA-6050)
 * Support named bind variables in CQL (CASSANDRA-6033)
Merged from 1.2:
 * Allow cache-keys-to-save to be set at runtime (CASSANDRA-5980)
 * Avoid second-guessing out-of-space state (CASSANDRA-5605)
 * Tuning knobs for dealing with large blobs and many CFs (CASSANDRA-5982)
 * (Hadoop) Fix CQLRW for thrift tables (CASSANDRA-6002)
 * Fix possible divide-by-zero in HHOM (CASSANDRA-5990)
 * Allow local batchlog writes for CL.ANY (CASSANDRA-5967)
 * Upgrade metrics-core to version 2.2.0 (CASSANDRA-5947)
 * Fix CqlRecordWriter with composite keys (CASSANDRA-5949)
 * Add snitch, schema version, cluster, partitioner to JMX (CASSANDRA-5881)
 * Allow disabling SlabAllocator (CASSANDRA-5935)
 * Make user-defined compaction JMX blocking (CASSANDRA-4952)
 * Fix streaming does not transfer wrapped range (CASSANDRA-5948)
 * Fix loading index summary containing empty key (CASSANDRA-5965)
 * Correctly handle limits in CompositesSearcher (CASSANDRA-5975)
 * Pig: handle CQL collections (CASSANDRA-5867)
 * Pass the updated cf to the PRSI index() method (CASSANDRA-5999)
 * Allow empty CQL3 batches (as no-op) (CASSANDRA-5994)
 * Support null in CQL3 functions (CASSANDRA-5910)
 * Replace the deprecated MapMaker with CacheLoader (CASSANDRA-6007)
 * Add SSTableDeletingNotification to DataTracker (CASSANDRA-6010)
 * Fix snapshots in use get deleted during snapshot repair (CASSANDRA-6011)
 * Move hints and exception count to o.a.c.metrics (CASSANDRA-6017)
 * Fix memory leak in snapshot repair (CASSANDRA-6047)
 * Fix sstable2sjon for CQL3 tables (CASSANDRA-5852)


2.0.0
 * Fix thrift validation when inserting into CQL3 tables (CASSANDRA-5138)
 * Fix periodic memtable flushing behavior with clean memtables (CASSANDRA-5931)
 * Fix dateOf() function for pre-2.0 timestamp columns (CASSANDRA-5928)
 * Fix SSTable unintentionally loads BF when opened for batch (CASSANDRA-5938)
 * Add stream session progress to JMX (CASSANDRA-4757)
 * Fix NPE during CAS operation (CASSANDRA-5925)
Merged from 1.2:
 * Fix getBloomFilterDiskSpaceUsed for AlwaysPresentFilter (CASSANDRA-5900)
 * Don't announce schema version until we've loaded the changes locally
   (CASSANDRA-5904)
 * Fix to support off heap bloom filters size greater than 2 GB (CASSANDRA-5903)
 * Properly handle parsing huge map and set literals (CASSANDRA-5893)


2.0.0-rc2
 * enable vnodes by default (CASSANDRA-5869)
 * fix CAS contention timeout (CASSANDRA-5830)
 * fix HsHa to respect max frame size (CASSANDRA-4573)
 * Fix (some) 2i on composite components omissions (CASSANDRA-5851)
 * cqlsh: add DESCRIBE FULL SCHEMA variant (CASSANDRA-5880)
Merged from 1.2:
 * Correctly validate sparse composite cells in scrub (CASSANDRA-5855)
 * Add KeyCacheHitRate metric to CF metrics (CASSANDRA-5868)
 * cqlsh: add support for multiline comments (CASSANDRA-5798)
 * Handle CQL3 SELECT duplicate IN restrictions on clustering columns
   (CASSANDRA-5856)


2.0.0-rc1
 * improve DecimalSerializer performance (CASSANDRA-5837)
 * fix potential spurious wakeup in AsyncOneResponse (CASSANDRA-5690)
 * fix schema-related trigger issues (CASSANDRA-5774)
 * Better validation when accessing CQL3 table from thrift (CASSANDRA-5138)
 * Fix assertion error during repair (CASSANDRA-5801)
 * Fix range tombstone bug (CASSANDRA-5805)
 * DC-local CAS (CASSANDRA-5797)
 * Add a native_protocol_version column to the system.local table (CASSANRDA-5819)
 * Use index_interval from cassandra.yaml when upgraded (CASSANDRA-5822)
 * Fix buffer underflow on socket close (CASSANDRA-5792)
Merged from 1.2:
 * Fix reading DeletionTime from 1.1-format sstables (CASSANDRA-5814)
 * cqlsh: add collections support to COPY (CASSANDRA-5698)
 * retry important messages for any IOException (CASSANDRA-5804)
 * Allow empty IN relations in SELECT/UPDATE/DELETE statements (CASSANDRA-5626)
 * cqlsh: fix crashing on Windows due to libedit detection (CASSANDRA-5812)
 * fix bulk-loading compressed sstables (CASSANDRA-5820)
 * (Hadoop) fix quoting in CqlPagingRecordReader and CqlRecordWriter 
   (CASSANDRA-5824)
 * update default LCS sstable size to 160MB (CASSANDRA-5727)
 * Allow compacting 2Is via nodetool (CASSANDRA-5670)
 * Hex-encode non-String keys in OPP (CASSANDRA-5793)
 * nodetool history logging (CASSANDRA-5823)
 * (Hadoop) fix support for Thrift tables in CqlPagingRecordReader 
   (CASSANDRA-5752)
 * add "all time blocked" to StatusLogger output (CASSANDRA-5825)
 * Future-proof inter-major-version schema migrations (CASSANDRA-5845)
 * (Hadoop) add CqlPagingRecordReader support for ReversedType in Thrift table
   (CASSANDRA-5718)
 * Add -no-snapshot option to scrub (CASSANDRA-5891)
 * Fix to support off heap bloom filters size greater than 2 GB (CASSANDRA-5903)
 * Properly handle parsing huge map and set literals (CASSANDRA-5893)
 * Fix LCS L0 compaction may overlap in L1 (CASSANDRA-5907)
 * New sstablesplit tool to split large sstables offline (CASSANDRA-4766)
 * Fix potential deadlock in native protocol server (CASSANDRA-5926)
 * Disallow incompatible type change in CQL3 (CASSANDRA-5882)
Merged from 1.1:
 * Correctly validate sparse composite cells in scrub (CASSANDRA-5855)


2.0.0-beta2
 * Replace countPendingHints with Hints Created metric (CASSANDRA-5746)
 * Allow nodetool with no args, and with help to run without a server (CASSANDRA-5734)
 * Cleanup AbstractType/TypeSerializer classes (CASSANDRA-5744)
 * Remove unimplemented cli option schema-mwt (CASSANDRA-5754)
 * Support range tombstones in thrift (CASSANDRA-5435)
 * Normalize table-manipulating CQL3 statements' class names (CASSANDRA-5759)
 * cqlsh: add missing table options to DESCRIBE output (CASSANDRA-5749)
 * Fix assertion error during repair (CASSANDRA-5757)
 * Fix bulkloader (CASSANDRA-5542)
 * Add LZ4 compression to the native protocol (CASSANDRA-5765)
 * Fix bugs in the native protocol v2 (CASSANDRA-5770)
 * CAS on 'primary key only' table (CASSANDRA-5715)
 * Support streaming SSTables of old versions (CASSANDRA-5772)
 * Always respect protocol version in native protocol (CASSANDRA-5778)
 * Fix ConcurrentModificationException during streaming (CASSANDRA-5782)
 * Update deletion timestamp in Commit#updatesWithPaxosTime (CASSANDRA-5787)
 * Thrift cas() method crashes if input columns are not sorted (CASSANDRA-5786)
 * Order columns names correctly when querying for CAS (CASSANDRA-5788)
 * Fix streaming retry (CASSANDRA-5775)
Merged from 1.2:
 * if no seeds can be a reached a node won't start in a ring by itself (CASSANDRA-5768)
 * add cassandra.unsafesystem property (CASSANDRA-5704)
 * (Hadoop) quote identifiers in CqlPagingRecordReader (CASSANDRA-5763)
 * Add replace_node functionality for vnodes (CASSANDRA-5337)
 * Add timeout events to query traces (CASSANDRA-5520)
 * Fix serialization of the LEFT gossip value (CASSANDRA-5696)
 * Pig: support for cql3 tables (CASSANDRA-5234)
 * Fix skipping range tombstones with reverse queries (CASSANDRA-5712)
 * Expire entries out of ThriftSessionManager (CASSANDRA-5719)
 * Don't keep ancestor information in memory (CASSANDRA-5342)
 * Expose native protocol server status in nodetool info (CASSANDRA-5735)
 * Fix pathetic performance of range tombstones (CASSANDRA-5677)
 * Fix querying with an empty (impossible) range (CASSANDRA-5573)
 * cqlsh: handle CUSTOM 2i in DESCRIBE output (CASSANDRA-5760)
 * Fix minor bug in Range.intersects(Bound) (CASSANDRA-5771)
 * cqlsh: handle disabled compression in DESCRIBE output (CASSANDRA-5766)
 * Ensure all UP events are notified on the native protocol (CASSANDRA-5769)
 * Fix formatting of sstable2json with multiple -k arguments (CASSANDRA-5781)
 * Don't rely on row marker for queries in general to hide lost markers
   after TTL expires (CASSANDRA-5762)
 * Sort nodetool help output (CASSANDRA-5776)
 * Fix column expiring during 2 phases compaction (CASSANDRA-5799)
 * now() is being rejected in INSERTs when inside collections (CASSANDRA-5795)


2.0.0-beta1
 * Add support for indexing clustered columns (CASSANDRA-5125)
 * Removed on-heap row cache (CASSANDRA-5348)
 * use nanotime consistently for node-local timeouts (CASSANDRA-5581)
 * Avoid unnecessary second pass on name-based queries (CASSANDRA-5577)
 * Experimental triggers (CASSANDRA-1311)
 * JEMalloc support for off-heap allocation (CASSANDRA-3997)
 * Single-pass compaction (CASSANDRA-4180)
 * Removed token range bisection (CASSANDRA-5518)
 * Removed compatibility with pre-1.2.5 sstables and network messages
   (CASSANDRA-5511)
 * removed PBSPredictor (CASSANDRA-5455)
 * CAS support (CASSANDRA-5062, 5441, 5442, 5443, 5619, 5667)
 * Leveled compaction performs size-tiered compactions in L0 
   (CASSANDRA-5371, 5439)
 * Add yaml network topology snitch for mixed ec2/other envs (CASSANDRA-5339)
 * Log when a node is down longer than the hint window (CASSANDRA-4554)
 * Optimize tombstone creation for ExpiringColumns (CASSANDRA-4917)
 * Improve LeveledScanner work estimation (CASSANDRA-5250, 5407)
 * Replace compaction lock with runWithCompactionsDisabled (CASSANDRA-3430)
 * Change Message IDs to ints (CASSANDRA-5307)
 * Move sstable level information into the Stats component, removing the
   need for a separate Manifest file (CASSANDRA-4872)
 * avoid serializing to byte[] on commitlog append (CASSANDRA-5199)
 * make index_interval configurable per columnfamily (CASSANDRA-3961, CASSANDRA-5650)
 * add default_time_to_live (CASSANDRA-3974)
 * add memtable_flush_period_in_ms (CASSANDRA-4237)
 * replace supercolumns internally by composites (CASSANDRA-3237, 5123)
 * upgrade thrift to 0.9.0 (CASSANDRA-3719)
 * drop unnecessary keyspace parameter from user-defined compaction API 
   (CASSANDRA-5139)
 * more robust solution to incomplete compactions + counters (CASSANDRA-5151)
 * Change order of directory searching for c*.in.sh (CASSANDRA-3983)
 * Add tool to reset SSTable compaction level for LCS (CASSANDRA-5271)
 * Allow custom configuration loader (CASSANDRA-5045)
 * Remove memory emergency pressure valve logic (CASSANDRA-3534)
 * Reduce request latency with eager retry (CASSANDRA-4705)
 * cqlsh: Remove ASSUME command (CASSANDRA-5331)
 * Rebuild BF when loading sstables if bloom_filter_fp_chance
   has changed since compaction (CASSANDRA-5015)
 * remove row-level bloom filters (CASSANDRA-4885)
 * Change Kernel Page Cache skipping into row preheating (disabled by default)
   (CASSANDRA-4937)
 * Improve repair by deciding on a gcBefore before sending
   out TreeRequests (CASSANDRA-4932)
 * Add an official way to disable compactions (CASSANDRA-5074)
 * Reenable ALTER TABLE DROP with new semantics (CASSANDRA-3919)
 * Add binary protocol versioning (CASSANDRA-5436)
 * Swap THshaServer for TThreadedSelectorServer (CASSANDRA-5530)
 * Add alias support to SELECT statement (CASSANDRA-5075)
 * Don't create empty RowMutations in CommitLogReplayer (CASSANDRA-5541)
 * Use range tombstones when dropping cfs/columns from schema (CASSANDRA-5579)
 * cqlsh: drop CQL2/CQL3-beta support (CASSANDRA-5585)
 * Track max/min column names in sstables to be able to optimize slice
   queries (CASSANDRA-5514, CASSANDRA-5595, CASSANDRA-5600)
 * Binary protocol: allow batching already prepared statements (CASSANDRA-4693)
 * Allow preparing timestamp, ttl and limit in CQL3 queries (CASSANDRA-4450)
 * Support native link w/o JNA in Java7 (CASSANDRA-3734)
 * Use SASL authentication in binary protocol v2 (CASSANDRA-5545)
 * Replace Thrift HsHa with LMAX Disruptor based implementation (CASSANDRA-5582)
 * cqlsh: Add row count to SELECT output (CASSANDRA-5636)
 * Include a timestamp with all read commands to determine column expiration
   (CASSANDRA-5149)
 * Streaming 2.0 (CASSANDRA-5286, 5699)
 * Conditional create/drop ks/table/index statements in CQL3 (CASSANDRA-2737)
 * more pre-table creation property validation (CASSANDRA-5693)
 * Redesign repair messages (CASSANDRA-5426)
 * Fix ALTER RENAME post-5125 (CASSANDRA-5702)
 * Disallow renaming a 2ndary indexed column (CASSANDRA-5705)
 * Rename Table to Keyspace (CASSANDRA-5613)
 * Ensure changing column_index_size_in_kb on different nodes don't corrupt the
   sstable (CASSANDRA-5454)
 * Move resultset type information into prepare, not execute (CASSANDRA-5649)
 * Auto paging in binary protocol (CASSANDRA-4415, 5714)
 * Don't tie client side use of AbstractType to JDBC (CASSANDRA-4495)
 * Adds new TimestampType to replace DateType (CASSANDRA-5723, CASSANDRA-5729)
Merged from 1.2:
 * make starting native protocol server idempotent (CASSANDRA-5728)
 * Fix loading key cache when a saved entry is no longer valid (CASSANDRA-5706)
 * Fix serialization of the LEFT gossip value (CASSANDRA-5696)
 * cqlsh: Don't show 'null' in place of empty values (CASSANDRA-5675)
 * Race condition in detecting version on a mixed 1.1/1.2 cluster
   (CASSANDRA-5692)
 * Fix skipping range tombstones with reverse queries (CASSANDRA-5712)
 * Expire entries out of ThriftSessionManager (CASSANRDA-5719)
 * Don't keep ancestor information in memory (CASSANDRA-5342)
 * cqlsh: fix handling of semicolons inside BATCH queries (CASSANDRA-5697)


1.2.6
 * Fix tracing when operation completes before all responses arrive 
   (CASSANDRA-5668)
 * Fix cross-DC mutation forwarding (CASSANDRA-5632)
 * Reduce SSTableLoader memory usage (CASSANDRA-5555)
 * Scale hinted_handoff_throttle_in_kb to cluster size (CASSANDRA-5272)
 * (Hadoop) Add CQL3 input/output formats (CASSANDRA-4421, 5622)
 * (Hadoop) Fix InputKeyRange in CFIF (CASSANDRA-5536)
 * Fix dealing with ridiculously large max sstable sizes in LCS (CASSANDRA-5589)
 * Ignore pre-truncate hints (CASSANDRA-4655)
 * Move System.exit on OOM into a separate thread (CASSANDRA-5273)
 * Write row markers when serializing schema (CASSANDRA-5572)
 * Check only SSTables for the requested range when streaming (CASSANDRA-5569)
 * Improve batchlog replay behavior and hint ttl handling (CASSANDRA-5314)
 * Exclude localTimestamp from validation for tombstones (CASSANDRA-5398)
 * cqlsh: add custom prompt support (CASSANDRA-5539)
 * Reuse prepared statements in hot auth queries (CASSANDRA-5594)
 * cqlsh: add vertical output option (see EXPAND) (CASSANDRA-5597)
 * Add a rate limit option to stress (CASSANDRA-5004)
 * have BulkLoader ignore snapshots directories (CASSANDRA-5587) 
 * fix SnitchProperties logging context (CASSANDRA-5602)
 * Expose whether jna is enabled and memory is locked via JMX (CASSANDRA-5508)
 * cqlsh: fix COPY FROM with ReversedType (CASSANDRA-5610)
 * Allow creating CUSTOM indexes on collections (CASSANDRA-5615)
 * Evaluate now() function at execution time (CASSANDRA-5616)
 * Expose detailed read repair metrics (CASSANDRA-5618)
 * Correct blob literal + ReversedType parsing (CASSANDRA-5629)
 * Allow GPFS to prefer the internal IP like EC2MRS (CASSANDRA-5630)
 * fix help text for -tspw cassandra-cli (CASSANDRA-5643)
 * don't throw away initial causes exceptions for internode encryption issues 
   (CASSANDRA-5644)
 * Fix message spelling errors for cql select statements (CASSANDRA-5647)
 * Suppress custom exceptions thru jmx (CASSANDRA-5652)
 * Update CREATE CUSTOM INDEX syntax (CASSANDRA-5639)
 * Fix PermissionDetails.equals() method (CASSANDRA-5655)
 * Never allow partition key ranges in CQL3 without token() (CASSANDRA-5666)
 * Gossiper incorrectly drops AppState for an upgrading node (CASSANDRA-5660)
 * Connection thrashing during multi-region ec2 during upgrade, due to 
   messaging version (CASSANDRA-5669)
 * Avoid over reconnecting in EC2MRS (CASSANDRA-5678)
 * Fix ReadResponseSerializer.serializedSize() for digest reads (CASSANDRA-5476)
 * allow sstable2json on 2i CFs (CASSANDRA-5694)
Merged from 1.1:
 * Remove buggy thrift max message length option (CASSANDRA-5529)
 * Fix NPE in Pig's widerow mode (CASSANDRA-5488)
 * Add split size parameter to Pig and disable split combination (CASSANDRA-5544)


1.2.5
 * make BytesToken.toString only return hex bytes (CASSANDRA-5566)
 * Ensure that submitBackground enqueues at least one task (CASSANDRA-5554)
 * fix 2i updates with identical values and timestamps (CASSANDRA-5540)
 * fix compaction throttling bursty-ness (CASSANDRA-4316)
 * reduce memory consumption of IndexSummary (CASSANDRA-5506)
 * remove per-row column name bloom filters (CASSANDRA-5492)
 * Include fatal errors in trace events (CASSANDRA-5447)
 * Ensure that PerRowSecondaryIndex is notified of row-level deletes
   (CASSANDRA-5445)
 * Allow empty blob literals in CQL3 (CASSANDRA-5452)
 * Fix streaming RangeTombstones at column index boundary (CASSANDRA-5418)
 * Fix preparing statements when current keyspace is not set (CASSANDRA-5468)
 * Fix SemanticVersion.isSupportedBy minor/patch handling (CASSANDRA-5496)
 * Don't provide oldCfId for post-1.1 system cfs (CASSANDRA-5490)
 * Fix primary range ignores replication strategy (CASSANDRA-5424)
 * Fix shutdown of binary protocol server (CASSANDRA-5507)
 * Fix repair -snapshot not working (CASSANDRA-5512)
 * Set isRunning flag later in binary protocol server (CASSANDRA-5467)
 * Fix use of CQL3 functions with descending clustering order (CASSANDRA-5472)
 * Disallow renaming columns one at a time for thrift table in CQL3
   (CASSANDRA-5531)
 * cqlsh: add CLUSTERING ORDER BY support to DESCRIBE (CASSANDRA-5528)
 * Add custom secondary index support to CQL3 (CASSANDRA-5484)
 * Fix repair hanging silently on unexpected error (CASSANDRA-5229)
 * Fix Ec2Snitch regression introduced by CASSANDRA-5171 (CASSANDRA-5432)
 * Add nodetool enablebackup/disablebackup (CASSANDRA-5556)
 * cqlsh: fix DESCRIBE after case insensitive USE (CASSANDRA-5567)
Merged from 1.1
 * Add retry mechanism to OTC for non-droppable_verbs (CASSANDRA-5393)
 * Use allocator information to improve memtable memory usage estimate
   (CASSANDRA-5497)
 * Fix trying to load deleted row into row cache on startup (CASSANDRA-4463)
 * fsync leveled manifest to avoid corruption (CASSANDRA-5535)
 * Fix Bound intersection computation (CASSANDRA-5551)
 * sstablescrub now respects max memory size in cassandra.in.sh (CASSANDRA-5562)


1.2.4
 * Ensure that PerRowSecondaryIndex updates see the most recent values
   (CASSANDRA-5397)
 * avoid duplicate index entries ind PrecompactedRow and 
   ParallelCompactionIterable (CASSANDRA-5395)
 * remove the index entry on oldColumn when new column is a tombstone 
   (CASSANDRA-5395)
 * Change default stream throughput from 400 to 200 mbps (CASSANDRA-5036)
 * Gossiper logs DOWN for symmetry with UP (CASSANDRA-5187)
 * Fix mixing prepared statements between keyspaces (CASSANDRA-5352)
 * Fix consistency level during bootstrap - strike 3 (CASSANDRA-5354)
 * Fix transposed arguments in AlreadyExistsException (CASSANDRA-5362)
 * Improve asynchronous hint delivery (CASSANDRA-5179)
 * Fix Guava dependency version (12.0 -> 13.0.1) for Maven (CASSANDRA-5364)
 * Validate that provided CQL3 collection value are < 64K (CASSANDRA-5355)
 * Make upgradeSSTable skip current version sstables by default (CASSANDRA-5366)
 * Optimize min/max timestamp collection (CASSANDRA-5373)
 * Invalid streamId in cql binary protocol when using invalid CL 
   (CASSANDRA-5164)
 * Fix validation for IN where clauses with collections (CASSANDRA-5376)
 * Copy resultSet on count query to avoid ConcurrentModificationException 
   (CASSANDRA-5382)
 * Correctly typecheck in CQL3 even with ReversedType (CASSANDRA-5386)
 * Fix streaming compressed files when using encryption (CASSANDRA-5391)
 * cassandra-all 1.2.0 pom missing netty dependency (CASSANDRA-5392)
 * Fix writetime/ttl functions on null values (CASSANDRA-5341)
 * Fix NPE during cql3 select with token() (CASSANDRA-5404)
 * IndexHelper.skipBloomFilters won't skip non-SHA filters (CASSANDRA-5385)
 * cqlsh: Print maps ordered by key, sort sets (CASSANDRA-5413)
 * Add null syntax support in CQL3 for inserts (CASSANDRA-3783)
 * Allow unauthenticated set_keyspace() calls (CASSANDRA-5423)
 * Fix potential incremental backups race (CASSANDRA-5410)
 * Fix prepared BATCH statements with batch-level timestamps (CASSANDRA-5415)
 * Allow overriding superuser setup delay (CASSANDRA-5430)
 * cassandra-shuffle with JMX usernames and passwords (CASSANDRA-5431)
Merged from 1.1:
 * cli: Quote ks and cf names in schema output when needed (CASSANDRA-5052)
 * Fix bad default for min/max timestamp in SSTableMetadata (CASSANDRA-5372)
 * Fix cf name extraction from manifest in Directories.migrateFile() 
   (CASSANDRA-5242)
 * Support pluggable internode authentication (CASSANDRA-5401)


1.2.3
 * add check for sstable overlap within a level on startup (CASSANDRA-5327)
 * replace ipv6 colons in jmx object names (CASSANDRA-5298, 5328)
 * Avoid allocating SSTableBoundedScanner during repair when the range does 
   not intersect the sstable (CASSANDRA-5249)
 * Don't lowercase property map keys (this breaks NTS) (CASSANDRA-5292)
 * Fix composite comparator with super columns (CASSANDRA-5287)
 * Fix insufficient validation of UPDATE queries against counter cfs
   (CASSANDRA-5300)
 * Fix PropertyFileSnitch default DC/Rack behavior (CASSANDRA-5285)
 * Handle null values when executing prepared statement (CASSANDRA-5081)
 * Add netty to pom dependencies (CASSANDRA-5181)
 * Include type arguments in Thrift CQLPreparedResult (CASSANDRA-5311)
 * Fix compaction not removing columns when bf_fp_ratio is 1 (CASSANDRA-5182)
 * cli: Warn about missing CQL3 tables in schema descriptions (CASSANDRA-5309)
 * Re-enable unknown option in replication/compaction strategies option for
   backward compatibility (CASSANDRA-4795)
 * Add binary protocol support to stress (CASSANDRA-4993)
 * cqlsh: Fix COPY FROM value quoting and null handling (CASSANDRA-5305)
 * Fix repair -pr for vnodes (CASSANDRA-5329)
 * Relax CL for auth queries for non-default users (CASSANDRA-5310)
 * Fix AssertionError during repair (CASSANDRA-5245)
 * Don't announce migrations to pre-1.2 nodes (CASSANDRA-5334)
Merged from 1.1:
 * Update offline scrub for 1.0 -> 1.1 directory structure (CASSANDRA-5195)
 * add tmp flag to Descriptor hashcode (CASSANDRA-4021)
 * fix logging of "Found table data in data directories" when only system tables
   are present (CASSANDRA-5289)
 * cli: Add JMX authentication support (CASSANDRA-5080)
 * nodetool: ability to repair specific range (CASSANDRA-5280)
 * Fix possible assertion triggered in SliceFromReadCommand (CASSANDRA-5284)
 * cqlsh: Add inet type support on Windows (ipv4-only) (CASSANDRA-4801)
 * Fix race when initializing ColumnFamilyStore (CASSANDRA-5350)
 * Add UseTLAB JVM flag (CASSANDRA-5361)


1.2.2
 * fix potential for multiple concurrent compactions of the same sstables
   (CASSANDRA-5256)
 * avoid no-op caching of byte[] on commitlog append (CASSANDRA-5199)
 * fix symlinks under data dir not working (CASSANDRA-5185)
 * fix bug in compact storage metadata handling (CASSANDRA-5189)
 * Validate login for USE queries (CASSANDRA-5207)
 * cli: remove default username and password (CASSANDRA-5208)
 * configure populate_io_cache_on_flush per-CF (CASSANDRA-4694)
 * allow configuration of internode socket buffer (CASSANDRA-3378)
 * Make sstable directory picking blacklist-aware again (CASSANDRA-5193)
 * Correctly expire gossip states for edge cases (CASSANDRA-5216)
 * Improve handling of directory creation failures (CASSANDRA-5196)
 * Expose secondary indicies to the rest of nodetool (CASSANDRA-4464)
 * Binary protocol: avoid sending notification for 0.0.0.0 (CASSANDRA-5227)
 * add UseCondCardMark XX jvm settings on jdk 1.7 (CASSANDRA-4366)
 * CQL3 refactor to allow conversion function (CASSANDRA-5226)
 * Fix drop of sstables in some circumstance (CASSANDRA-5232)
 * Implement caching of authorization results (CASSANDRA-4295)
 * Add support for LZ4 compression (CASSANDRA-5038)
 * Fix missing columns in wide rows queries (CASSANDRA-5225)
 * Simplify auth setup and make system_auth ks alterable (CASSANDRA-5112)
 * Stop compactions from hanging during bootstrap (CASSANDRA-5244)
 * fix compressed streaming sending extra chunk (CASSANDRA-5105)
 * Add CQL3-based implementations of IAuthenticator and IAuthorizer
   (CASSANDRA-4898)
 * Fix timestamp-based tomstone removal logic (CASSANDRA-5248)
 * cli: Add JMX authentication support (CASSANDRA-5080)
 * Fix forceFlush behavior (CASSANDRA-5241)
 * cqlsh: Add username autocompletion (CASSANDRA-5231)
 * Fix CQL3 composite partition key error (CASSANDRA-5240)
 * Allow IN clause on last clustering key (CASSANDRA-5230)
Merged from 1.1:
 * fix start key/end token validation for wide row iteration (CASSANDRA-5168)
 * add ConfigHelper support for Thrift frame and max message sizes (CASSANDRA-5188)
 * fix nodetool repair not fail on node down (CASSANDRA-5203)
 * always collect tombstone hints (CASSANDRA-5068)
 * Fix error when sourcing file in cqlsh (CASSANDRA-5235)


1.2.1
 * stream undelivered hints on decommission (CASSANDRA-5128)
 * GossipingPropertyFileSnitch loads saved dc/rack info if needed (CASSANDRA-5133)
 * drain should flush system CFs too (CASSANDRA-4446)
 * add inter_dc_tcp_nodelay setting (CASSANDRA-5148)
 * re-allow wrapping ranges for start_token/end_token range pairitspwng (CASSANDRA-5106)
 * fix validation compaction of empty rows (CASSANDRA-5136)
 * nodetool methods to enable/disable hint storage/delivery (CASSANDRA-4750)
 * disallow bloom filter false positive chance of 0 (CASSANDRA-5013)
 * add threadpool size adjustment methods to JMXEnabledThreadPoolExecutor and 
   CompactionManagerMBean (CASSANDRA-5044)
 * fix hinting for dropped local writes (CASSANDRA-4753)
 * off-heap cache doesn't need mutable column container (CASSANDRA-5057)
 * apply disk_failure_policy to bad disks on initial directory creation 
   (CASSANDRA-4847)
 * Optimize name-based queries to use ArrayBackedSortedColumns (CASSANDRA-5043)
 * Fall back to old manifest if most recent is unparseable (CASSANDRA-5041)
 * pool [Compressed]RandomAccessReader objects on the partitioned read path
   (CASSANDRA-4942)
 * Add debug logging to list filenames processed by Directories.migrateFile 
   method (CASSANDRA-4939)
 * Expose black-listed directories via JMX (CASSANDRA-4848)
 * Log compaction merge counts (CASSANDRA-4894)
 * Minimize byte array allocation by AbstractData{Input,Output} (CASSANDRA-5090)
 * Add SSL support for the binary protocol (CASSANDRA-5031)
 * Allow non-schema system ks modification for shuffle to work (CASSANDRA-5097)
 * cqlsh: Add default limit to SELECT statements (CASSANDRA-4972)
 * cqlsh: fix DESCRIBE for 1.1 cfs in CQL3 (CASSANDRA-5101)
 * Correctly gossip with nodes >= 1.1.7 (CASSANDRA-5102)
 * Ensure CL guarantees on digest mismatch (CASSANDRA-5113)
 * Validate correctly selects on composite partition key (CASSANDRA-5122)
 * Fix exception when adding collection (CASSANDRA-5117)
 * Handle states for non-vnode clusters correctly (CASSANDRA-5127)
 * Refuse unrecognized replication and compaction strategy options (CASSANDRA-4795)
 * Pick the correct value validator in sstable2json for cql3 tables (CASSANDRA-5134)
 * Validate login for describe_keyspace, describe_keyspaces and set_keyspace
   (CASSANDRA-5144)
 * Fix inserting empty maps (CASSANDRA-5141)
 * Don't remove tokens from System table for node we know (CASSANDRA-5121)
 * fix streaming progress report for compresed files (CASSANDRA-5130)
 * Coverage analysis for low-CL queries (CASSANDRA-4858)
 * Stop interpreting dates as valid timeUUID value (CASSANDRA-4936)
 * Adds E notation for floating point numbers (CASSANDRA-4927)
 * Detect (and warn) unintentional use of the cql2 thrift methods when cql3 was
   intended (CASSANDRA-5172)
 * cli: Quote ks and cf names in schema output when needed (CASSANDRA-5052)
 * Fix cf name extraction from manifest in Directories.migrateFile() (CASSANDRA-5242)
 * Replace mistaken usage of commons-logging with slf4j (CASSANDRA-5464)
 * Ensure Jackson dependency matches lib (CASSANDRA-5126)
 * Expose droppable tombstone ratio stats over JMX (CASSANDRA-5159)
Merged from 1.1:
 * Simplify CompressedRandomAccessReader to work around JDK FD bug (CASSANDRA-5088)
 * Improve handling a changing target throttle rate mid-compaction (CASSANDRA-5087)
 * Pig: correctly decode row keys in widerow mode (CASSANDRA-5098)
 * nodetool repair command now prints progress (CASSANDRA-4767)
 * fix user defined compaction to run against 1.1 data directory (CASSANDRA-5118)
 * Fix CQL3 BATCH authorization caching (CASSANDRA-5145)
 * fix get_count returns incorrect value with TTL (CASSANDRA-5099)
 * better handling for mid-compaction failure (CASSANDRA-5137)
 * convert default marshallers list to map for better readability (CASSANDRA-5109)
 * fix ConcurrentModificationException in getBootstrapSource (CASSANDRA-5170)
 * fix sstable maxtimestamp for row deletes and pre-1.1.1 sstables (CASSANDRA-5153)
 * Fix thread growth on node removal (CASSANDRA-5175)
 * Make Ec2Region's datacenter name configurable (CASSANDRA-5155)


1.2.0
 * Disallow counters in collections (CASSANDRA-5082)
 * cqlsh: add unit tests (CASSANDRA-3920)
 * fix default bloom_filter_fp_chance for LeveledCompactionStrategy (CASSANDRA-5093)
Merged from 1.1:
 * add validation for get_range_slices with start_key and end_token (CASSANDRA-5089)


1.2.0-rc2
 * fix nodetool ownership display with vnodes (CASSANDRA-5065)
 * cqlsh: add DESCRIBE KEYSPACES command (CASSANDRA-5060)
 * Fix potential infinite loop when reloading CFS (CASSANDRA-5064)
 * Fix SimpleAuthorizer example (CASSANDRA-5072)
 * cqlsh: force CL.ONE for tracing and system.schema* queries (CASSANDRA-5070)
 * Includes cassandra-shuffle in the debian package (CASSANDRA-5058)
Merged from 1.1:
 * fix multithreaded compaction deadlock (CASSANDRA-4492)
 * fix temporarily missing schema after upgrade from pre-1.1.5 (CASSANDRA-5061)
 * Fix ALTER TABLE overriding compression options with defaults
   (CASSANDRA-4996, 5066)
 * fix specifying and altering crc_check_chance (CASSANDRA-5053)
 * fix Murmur3Partitioner ownership% calculation (CASSANDRA-5076)
 * Don't expire columns sooner than they should in 2ndary indexes (CASSANDRA-5079)


1.2-rc1
 * rename rpc_timeout settings to request_timeout (CASSANDRA-5027)
 * add BF with 0.1 FP to LCS by default (CASSANDRA-5029)
 * Fix preparing insert queries (CASSANDRA-5016)
 * Fix preparing queries with counter increment (CASSANDRA-5022)
 * Fix preparing updates with collections (CASSANDRA-5017)
 * Don't generate UUID based on other node address (CASSANDRA-5002)
 * Fix message when trying to alter a clustering key type (CASSANDRA-5012)
 * Update IAuthenticator to match the new IAuthorizer (CASSANDRA-5003)
 * Fix inserting only a key in CQL3 (CASSANDRA-5040)
 * Fix CQL3 token() function when used with strings (CASSANDRA-5050)
Merged from 1.1:
 * reduce log spam from invalid counter shards (CASSANDRA-5026)
 * Improve schema propagation performance (CASSANDRA-5025)
 * Fix for IndexHelper.IndexFor throws OOB Exception (CASSANDRA-5030)
 * cqlsh: make it possible to describe thrift CFs (CASSANDRA-4827)
 * cqlsh: fix timestamp formatting on some platforms (CASSANDRA-5046)


1.2-beta3
 * make consistency level configurable in cqlsh (CASSANDRA-4829)
 * fix cqlsh rendering of blob fields (CASSANDRA-4970)
 * fix cqlsh DESCRIBE command (CASSANDRA-4913)
 * save truncation position in system table (CASSANDRA-4906)
 * Move CompressionMetadata off-heap (CASSANDRA-4937)
 * allow CLI to GET cql3 columnfamily data (CASSANDRA-4924)
 * Fix rare race condition in getExpireTimeForEndpoint (CASSANDRA-4402)
 * acquire references to overlapping sstables during compaction so bloom filter
   doesn't get free'd prematurely (CASSANDRA-4934)
 * Don't share slice query filter in CQL3 SelectStatement (CASSANDRA-4928)
 * Separate tracing from Log4J (CASSANDRA-4861)
 * Exclude gcable tombstones from merkle-tree computation (CASSANDRA-4905)
 * Better printing of AbstractBounds for tracing (CASSANDRA-4931)
 * Optimize mostRecentTombstone check in CC.collectAllData (CASSANDRA-4883)
 * Change stream session ID to UUID to avoid collision from same node (CASSANDRA-4813)
 * Use Stats.db when bulk loading if present (CASSANDRA-4957)
 * Skip repair on system_trace and keyspaces with RF=1 (CASSANDRA-4956)
 * (cql3) Remove arbitrary SELECT limit (CASSANDRA-4918)
 * Correctly handle prepared operation on collections (CASSANDRA-4945)
 * Fix CQL3 LIMIT (CASSANDRA-4877)
 * Fix Stress for CQL3 (CASSANDRA-4979)
 * Remove cassandra specific exceptions from JMX interface (CASSANDRA-4893)
 * (CQL3) Force using ALLOW FILTERING on potentially inefficient queries (CASSANDRA-4915)
 * (cql3) Fix adding column when the table has collections (CASSANDRA-4982)
 * (cql3) Fix allowing collections with compact storage (CASSANDRA-4990)
 * (cql3) Refuse ttl/writetime function on collections (CASSANDRA-4992)
 * Replace IAuthority with new IAuthorizer (CASSANDRA-4874)
 * clqsh: fix KEY pseudocolumn escaping when describing Thrift tables
   in CQL3 mode (CASSANDRA-4955)
 * add basic authentication support for Pig CassandraStorage (CASSANDRA-3042)
 * fix CQL2 ALTER TABLE compaction_strategy_class altering (CASSANDRA-4965)
Merged from 1.1:
 * Fall back to old describe_splits if d_s_ex is not available (CASSANDRA-4803)
 * Improve error reporting when streaming ranges fail (CASSANDRA-5009)
 * Fix cqlsh timestamp formatting of timezone info (CASSANDRA-4746)
 * Fix assertion failure with leveled compaction (CASSANDRA-4799)
 * Check for null end_token in get_range_slice (CASSANDRA-4804)
 * Remove all remnants of removed nodes (CASSANDRA-4840)
 * Add aut-reloading of the log4j file in debian package (CASSANDRA-4855)
 * Fix estimated row cache entry size (CASSANDRA-4860)
 * reset getRangeSlice filter after finishing a row for get_paged_slice
   (CASSANDRA-4919)
 * expunge row cache post-truncate (CASSANDRA-4940)
 * Allow static CF definition with compact storage (CASSANDRA-4910)
 * Fix endless loop/compaction of schema_* CFs due to broken timestamps (CASSANDRA-4880)
 * Fix 'wrong class type' assertion in CounterColumn (CASSANDRA-4976)


1.2-beta2
 * fp rate of 1.0 disables BF entirely; LCS defaults to 1.0 (CASSANDRA-4876)
 * off-heap bloom filters for row keys (CASSANDRA_4865)
 * add extension point for sstable components (CASSANDRA-4049)
 * improve tracing output (CASSANDRA-4852, 4862)
 * make TRACE verb droppable (CASSANDRA-4672)
 * fix BulkLoader recognition of CQL3 columnfamilies (CASSANDRA-4755)
 * Sort commitlog segments for replay by id instead of mtime (CASSANDRA-4793)
 * Make hint delivery asynchronous (CASSANDRA-4761)
 * Pluggable Thrift transport factories for CLI and cqlsh (CASSANDRA-4609, 4610)
 * cassandra-cli: allow Double value type to be inserted to a column (CASSANDRA-4661)
 * Add ability to use custom TServerFactory implementations (CASSANDRA-4608)
 * optimize batchlog flushing to skip successful batches (CASSANDRA-4667)
 * include metadata for system keyspace itself in schema tables (CASSANDRA-4416)
 * add check to PropertyFileSnitch to verify presence of location for
   local node (CASSANDRA-4728)
 * add PBSPredictor consistency modeler (CASSANDRA-4261)
 * remove vestiges of Thrift unframed mode (CASSANDRA-4729)
 * optimize single-row PK lookups (CASSANDRA-4710)
 * adjust blockFor calculation to account for pending ranges due to node 
   movement (CASSANDRA-833)
 * Change CQL version to 3.0.0 and stop accepting 3.0.0-beta1 (CASSANDRA-4649)
 * (CQL3) Make prepared statement global instead of per connection 
   (CASSANDRA-4449)
 * Fix scrubbing of CQL3 created tables (CASSANDRA-4685)
 * (CQL3) Fix validation when using counter and regular columns in the same 
   table (CASSANDRA-4706)
 * Fix bug starting Cassandra with simple authentication (CASSANDRA-4648)
 * Add support for batchlog in CQL3 (CASSANDRA-4545, 4738)
 * Add support for multiple column family outputs in CFOF (CASSANDRA-4208)
 * Support repairing only the local DC nodes (CASSANDRA-4747)
 * Use rpc_address for binary protocol and change default port (CASSANDRA-4751)
 * Fix use of collections in prepared statements (CASSANDRA-4739)
 * Store more information into peers table (CASSANDRA-4351, 4814)
 * Configurable bucket size for size tiered compaction (CASSANDRA-4704)
 * Run leveled compaction in parallel (CASSANDRA-4310)
 * Fix potential NPE during CFS reload (CASSANDRA-4786)
 * Composite indexes may miss results (CASSANDRA-4796)
 * Move consistency level to the protocol level (CASSANDRA-4734, 4824)
 * Fix Subcolumn slice ends not respected (CASSANDRA-4826)
 * Fix Assertion error in cql3 select (CASSANDRA-4783)
 * Fix list prepend logic (CQL3) (CASSANDRA-4835)
 * Add booleans as literals in CQL3 (CASSANDRA-4776)
 * Allow renaming PK columns in CQL3 (CASSANDRA-4822)
 * Fix binary protocol NEW_NODE event (CASSANDRA-4679)
 * Fix potential infinite loop in tombstone compaction (CASSANDRA-4781)
 * Remove system tables accounting from schema (CASSANDRA-4850)
 * (cql3) Force provided columns in clustering key order in 
   'CLUSTERING ORDER BY' (CASSANDRA-4881)
 * Fix composite index bug (CASSANDRA-4884)
 * Fix short read protection for CQL3 (CASSANDRA-4882)
 * Add tracing support to the binary protocol (CASSANDRA-4699)
 * (cql3) Don't allow prepared marker inside collections (CASSANDRA-4890)
 * Re-allow order by on non-selected columns (CASSANDRA-4645)
 * Bug when composite index is created in a table having collections (CASSANDRA-4909)
 * log index scan subject in CompositesSearcher (CASSANDRA-4904)
Merged from 1.1:
 * add get[Row|Key]CacheEntries to CacheServiceMBean (CASSANDRA-4859)
 * fix get_paged_slice to wrap to next row correctly (CASSANDRA-4816)
 * fix indexing empty column values (CASSANDRA-4832)
 * allow JdbcDate to compose null Date objects (CASSANDRA-4830)
 * fix possible stackoverflow when compacting 1000s of sstables
   (CASSANDRA-4765)
 * fix wrong leveled compaction progress calculation (CASSANDRA-4807)
 * add a close() method to CRAR to prevent leaking file descriptors (CASSANDRA-4820)
 * fix potential infinite loop in get_count (CASSANDRA-4833)
 * fix compositeType.{get/from}String methods (CASSANDRA-4842)
 * (CQL) fix CREATE COLUMNFAMILY permissions check (CASSANDRA-4864)
 * Fix DynamicCompositeType same type comparison (CASSANDRA-4711)
 * Fix duplicate SSTable reference when stream session failed (CASSANDRA-3306)
 * Allow static CF definition with compact storage (CASSANDRA-4910)
 * Fix endless loop/compaction of schema_* CFs due to broken timestamps (CASSANDRA-4880)
 * Fix 'wrong class type' assertion in CounterColumn (CASSANDRA-4976)


1.2-beta1
 * add atomic_batch_mutate (CASSANDRA-4542, -4635)
 * increase default max_hint_window_in_ms to 3h (CASSANDRA-4632)
 * include message initiation time to replicas so they can more
   accurately drop timed-out requests (CASSANDRA-2858)
 * fix clientutil.jar dependencies (CASSANDRA-4566)
 * optimize WriteResponse (CASSANDRA-4548)
 * new metrics (CASSANDRA-4009)
 * redesign KEYS indexes to avoid read-before-write (CASSANDRA-2897)
 * debug tracing (CASSANDRA-1123)
 * parallelize row cache loading (CASSANDRA-4282)
 * Make compaction, flush JBOD-aware (CASSANDRA-4292)
 * run local range scans on the read stage (CASSANDRA-3687)
 * clean up ioexceptions (CASSANDRA-2116)
 * add disk_failure_policy (CASSANDRA-2118)
 * Introduce new json format with row level deletion (CASSANDRA-4054)
 * remove redundant "name" column from schema_keyspaces (CASSANDRA-4433)
 * improve "nodetool ring" handling of multi-dc clusters (CASSANDRA-3047)
 * update NTS calculateNaturalEndpoints to be O(N log N) (CASSANDRA-3881)
 * split up rpc timeout by operation type (CASSANDRA-2819)
 * rewrite key cache save/load to use only sequential i/o (CASSANDRA-3762)
 * update MS protocol with a version handshake + broadcast address id
   (CASSANDRA-4311)
 * multithreaded hint replay (CASSANDRA-4189)
 * add inter-node message compression (CASSANDRA-3127)
 * remove COPP (CASSANDRA-2479)
 * Track tombstone expiration and compact when tombstone content is
   higher than a configurable threshold, default 20% (CASSANDRA-3442, 4234)
 * update MurmurHash to version 3 (CASSANDRA-2975)
 * (CLI) track elapsed time for `delete' operation (CASSANDRA-4060)
 * (CLI) jline version is bumped to 1.0 to properly  support
   'delete' key function (CASSANDRA-4132)
 * Save IndexSummary into new SSTable 'Summary' component (CASSANDRA-2392, 4289)
 * Add support for range tombstones (CASSANDRA-3708)
 * Improve MessagingService efficiency (CASSANDRA-3617)
 * Avoid ID conflicts from concurrent schema changes (CASSANDRA-3794)
 * Set thrift HSHA server thread limit to unlimited by default (CASSANDRA-4277)
 * Avoids double serialization of CF id in RowMutation messages
   (CASSANDRA-4293)
 * stream compressed sstables directly with java nio (CASSANDRA-4297)
 * Support multiple ranges in SliceQueryFilter (CASSANDRA-3885)
 * Add column metadata to system column families (CASSANDRA-4018)
 * (cql3) Always use composite types by default (CASSANDRA-4329)
 * (cql3) Add support for set, map and list (CASSANDRA-3647)
 * Validate date type correctly (CASSANDRA-4441)
 * (cql3) Allow definitions with only a PK (CASSANDRA-4361)
 * (cql3) Add support for row key composites (CASSANDRA-4179)
 * improve DynamicEndpointSnitch by using reservoir sampling (CASSANDRA-4038)
 * (cql3) Add support for 2ndary indexes (CASSANDRA-3680)
 * (cql3) fix defining more than one PK to be invalid (CASSANDRA-4477)
 * remove schema agreement checking from all external APIs (Thrift, CQL and CQL3) (CASSANDRA-4487)
 * add Murmur3Partitioner and make it default for new installations (CASSANDRA-3772, 4621)
 * (cql3) update pseudo-map syntax to use map syntax (CASSANDRA-4497)
 * Finer grained exceptions hierarchy and provides error code with exceptions (CASSANDRA-3979)
 * Adds events push to binary protocol (CASSANDRA-4480)
 * Rewrite nodetool help (CASSANDRA-2293)
 * Make CQL3 the default for CQL (CASSANDRA-4640)
 * update stress tool to be able to use CQL3 (CASSANDRA-4406)
 * Accept all thrift update on CQL3 cf but don't expose their metadata (CASSANDRA-4377)
 * Replace Throttle with Guava's RateLimiter for HintedHandOff (CASSANDRA-4541)
 * fix counter add/get using CQL2 and CQL3 in stress tool (CASSANDRA-4633)
 * Add sstable count per level to cfstats (CASSANDRA-4537)
 * (cql3) Add ALTER KEYSPACE statement (CASSANDRA-4611)
 * (cql3) Allow defining default consistency levels (CASSANDRA-4448)
 * (cql3) Fix queries using LIMIT missing results (CASSANDRA-4579)
 * fix cross-version gossip messaging (CASSANDRA-4576)
 * added inet data type (CASSANDRA-4627)


1.1.6
 * Wait for writes on synchronous read digest mismatch (CASSANDRA-4792)
 * fix commitlog replay for nanotime-infected sstables (CASSANDRA-4782)
 * preflight check ttl for maximum of 20 years (CASSANDRA-4771)
 * (Pig) fix widerow input with single column rows (CASSANDRA-4789)
 * Fix HH to compact with correct gcBefore, which avoids wiping out
   undelivered hints (CASSANDRA-4772)
 * LCS will merge up to 32 L0 sstables as intended (CASSANDRA-4778)
 * NTS will default unconfigured DC replicas to zero (CASSANDRA-4675)
 * use default consistency level in counter validation if none is
   explicitly provide (CASSANDRA-4700)
 * Improve IAuthority interface by introducing fine-grained
   access permissions and grant/revoke commands (CASSANDRA-4490, 4644)
 * fix assumption error in CLI when updating/describing keyspace 
   (CASSANDRA-4322)
 * Adds offline sstablescrub to debian packaging (CASSANDRA-4642)
 * Automatic fixing of overlapping leveled sstables (CASSANDRA-4644)
 * fix error when using ORDER BY with extended selections (CASSANDRA-4689)
 * (CQL3) Fix validation for IN queries for non-PK cols (CASSANDRA-4709)
 * fix re-created keyspace disappering after 1.1.5 upgrade 
   (CASSANDRA-4698, 4752)
 * (CLI) display elapsed time in 2 fraction digits (CASSANDRA-3460)
 * add authentication support to sstableloader (CASSANDRA-4712)
 * Fix CQL3 'is reversed' logic (CASSANDRA-4716, 4759)
 * (CQL3) Don't return ReversedType in result set metadata (CASSANDRA-4717)
 * Backport adding AlterKeyspace statement (CASSANDRA-4611)
 * (CQL3) Correcty accept upper-case data types (CASSANDRA-4770)
 * Add binary protocol events for schema changes (CASSANDRA-4684)
Merged from 1.0:
 * Switch from NBHM to CHM in MessagingService's callback map, which
   prevents OOM in long-running instances (CASSANDRA-4708)


1.1.5
 * add SecondaryIndex.reload API (CASSANDRA-4581)
 * use millis + atomicint for commitlog segment creation instead of
   nanotime, which has issues under some hypervisors (CASSANDRA-4601)
 * fix FD leak in slice queries (CASSANDRA-4571)
 * avoid recursion in leveled compaction (CASSANDRA-4587)
 * increase stack size under Java7 to 180K
 * Log(info) schema changes (CASSANDRA-4547)
 * Change nodetool setcachecapcity to manipulate global caches (CASSANDRA-4563)
 * (cql3) fix setting compaction strategy (CASSANDRA-4597)
 * fix broken system.schema_* timestamps on system startup (CASSANDRA-4561)
 * fix wrong skip of cache saving (CASSANDRA-4533)
 * Avoid NPE when lost+found is in data dir (CASSANDRA-4572)
 * Respect five-minute flush moratorium after initial CL replay (CASSANDRA-4474)
 * Adds ntp as recommended in debian packaging (CASSANDRA-4606)
 * Configurable transport in CF Record{Reader|Writer} (CASSANDRA-4558)
 * (cql3) fix potential NPE with both equal and unequal restriction (CASSANDRA-4532)
 * (cql3) improves ORDER BY validation (CASSANDRA-4624)
 * Fix potential deadlock during counter writes (CASSANDRA-4578)
 * Fix cql error with ORDER BY when using IN (CASSANDRA-4612)
Merged from 1.0:
 * increase Xss to 160k to accomodate latest 1.6 JVMs (CASSANDRA-4602)
 * fix toString of hint destination tokens (CASSANDRA-4568)
 * Fix multiple values for CurrentLocal NodeID (CASSANDRA-4626)


1.1.4
 * fix offline scrub to catch >= out of order rows (CASSANDRA-4411)
 * fix cassandra-env.sh on RHEL and other non-dash-based systems 
   (CASSANDRA-4494)
Merged from 1.0:
 * (Hadoop) fix setting key length for old-style mapred api (CASSANDRA-4534)
 * (Hadoop) fix iterating through a resultset consisting entirely
   of tombstoned rows (CASSANDRA-4466)


1.1.3
 * (cqlsh) add COPY TO (CASSANDRA-4434)
 * munmap commitlog segments before rename (CASSANDRA-4337)
 * (JMX) rename getRangeKeySample to sampleKeyRange to avoid returning
   multi-MB results as an attribute (CASSANDRA-4452)
 * flush based on data size, not throughput; overwritten columns no 
   longer artificially inflate liveRatio (CASSANDRA-4399)
 * update default commitlog segment size to 32MB and total commitlog
   size to 32/1024 MB for 32/64 bit JVMs, respectively (CASSANDRA-4422)
 * avoid using global partitioner to estimate ranges in index sstables
   (CASSANDRA-4403)
 * restore pre-CASSANDRA-3862 approach to removing expired tombstones
   from row cache during compaction (CASSANDRA-4364)
 * (stress) support for CQL prepared statements (CASSANDRA-3633)
 * Correctly catch exception when Snappy cannot be loaded (CASSANDRA-4400)
 * (cql3) Support ORDER BY when IN condition is given in WHERE clause (CASSANDRA-4327)
 * (cql3) delete "component_index" column on DROP TABLE call (CASSANDRA-4420)
 * change nanoTime() to currentTimeInMillis() in schema related code (CASSANDRA-4432)
 * add a token generation tool (CASSANDRA-3709)
 * Fix LCS bug with sstable containing only 1 row (CASSANDRA-4411)
 * fix "Can't Modify Index Name" problem on CF update (CASSANDRA-4439)
 * Fix assertion error in getOverlappingSSTables during repair (CASSANDRA-4456)
 * fix nodetool's setcompactionthreshold command (CASSANDRA-4455)
 * Ensure compacted files are never used, to avoid counter overcount (CASSANDRA-4436)
Merged from 1.0:
 * Push the validation of secondary index values to the SecondaryIndexManager (CASSANDRA-4240)
 * allow dropping columns shadowed by not-yet-expired supercolumn or row
   tombstones in PrecompactedRow (CASSANDRA-4396)


1.1.2
 * Fix cleanup not deleting index entries (CASSANDRA-4379)
 * Use correct partitioner when saving + loading caches (CASSANDRA-4331)
 * Check schema before trying to export sstable (CASSANDRA-2760)
 * Raise a meaningful exception instead of NPE when PFS encounters
   an unconfigured node + no default (CASSANDRA-4349)
 * fix bug in sstable blacklisting with LCS (CASSANDRA-4343)
 * LCS no longer promotes tiny sstables out of L0 (CASSANDRA-4341)
 * skip tombstones during hint replay (CASSANDRA-4320)
 * fix NPE in compactionstats (CASSANDRA-4318)
 * enforce 1m min keycache for auto (CASSANDRA-4306)
 * Have DeletedColumn.isMFD always return true (CASSANDRA-4307)
 * (cql3) exeption message for ORDER BY constraints said primary filter can be
    an IN clause, which is misleading (CASSANDRA-4319)
 * (cql3) Reject (not yet supported) creation of 2ndardy indexes on tables with
   composite primary keys (CASSANDRA-4328)
 * Set JVM stack size to 160k for java 7 (CASSANDRA-4275)
 * cqlsh: add COPY command to load data from CSV flat files (CASSANDRA-4012)
 * CFMetaData.fromThrift to throw ConfigurationException upon error (CASSANDRA-4353)
 * Use CF comparator to sort indexed columns in SecondaryIndexManager
   (CASSANDRA-4365)
 * add strategy_options to the KSMetaData.toString() output (CASSANDRA-4248)
 * (cql3) fix range queries containing unqueried results (CASSANDRA-4372)
 * (cql3) allow updating column_alias types (CASSANDRA-4041)
 * (cql3) Fix deletion bug (CASSANDRA-4193)
 * Fix computation of overlapping sstable for leveled compaction (CASSANDRA-4321)
 * Improve scrub and allow to run it offline (CASSANDRA-4321)
 * Fix assertionError in StorageService.bulkLoad (CASSANDRA-4368)
 * (cqlsh) add option to authenticate to a keyspace at startup (CASSANDRA-4108)
 * (cqlsh) fix ASSUME functionality (CASSANDRA-4352)
 * Fix ColumnFamilyRecordReader to not return progress > 100% (CASSANDRA-3942)
Merged from 1.0:
 * Set gc_grace on index CF to 0 (CASSANDRA-4314)


1.1.1
 * add populate_io_cache_on_flush option (CASSANDRA-2635)
 * allow larger cache capacities than 2GB (CASSANDRA-4150)
 * add getsstables command to nodetool (CASSANDRA-4199)
 * apply parent CF compaction settings to secondary index CFs (CASSANDRA-4280)
 * preserve commitlog size cap when recycling segments at startup
   (CASSANDRA-4201)
 * (Hadoop) fix split generation regression (CASSANDRA-4259)
 * ignore min/max compactions settings in LCS, while preserving
   behavior that min=max=0 disables autocompaction (CASSANDRA-4233)
 * log number of rows read from saved cache (CASSANDRA-4249)
 * calculate exact size required for cleanup operations (CASSANDRA-1404)
 * avoid blocking additional writes during flush when the commitlog
   gets behind temporarily (CASSANDRA-1991)
 * enable caching on index CFs based on data CF cache setting (CASSANDRA-4197)
 * warn on invalid replication strategy creation options (CASSANDRA-4046)
 * remove [Freeable]Memory finalizers (CASSANDRA-4222)
 * include tombstone size in ColumnFamily.size, which can prevent OOM
   during sudden mass delete operations by yielding a nonzero liveRatio
   (CASSANDRA-3741)
 * Open 1 sstableScanner per level for leveled compaction (CASSANDRA-4142)
 * Optimize reads when row deletion timestamps allow us to restrict
   the set of sstables we check (CASSANDRA-4116)
 * add support for commitlog archiving and point-in-time recovery
   (CASSANDRA-3690)
 * avoid generating redundant compaction tasks during streaming
   (CASSANDRA-4174)
 * add -cf option to nodetool snapshot, and takeColumnFamilySnapshot to
   StorageService mbean (CASSANDRA-556)
 * optimize cleanup to drop entire sstables where possible (CASSANDRA-4079)
 * optimize truncate when autosnapshot is disabled (CASSANDRA-4153)
 * update caches to use byte[] keys to reduce memory overhead (CASSANDRA-3966)
 * add column limit to cli (CASSANDRA-3012, 4098)
 * clean up and optimize DataOutputBuffer, used by CQL compression and
   CompositeType (CASSANDRA-4072)
 * optimize commitlog checksumming (CASSANDRA-3610)
 * identify and blacklist corrupted SSTables from future compactions 
   (CASSANDRA-2261)
 * Move CfDef and KsDef validation out of thrift (CASSANDRA-4037)
 * Expose API to repair a user provided range (CASSANDRA-3912)
 * Add way to force the cassandra-cli to refresh its schema (CASSANDRA-4052)
 * Avoid having replicate on write tasks stacking up at CL.ONE (CASSANDRA-2889)
 * (cql3) Backwards compatibility for composite comparators in non-cql3-aware
   clients (CASSANDRA-4093)
 * (cql3) Fix order by for reversed queries (CASSANDRA-4160)
 * (cql3) Add ReversedType support (CASSANDRA-4004)
 * (cql3) Add timeuuid type (CASSANDRA-4194)
 * (cql3) Minor fixes (CASSANDRA-4185)
 * (cql3) Fix prepared statement in BATCH (CASSANDRA-4202)
 * (cql3) Reduce the list of reserved keywords (CASSANDRA-4186)
 * (cql3) Move max/min compaction thresholds to compaction strategy options
   (CASSANDRA-4187)
 * Fix exception during move when localhost is the only source (CASSANDRA-4200)
 * (cql3) Allow paging through non-ordered partitioner results (CASSANDRA-3771)
 * (cql3) Fix drop index (CASSANDRA-4192)
 * (cql3) Don't return range ghosts anymore (CASSANDRA-3982)
 * fix re-creating Keyspaces/ColumnFamilies with the same name as dropped
   ones (CASSANDRA-4219)
 * fix SecondaryIndex LeveledManifest save upon snapshot (CASSANDRA-4230)
 * fix missing arrayOffset in FBUtilities.hash (CASSANDRA-4250)
 * (cql3) Add name of parameters in CqlResultSet (CASSANDRA-4242)
 * (cql3) Correctly validate order by queries (CASSANDRA-4246)
 * rename stress to cassandra-stress for saner packaging (CASSANDRA-4256)
 * Fix exception on colum metadata with non-string comparator (CASSANDRA-4269)
 * Check for unknown/invalid compression options (CASSANDRA-4266)
 * (cql3) Adds simple access to column timestamp and ttl (CASSANDRA-4217)
 * (cql3) Fix range queries with secondary indexes (CASSANDRA-4257)
 * Better error messages from improper input in cli (CASSANDRA-3865)
 * Try to stop all compaction upon Keyspace or ColumnFamily drop (CASSANDRA-4221)
 * (cql3) Allow keyspace properties to contain hyphens (CASSANDRA-4278)
 * (cql3) Correctly validate keyspace access in create table (CASSANDRA-4296)
 * Avoid deadlock in migration stage (CASSANDRA-3882)
 * Take supercolumn names and deletion info into account in memtable throughput
   (CASSANDRA-4264)
 * Add back backward compatibility for old style replication factor (CASSANDRA-4294)
 * Preserve compatibility with pre-1.1 index queries (CASSANDRA-4262)
Merged from 1.0:
 * Fix super columns bug where cache is not updated (CASSANDRA-4190)
 * fix maxTimestamp to include row tombstones (CASSANDRA-4116)
 * (CLI) properly handle quotes in create/update keyspace commands (CASSANDRA-4129)
 * Avoids possible deadlock during bootstrap (CASSANDRA-4159)
 * fix stress tool that hangs forever on timeout or error (CASSANDRA-4128)
 * stress tool to return appropriate exit code on failure (CASSANDRA-4188)
 * fix compaction NPE when out of disk space and assertions disabled
   (CASSANDRA-3985)
 * synchronize LCS getEstimatedTasks to avoid CME (CASSANDRA-4255)
 * ensure unique streaming session id's (CASSANDRA-4223)
 * kick off background compaction when min/max thresholds change 
   (CASSANDRA-4279)
 * improve ability of STCS.getBuckets to deal with 100s of 1000s of
   sstables, such as when convertinb back from LCS (CASSANDRA-4287)
 * Oversize integer in CQL throws NumberFormatException (CASSANDRA-4291)
 * fix 1.0.x node join to mixed version cluster, other nodes >= 1.1 (CASSANDRA-4195)
 * Fix LCS splitting sstable base on uncompressed size (CASSANDRA-4419)
 * Push the validation of secondary index values to the SecondaryIndexManager (CASSANDRA-4240)
 * Don't purge columns during upgradesstables (CASSANDRA-4462)
 * Make cqlsh work with piping (CASSANDRA-4113)
 * Validate arguments for nodetool decommission (CASSANDRA-4061)
 * Report thrift status in nodetool info (CASSANDRA-4010)


1.1.0-final
 * average a reduced liveRatio estimate with the previous one (CASSANDRA-4065)
 * Allow KS and CF names up to 48 characters (CASSANDRA-4157)
 * fix stress build (CASSANDRA-4140)
 * add time remaining estimate to nodetool compactionstats (CASSANDRA-4167)
 * (cql) fix NPE in cql3 ALTER TABLE (CASSANDRA-4163)
 * (cql) Add support for CL.TWO and CL.THREE in CQL (CASSANDRA-4156)
 * (cql) Fix type in CQL3 ALTER TABLE preventing update (CASSANDRA-4170)
 * (cql) Throw invalid exception from CQL3 on obsolete options (CASSANDRA-4171)
 * (cqlsh) fix recognizing uppercase SELECT keyword (CASSANDRA-4161)
 * Pig: wide row support (CASSANDRA-3909)
Merged from 1.0:
 * avoid streaming empty files with bulk loader if sstablewriter errors out
   (CASSANDRA-3946)


1.1-rc1
 * Include stress tool in binary builds (CASSANDRA-4103)
 * (Hadoop) fix wide row iteration when last row read was deleted
   (CASSANDRA-4154)
 * fix read_repair_chance to really default to 0.1 in the cli (CASSANDRA-4114)
 * Adds caching and bloomFilterFpChange to CQL options (CASSANDRA-4042)
 * Adds posibility to autoconfigure size of the KeyCache (CASSANDRA-4087)
 * fix KEYS index from skipping results (CASSANDRA-3996)
 * Remove sliced_buffer_size_in_kb dead option (CASSANDRA-4076)
 * make loadNewSStable preserve sstable version (CASSANDRA-4077)
 * Respect 1.0 cache settings as much as possible when upgrading 
   (CASSANDRA-4088)
 * relax path length requirement for sstable files when upgrading on 
   non-Windows platforms (CASSANDRA-4110)
 * fix terminination of the stress.java when errors were encountered
   (CASSANDRA-4128)
 * Move CfDef and KsDef validation out of thrift (CASSANDRA-4037)
 * Fix get_paged_slice (CASSANDRA-4136)
 * CQL3: Support slice with exclusive start and stop (CASSANDRA-3785)
Merged from 1.0:
 * support PropertyFileSnitch in bulk loader (CASSANDRA-4145)
 * add auto_snapshot option allowing disabling snapshot before drop/truncate
   (CASSANDRA-3710)
 * allow short snitch names (CASSANDRA-4130)


1.1-beta2
 * rename loaded sstables to avoid conflicts with local snapshots
   (CASSANDRA-3967)
 * start hint replay as soon as FD notifies that the target is back up
   (CASSANDRA-3958)
 * avoid unproductive deserializing of cached rows during compaction
   (CASSANDRA-3921)
 * fix concurrency issues with CQL keyspace creation (CASSANDRA-3903)
 * Show Effective Owership via Nodetool ring <keyspace> (CASSANDRA-3412)
 * Update ORDER BY syntax for CQL3 (CASSANDRA-3925)
 * Fix BulkRecordWriter to not throw NPE if reducer gets no map data from Hadoop (CASSANDRA-3944)
 * Fix bug with counters in super columns (CASSANDRA-3821)
 * Remove deprecated merge_shard_chance (CASSANDRA-3940)
 * add a convenient way to reset a node's schema (CASSANDRA-2963)
 * fix for intermittent SchemaDisagreementException (CASSANDRA-3884)
 * CLI `list <CF>` to limit number of columns and their order (CASSANDRA-3012)
 * ignore deprecated KsDef/CfDef/ColumnDef fields in native schema (CASSANDRA-3963)
 * CLI to report when unsupported column_metadata pair was given (CASSANDRA-3959)
 * reincarnate removed and deprecated KsDef/CfDef attributes (CASSANDRA-3953)
 * Fix race between writes and read for cache (CASSANDRA-3862)
 * perform static initialization of StorageProxy on start-up (CASSANDRA-3797)
 * support trickling fsync() on writes (CASSANDRA-3950)
 * expose counters for unavailable/timeout exceptions given to thrift clients (CASSANDRA-3671)
 * avoid quadratic startup time in LeveledManifest (CASSANDRA-3952)
 * Add type information to new schema_ columnfamilies and remove thrift
   serialization for schema (CASSANDRA-3792)
 * add missing column validator options to the CLI help (CASSANDRA-3926)
 * skip reading saved key cache if CF's caching strategy is NONE or ROWS_ONLY (CASSANDRA-3954)
 * Unify migration code (CASSANDRA-4017)
Merged from 1.0:
 * cqlsh: guess correct version of Python for Arch Linux (CASSANDRA-4090)
 * (CLI) properly handle quotes in create/update keyspace commands (CASSANDRA-4129)
 * Avoids possible deadlock during bootstrap (CASSANDRA-4159)
 * fix stress tool that hangs forever on timeout or error (CASSANDRA-4128)
 * Fix super columns bug where cache is not updated (CASSANDRA-4190)
 * stress tool to return appropriate exit code on failure (CASSANDRA-4188)


1.0.9
 * improve index sampling performance (CASSANDRA-4023)
 * always compact away deleted hints immediately after handoff (CASSANDRA-3955)
 * delete hints from dropped ColumnFamilies on handoff instead of
   erroring out (CASSANDRA-3975)
 * add CompositeType ref to the CLI doc for create/update column family (CASSANDRA-3980)
 * Pig: support Counter ColumnFamilies (CASSANDRA-3973)
 * Pig: Composite column support (CASSANDRA-3684)
 * Avoid NPE during repair when a keyspace has no CFs (CASSANDRA-3988)
 * Fix division-by-zero error on get_slice (CASSANDRA-4000)
 * don't change manifest level for cleanup, scrub, and upgradesstables
   operations under LeveledCompactionStrategy (CASSANDRA-3989, 4112)
 * fix race leading to super columns assertion failure (CASSANDRA-3957)
 * fix NPE on invalid CQL delete command (CASSANDRA-3755)
 * allow custom types in CLI's assume command (CASSANDRA-4081)
 * fix totalBytes count for parallel compactions (CASSANDRA-3758)
 * fix intermittent NPE in get_slice (CASSANDRA-4095)
 * remove unnecessary asserts in native code interfaces (CASSANDRA-4096)
 * Validate blank keys in CQL to avoid assertion errors (CASSANDRA-3612)
 * cqlsh: fix bad decoding of some column names (CASSANDRA-4003)
 * cqlsh: fix incorrect padding with unicode chars (CASSANDRA-4033)
 * Fix EC2 snitch incorrectly reporting region (CASSANDRA-4026)
 * Shut down thrift during decommission (CASSANDRA-4086)
 * Expose nodetool cfhistograms for 2ndary indexes (CASSANDRA-4063)
Merged from 0.8:
 * Fix ConcurrentModificationException in gossiper (CASSANDRA-4019)


1.1-beta1
 * (cqlsh)
   + add SOURCE and CAPTURE commands, and --file option (CASSANDRA-3479)
   + add ALTER COLUMNFAMILY WITH (CASSANDRA-3523)
   + bundle Python dependencies with Cassandra (CASSANDRA-3507)
   + added to Debian package (CASSANDRA-3458)
   + display byte data instead of erroring out on decode failure 
     (CASSANDRA-3874)
 * add nodetool rebuild_index (CASSANDRA-3583)
 * add nodetool rangekeysample (CASSANDRA-2917)
 * Fix streaming too much data during move operations (CASSANDRA-3639)
 * Nodetool and CLI connect to localhost by default (CASSANDRA-3568)
 * Reduce memory used by primary index sample (CASSANDRA-3743)
 * (Hadoop) separate input/output configurations (CASSANDRA-3197, 3765)
 * avoid returning internal Cassandra classes over JMX (CASSANDRA-2805)
 * add row-level isolation via SnapTree (CASSANDRA-2893)
 * Optimize key count estimation when opening sstable on startup
   (CASSANDRA-2988)
 * multi-dc replication optimization supporting CL > ONE (CASSANDRA-3577)
 * add command to stop compactions (CASSANDRA-1740, 3566, 3582)
 * multithreaded streaming (CASSANDRA-3494)
 * removed in-tree redhat spec (CASSANDRA-3567)
 * "defragment" rows for name-based queries under STCS, again (CASSANDRA-2503)
 * Recycle commitlog segments for improved performance 
   (CASSANDRA-3411, 3543, 3557, 3615)
 * update size-tiered compaction to prioritize small tiers (CASSANDRA-2407)
 * add message expiration logic to OutboundTcpConnection (CASSANDRA-3005)
 * off-heap cache to use sun.misc.Unsafe instead of JNA (CASSANDRA-3271)
 * EACH_QUORUM is only supported for writes (CASSANDRA-3272)
 * replace compactionlock use in schema migration by checking CFS.isValid
   (CASSANDRA-3116)
 * recognize that "SELECT first ... *" isn't really "SELECT *" (CASSANDRA-3445)
 * Use faster bytes comparison (CASSANDRA-3434)
 * Bulk loader is no longer a fat client, (HADOOP) bulk load output format
   (CASSANDRA-3045)
 * (Hadoop) add support for KeyRange.filter
 * remove assumption that keys and token are in bijection
   (CASSANDRA-1034, 3574, 3604)
 * always remove endpoints from delevery queue in HH (CASSANDRA-3546)
 * fix race between cf flush and its 2ndary indexes flush (CASSANDRA-3547)
 * fix potential race in AES when a repair fails (CASSANDRA-3548)
 * Remove columns shadowed by a deleted container even when we cannot purge
   (CASSANDRA-3538)
 * Improve memtable slice iteration performance (CASSANDRA-3545)
 * more efficient allocation of small bloom filters (CASSANDRA-3618)
 * Use separate writer thread in SSTableSimpleUnsortedWriter (CASSANDRA-3619)
 * fsync the directory after new sstable or commitlog segment are created (CASSANDRA-3250)
 * fix minor issues reported by FindBugs (CASSANDRA-3658)
 * global key/row caches (CASSANDRA-3143, 3849)
 * optimize memtable iteration during range scan (CASSANDRA-3638)
 * introduce 'crc_check_chance' in CompressionParameters to support
   a checksum percentage checking chance similarly to read-repair (CASSANDRA-3611)
 * a way to deactivate global key/row cache on per-CF basis (CASSANDRA-3667)
 * fix LeveledCompactionStrategy broken because of generation pre-allocation
   in LeveledManifest (CASSANDRA-3691)
 * finer-grained control over data directories (CASSANDRA-2749)
 * Fix ClassCastException during hinted handoff (CASSANDRA-3694)
 * Upgrade Thrift to 0.7 (CASSANDRA-3213)
 * Make stress.java insert operation to use microseconds (CASSANDRA-3725)
 * Allows (internally) doing a range query with a limit of columns instead of
   rows (CASSANDRA-3742)
 * Allow rangeSlice queries to be start/end inclusive/exclusive (CASSANDRA-3749)
 * Fix BulkLoader to support new SSTable layout and add stream
   throttling to prevent an NPE when there is no yaml config (CASSANDRA-3752)
 * Allow concurrent schema migrations (CASSANDRA-1391, 3832)
 * Add SnapshotCommand to trigger snapshot on remote node (CASSANDRA-3721)
 * Make CFMetaData conversions to/from thrift/native schema inverses
   (CASSANDRA_3559)
 * Add initial code for CQL 3.0-beta (CASSANDRA-2474, 3781, 3753)
 * Add wide row support for ColumnFamilyInputFormat (CASSANDRA-3264)
 * Allow extending CompositeType comparator (CASSANDRA-3657)
 * Avoids over-paging during get_count (CASSANDRA-3798)
 * Add new command to rebuild a node without (repair) merkle tree calculations
   (CASSANDRA-3483, 3922)
 * respect not only row cache capacity but caching mode when
   trying to read data (CASSANDRA-3812)
 * fix system tests (CASSANDRA-3827)
 * CQL support for altering row key type in ALTER TABLE (CASSANDRA-3781)
 * turn compression on by default (CASSANDRA-3871)
 * make hexToBytes refuse invalid input (CASSANDRA-2851)
 * Make secondary indexes CF inherit compression and compaction from their
   parent CF (CASSANDRA-3877)
 * Finish cleanup up tombstone purge code (CASSANDRA-3872)
 * Avoid NPE on aboarted stream-out sessions (CASSANDRA-3904)
 * BulkRecordWriter throws NPE for counter columns (CASSANDRA-3906)
 * Support compression using BulkWriter (CASSANDRA-3907)


1.0.8
 * fix race between cleanup and flush on secondary index CFSes (CASSANDRA-3712)
 * avoid including non-queried nodes in rangeslice read repair
   (CASSANDRA-3843)
 * Only snapshot CF being compacted for snapshot_before_compaction 
   (CASSANDRA-3803)
 * Log active compactions in StatusLogger (CASSANDRA-3703)
 * Compute more accurate compaction score per level (CASSANDRA-3790)
 * Return InvalidRequest when using a keyspace that doesn't exist
   (CASSANDRA-3764)
 * disallow user modification of System keyspace (CASSANDRA-3738)
 * allow using sstable2json on secondary index data (CASSANDRA-3738)
 * (cqlsh) add DESCRIBE COLUMNFAMILIES (CASSANDRA-3586)
 * (cqlsh) format blobs correctly and use colors to improve output
   readability (CASSANDRA-3726)
 * synchronize BiMap of bootstrapping tokens (CASSANDRA-3417)
 * show index options in CLI (CASSANDRA-3809)
 * add optional socket timeout for streaming (CASSANDRA-3838)
 * fix truncate not to leave behind non-CFS backed secondary indexes
   (CASSANDRA-3844)
 * make CLI `show schema` to use output stream directly instead
   of StringBuilder (CASSANDRA-3842)
 * remove the wait on hint future during write (CASSANDRA-3870)
 * (cqlsh) ignore missing CfDef opts (CASSANDRA-3933)
 * (cqlsh) look for cqlshlib relative to realpath (CASSANDRA-3767)
 * Fix short read protection (CASSANDRA-3934)
 * Make sure infered and actual schema match (CASSANDRA-3371)
 * Fix NPE during HH delivery (CASSANDRA-3677)
 * Don't put boostrapping node in 'hibernate' status (CASSANDRA-3737)
 * Fix double quotes in windows bat files (CASSANDRA-3744)
 * Fix bad validator lookup (CASSANDRA-3789)
 * Fix soft reset in EC2MultiRegionSnitch (CASSANDRA-3835)
 * Don't leave zombie connections with THSHA thrift server (CASSANDRA-3867)
 * (cqlsh) fix deserialization of data (CASSANDRA-3874)
 * Fix removetoken force causing an inconsistent state (CASSANDRA-3876)
 * Fix ahndling of some types with Pig (CASSANDRA-3886)
 * Don't allow to drop the system keyspace (CASSANDRA-3759)
 * Make Pig deletes disabled by default and configurable (CASSANDRA-3628)
Merged from 0.8:
 * (Pig) fix CassandraStorage to use correct comparator in Super ColumnFamily
   case (CASSANDRA-3251)
 * fix thread safety issues in commitlog replay, primarily affecting
   systems with many (100s) of CF definitions (CASSANDRA-3751)
 * Fix relevant tombstone ignored with super columns (CASSANDRA-3875)


1.0.7
 * fix regression in HH page size calculation (CASSANDRA-3624)
 * retry failed stream on IOException (CASSANDRA-3686)
 * allow configuring bloom_filter_fp_chance (CASSANDRA-3497)
 * attempt hint delivery every ten minutes, or when failure detector
   notifies us that a node is back up, whichever comes first.  hint
   handoff throttle delay default changed to 1ms, from 50 (CASSANDRA-3554)
 * add nodetool setstreamthroughput (CASSANDRA-3571)
 * fix assertion when dropping a columnfamily with no sstables (CASSANDRA-3614)
 * more efficient allocation of small bloom filters (CASSANDRA-3618)
 * CLibrary.createHardLinkWithExec() to check for errors (CASSANDRA-3101)
 * Avoid creating empty and non cleaned writer during compaction (CASSANDRA-3616)
 * stop thrift service in shutdown hook so we can quiesce MessagingService
   (CASSANDRA-3335)
 * (CQL) compaction_strategy_options and compression_parameters for
   CREATE COLUMNFAMILY statement (CASSANDRA-3374)
 * Reset min/max compaction threshold when creating size tiered compaction
   strategy (CASSANDRA-3666)
 * Don't ignore IOException during compaction (CASSANDRA-3655)
 * Fix assertion error for CF with gc_grace=0 (CASSANDRA-3579)
 * Shutdown ParallelCompaction reducer executor after use (CASSANDRA-3711)
 * Avoid < 0 value for pending tasks in leveled compaction (CASSANDRA-3693)
 * (Hadoop) Support TimeUUID in Pig CassandraStorage (CASSANDRA-3327)
 * Check schema is ready before continuing boostrapping (CASSANDRA-3629)
 * Catch overflows during parsing of chunk_length_kb (CASSANDRA-3644)
 * Improve stream protocol mismatch errors (CASSANDRA-3652)
 * Avoid multiple thread doing HH to the same target (CASSANDRA-3681)
 * Add JMX property for rp_timeout_in_ms (CASSANDRA-2940)
 * Allow DynamicCompositeType to compare component of different types
   (CASSANDRA-3625)
 * Flush non-cfs backed secondary indexes (CASSANDRA-3659)
 * Secondary Indexes should report memory consumption (CASSANDRA-3155)
 * fix for SelectStatement start/end key are not set correctly
   when a key alias is involved (CASSANDRA-3700)
 * fix CLI `show schema` command insert of an extra comma in
   column_metadata (CASSANDRA-3714)
Merged from 0.8:
 * avoid logging (harmless) exception when GC takes < 1ms (CASSANDRA-3656)
 * prevent new nodes from thinking down nodes are up forever (CASSANDRA-3626)
 * use correct list of replicas for LOCAL_QUORUM reads when read repair
   is disabled (CASSANDRA-3696)
 * block on flush before compacting hints (may prevent OOM) (CASSANDRA-3733)


1.0.6
 * (CQL) fix cqlsh support for replicate_on_write (CASSANDRA-3596)
 * fix adding to leveled manifest after streaming (CASSANDRA-3536)
 * filter out unavailable cipher suites when using encryption (CASSANDRA-3178)
 * (HADOOP) add old-style api support for CFIF and CFRR (CASSANDRA-2799)
 * Support TimeUUIDType column names in Stress.java tool (CASSANDRA-3541)
 * (CQL) INSERT/UPDATE/DELETE/TRUNCATE commands should allow CF names to
   be qualified by keyspace (CASSANDRA-3419)
 * always remove endpoints from delevery queue in HH (CASSANDRA-3546)
 * fix race between cf flush and its 2ndary indexes flush (CASSANDRA-3547)
 * fix potential race in AES when a repair fails (CASSANDRA-3548)
 * fix default value validation usage in CLI SET command (CASSANDRA-3553)
 * Optimize componentsFor method for compaction and startup time
   (CASSANDRA-3532)
 * (CQL) Proper ColumnFamily metadata validation on CREATE COLUMNFAMILY 
   (CASSANDRA-3565)
 * fix compression "chunk_length_kb" option to set correct kb value for 
   thrift/avro (CASSANDRA-3558)
 * fix missing response during range slice repair (CASSANDRA-3551)
 * 'describe ring' moved from CLI to nodetool and available through JMX (CASSANDRA-3220)
 * add back partitioner to sstable metadata (CASSANDRA-3540)
 * fix NPE in get_count for counters (CASSANDRA-3601)
Merged from 0.8:
 * remove invalid assertion that table was opened before dropping it
   (CASSANDRA-3580)
 * range and index scans now only send requests to enough replicas to
   satisfy requested CL + RR (CASSANDRA-3598)
 * use cannonical host for local node in nodetool info (CASSANDRA-3556)
 * remove nonlocal DC write optimization since it only worked with
   CL.ONE or CL.LOCAL_QUORUM (CASSANDRA-3577, 3585)
 * detect misuses of CounterColumnType (CASSANDRA-3422)
 * turn off string interning in json2sstable, take 2 (CASSANDRA-2189)
 * validate compression parameters on add/update of the ColumnFamily 
   (CASSANDRA-3573)
 * Check for 0.0.0.0 is incorrect in CFIF (CASSANDRA-3584)
 * Increase vm.max_map_count in debian packaging (CASSANDRA-3563)
 * gossiper will never add itself to saved endpoints (CASSANDRA-3485)


1.0.5
 * revert CASSANDRA-3407 (see CASSANDRA-3540)
 * fix assertion error while forwarding writes to local nodes (CASSANDRA-3539)


1.0.4
 * fix self-hinting of timed out read repair updates and make hinted handoff
   less prone to OOMing a coordinator (CASSANDRA-3440)
 * expose bloom filter sizes via JMX (CASSANDRA-3495)
 * enforce RP tokens 0..2**127 (CASSANDRA-3501)
 * canonicalize paths exposed through JMX (CASSANDRA-3504)
 * fix "liveSize" stat when sstables are removed (CASSANDRA-3496)
 * add bloom filter FP rates to nodetool cfstats (CASSANDRA-3347)
 * record partitioner in sstable metadata component (CASSANDRA-3407)
 * add new upgradesstables nodetool command (CASSANDRA-3406)
 * skip --debug requirement to see common exceptions in CLI (CASSANDRA-3508)
 * fix incorrect query results due to invalid max timestamp (CASSANDRA-3510)
 * make sstableloader recognize compressed sstables (CASSANDRA-3521)
 * avoids race in OutboundTcpConnection in multi-DC setups (CASSANDRA-3530)
 * use SETLOCAL in cassandra.bat (CASSANDRA-3506)
 * fix ConcurrentModificationException in Table.all() (CASSANDRA-3529)
Merged from 0.8:
 * fix concurrence issue in the FailureDetector (CASSANDRA-3519)
 * fix array out of bounds error in counter shard removal (CASSANDRA-3514)
 * avoid dropping tombstones when they might still be needed to shadow
   data in a different sstable (CASSANDRA-2786)


1.0.3
 * revert name-based query defragmentation aka CASSANDRA-2503 (CASSANDRA-3491)
 * fix invalidate-related test failures (CASSANDRA-3437)
 * add next-gen cqlsh to bin/ (CASSANDRA-3188, 3131, 3493)
 * (CQL) fix handling of rows with no columns (CASSANDRA-3424, 3473)
 * fix querying supercolumns by name returning only a subset of
   subcolumns or old subcolumn versions (CASSANDRA-3446)
 * automatically compute sha1 sum for uncompressed data files (CASSANDRA-3456)
 * fix reading metadata/statistics component for version < h (CASSANDRA-3474)
 * add sstable forward-compatibility (CASSANDRA-3478)
 * report compression ratio in CFSMBean (CASSANDRA-3393)
 * fix incorrect size exception during streaming of counters (CASSANDRA-3481)
 * (CQL) fix for counter decrement syntax (CASSANDRA-3418)
 * Fix race introduced by CASSANDRA-2503 (CASSANDRA-3482)
 * Fix incomplete deletion of delivered hints (CASSANDRA-3466)
 * Avoid rescheduling compactions when no compaction was executed 
   (CASSANDRA-3484)
 * fix handling of the chunk_length_kb compression options (CASSANDRA-3492)
Merged from 0.8:
 * fix updating CF row_cache_provider (CASSANDRA-3414)
 * CFMetaData.convertToThrift method to set RowCacheProvider (CASSANDRA-3405)
 * acquire compactionlock during truncate (CASSANDRA-3399)
 * fix displaying cfdef entries for super columnfamilies (CASSANDRA-3415)
 * Make counter shard merging thread safe (CASSANDRA-3178)
 * Revert CASSANDRA-2855
 * Fix bug preventing the use of efficient cross-DC writes (CASSANDRA-3472)
 * `describe ring` command for CLI (CASSANDRA-3220)
 * (Hadoop) skip empty rows when entire row is requested, redux (CASSANDRA-2855)


1.0.2
 * "defragment" rows for name-based queries under STCS (CASSANDRA-2503)
 * Add timing information to cassandra-cli GET/SET/LIST queries (CASSANDRA-3326)
 * Only create one CompressionMetadata object per sstable (CASSANDRA-3427)
 * cleanup usage of StorageService.setMode() (CASSANDRA-3388)
 * Avoid large array allocation for compressed chunk offsets (CASSANDRA-3432)
 * fix DecimalType bytebuffer marshalling (CASSANDRA-3421)
 * fix bug that caused first column in per row indexes to be ignored 
   (CASSANDRA-3441)
 * add JMX call to clean (failed) repair sessions (CASSANDRA-3316)
 * fix sstableloader reference acquisition bug (CASSANDRA-3438)
 * fix estimated row size regression (CASSANDRA-3451)
 * make sure we don't return more columns than asked (CASSANDRA-3303, 3395)
Merged from 0.8:
 * acquire compactionlock during truncate (CASSANDRA-3399)
 * fix displaying cfdef entries for super columnfamilies (CASSANDRA-3415)


1.0.1
 * acquire references during index build to prevent delete problems
   on Windows (CASSANDRA-3314)
 * describe_ring should include datacenter/topology information (CASSANDRA-2882)
 * Thrift sockets are not properly buffered (CASSANDRA-3261)
 * performance improvement for bytebufferutil compare function (CASSANDRA-3286)
 * add system.versions ColumnFamily (CASSANDRA-3140)
 * reduce network copies (CASSANDRA-3333, 3373)
 * limit nodetool to 32MB of heap (CASSANDRA-3124)
 * (CQL) update parser to accept "timestamp" instead of "date" (CASSANDRA-3149)
 * Fix CLI `show schema` to include "compression_options" (CASSANDRA-3368)
 * Snapshot to include manifest under LeveledCompactionStrategy (CASSANDRA-3359)
 * (CQL) SELECT query should allow CF name to be qualified by keyspace (CASSANDRA-3130)
 * (CQL) Fix internal application error specifying 'using consistency ...'
   in lower case (CASSANDRA-3366)
 * fix Deflate compression when compression actually makes the data bigger
   (CASSANDRA-3370)
 * optimize UUIDGen to avoid lock contention on InetAddress.getLocalHost 
   (CASSANDRA-3387)
 * tolerate index being dropped mid-mutation (CASSANDRA-3334, 3313)
 * CompactionManager is now responsible for checking for new candidates
   post-task execution, enabling more consistent leveled compaction 
   (CASSANDRA-3391)
 * Cache HSHA threads (CASSANDRA-3372)
 * use CF/KS names as snapshot prefix for drop + truncate operations
   (CASSANDRA-2997)
 * Break bloom filters up to avoid heap fragmentation (CASSANDRA-2466)
 * fix cassandra hanging on jsvc stop (CASSANDRA-3302)
 * Avoid leveled compaction getting blocked on errors (CASSANDRA-3408)
 * Make reloading the compaction strategy safe (CASSANDRA-3409)
 * ignore 0.8 hints even if compaction begins before we try to purge
   them (CASSANDRA-3385)
 * remove procrun (bin\daemon) from Cassandra source tree and 
   artifacts (CASSANDRA-3331)
 * make cassandra compile under JDK7 (CASSANDRA-3275)
 * remove dependency of clientutil.jar to FBUtilities (CASSANDRA-3299)
 * avoid truncation errors by using long math on long values (CASSANDRA-3364)
 * avoid clock drift on some Windows machine (CASSANDRA-3375)
 * display cache provider in cli 'describe keyspace' command (CASSANDRA-3384)
 * fix incomplete topology information in describe_ring (CASSANDRA-3403)
 * expire dead gossip states based on time (CASSANDRA-2961)
 * improve CompactionTask extensibility (CASSANDRA-3330)
 * Allow one leveled compaction task to kick off another (CASSANDRA-3363)
 * allow encryption only between datacenters (CASSANDRA-2802)
Merged from 0.8:
 * fix truncate allowing data to be replayed post-restart (CASSANDRA-3297)
 * make iwriter final in IndexWriter to avoid NPE (CASSANDRA-2863)
 * (CQL) update grammar to require key clause in DELETE statement
   (CASSANDRA-3349)
 * (CQL) allow numeric keyspace names in USE statement (CASSANDRA-3350)
 * (Hadoop) skip empty rows when slicing the entire row (CASSANDRA-2855)
 * Fix handling of tombstone by SSTableExport/Import (CASSANDRA-3357)
 * fix ColumnIndexer to use long offsets (CASSANDRA-3358)
 * Improved CLI exceptions (CASSANDRA-3312)
 * Fix handling of tombstone by SSTableExport/Import (CASSANDRA-3357)
 * Only count compaction as active (for throttling) when they have
   successfully acquired the compaction lock (CASSANDRA-3344)
 * Display CLI version string on startup (CASSANDRA-3196)
 * (Hadoop) make CFIF try rpc_address or fallback to listen_address
   (CASSANDRA-3214)
 * (Hadoop) accept comma delimited lists of initial thrift connections
   (CASSANDRA-3185)
 * ColumnFamily min_compaction_threshold should be >= 2 (CASSANDRA-3342)
 * (Pig) add 0.8+ types and key validation type in schema (CASSANDRA-3280)
 * Fix completely removing column metadata using CLI (CASSANDRA-3126)
 * CLI `describe cluster;` output should be on separate lines for separate versions
   (CASSANDRA-3170)
 * fix changing durable_writes keyspace option during CF creation
   (CASSANDRA-3292)
 * avoid locking on update when no indexes are involved (CASSANDRA-3386)
 * fix assertionError during repair with ordered partitioners (CASSANDRA-3369)
 * correctly serialize key_validation_class for avro (CASSANDRA-3391)
 * don't expire counter tombstone after streaming (CASSANDRA-3394)
 * prevent nodes that failed to join from hanging around forever 
   (CASSANDRA-3351)
 * remove incorrect optimization from slice read path (CASSANDRA-3390)
 * Fix race in AntiEntropyService (CASSANDRA-3400)


1.0.0-final
 * close scrubbed sstable fd before deleting it (CASSANDRA-3318)
 * fix bug preventing obsolete commitlog segments from being removed
   (CASSANDRA-3269)
 * tolerate whitespace in seed CDL (CASSANDRA-3263)
 * Change default heap thresholds to max(min(1/2 ram, 1G), min(1/4 ram, 8GB))
   (CASSANDRA-3295)
 * Fix broken CompressedRandomAccessReaderTest (CASSANDRA-3298)
 * (CQL) fix type information returned for wildcard queries (CASSANDRA-3311)
 * add estimated tasks to LeveledCompactionStrategy (CASSANDRA-3322)
 * avoid including compaction cache-warming in keycache stats (CASSANDRA-3325)
 * run compaction and hinted handoff threads at MIN_PRIORITY (CASSANDRA-3308)
 * default hsha thrift server to cpu core count in rpc pool (CASSANDRA-3329)
 * add bin\daemon to binary tarball for Windows service (CASSANDRA-3331)
 * Fix places where uncompressed size of sstables was use in place of the
   compressed one (CASSANDRA-3338)
 * Fix hsha thrift server (CASSANDRA-3346)
 * Make sure repair only stream needed sstables (CASSANDRA-3345)


1.0.0-rc2
 * Log a meaningful warning when a node receives a message for a repair session
   that doesn't exist anymore (CASSANDRA-3256)
 * test for NUMA policy support as well as numactl presence (CASSANDRA-3245)
 * Fix FD leak when internode encryption is enabled (CASSANDRA-3257)
 * Remove incorrect assertion in mergeIterator (CASSANDRA-3260)
 * FBUtilities.hexToBytes(String) to throw NumberFormatException when string
   contains non-hex characters (CASSANDRA-3231)
 * Keep SimpleSnitch proximity ordering unchanged from what the Strategy
   generates, as intended (CASSANDRA-3262)
 * remove Scrub from compactionstats when finished (CASSANDRA-3255)
 * fix counter entry in jdbc TypesMap (CASSANDRA-3268)
 * fix full queue scenario for ParallelCompactionIterator (CASSANDRA-3270)
 * fix bootstrap process (CASSANDRA-3285)
 * don't try delivering hints if when there isn't any (CASSANDRA-3176)
 * CLI documentation change for ColumnFamily `compression_options` (CASSANDRA-3282)
 * ignore any CF ids sent by client for adding CF/KS (CASSANDRA-3288)
 * remove obsolete hints on first startup (CASSANDRA-3291)
 * use correct ISortedColumns for time-optimized reads (CASSANDRA-3289)
 * Evict gossip state immediately when a token is taken over by a new IP 
   (CASSANDRA-3259)


1.0.0-rc1
 * Update CQL to generate microsecond timestamps by default (CASSANDRA-3227)
 * Fix counting CFMetadata towards Memtable liveRatio (CASSANDRA-3023)
 * Kill server on wrapped OOME such as from FileChannel.map (CASSANDRA-3201)
 * remove unnecessary copy when adding to row cache (CASSANDRA-3223)
 * Log message when a full repair operation completes (CASSANDRA-3207)
 * Fix streamOutSession keeping sstables references forever if the remote end
   dies (CASSANDRA-3216)
 * Remove dynamic_snitch boolean from example configuration (defaulting to 
   true) and set default badness threshold to 0.1 (CASSANDRA-3229)
 * Base choice of random or "balanced" token on bootstrap on whether
   schema definitions were found (CASSANDRA-3219)
 * Fixes for LeveledCompactionStrategy score computation, prioritization,
   scheduling, and performance (CASSANDRA-3224, 3234)
 * parallelize sstable open at server startup (CASSANDRA-2988)
 * fix handling of exceptions writing to OutboundTcpConnection (CASSANDRA-3235)
 * Allow using quotes in "USE <keyspace>;" CLI command (CASSANDRA-3208)
 * Don't allow any cache loading exceptions to halt startup (CASSANDRA-3218)
 * Fix sstableloader --ignores option (CASSANDRA-3247)
 * File descriptor limit increased in packaging (CASSANDRA-3206)
 * Fix deadlock in commit log during flush (CASSANDRA-3253) 


1.0.0-beta1
 * removed binarymemtable (CASSANDRA-2692)
 * add commitlog_total_space_in_mb to prevent fragmented logs (CASSANDRA-2427)
 * removed commitlog_rotation_threshold_in_mb configuration (CASSANDRA-2771)
 * make AbstractBounds.normalize de-overlapp overlapping ranges (CASSANDRA-2641)
 * replace CollatingIterator, ReducingIterator with MergeIterator 
   (CASSANDRA-2062)
 * Fixed the ability to set compaction strategy in cli using create column 
   family command (CASSANDRA-2778)
 * clean up tmp files after failed compaction (CASSANDRA-2468)
 * restrict repair streaming to specific columnfamilies (CASSANDRA-2280)
 * don't bother persisting columns shadowed by a row tombstone (CASSANDRA-2589)
 * reset CF and SC deletion times after gc_grace (CASSANDRA-2317)
 * optimize away seek when compacting wide rows (CASSANDRA-2879)
 * single-pass streaming (CASSANDRA-2677, 2906, 2916, 3003)
 * use reference counting for deleting sstables instead of relying on GC
   (CASSANDRA-2521, 3179)
 * store hints as serialized mutations instead of pointers to data row
   (CASSANDRA-2045)
 * store hints in the coordinator node instead of in the closest replica 
   (CASSANDRA-2914)
 * add row_cache_keys_to_save CF option (CASSANDRA-1966)
 * check column family validity in nodetool repair (CASSANDRA-2933)
 * use lazy initialization instead of class initialization in NodeId
   (CASSANDRA-2953)
 * add paging to get_count (CASSANDRA-2894)
 * fix "short reads" in [multi]get (CASSANDRA-2643, 3157, 3192)
 * add optional compression for sstables (CASSANDRA-47, 2994, 3001, 3128)
 * add scheduler JMX metrics (CASSANDRA-2962)
 * add block level checksum for compressed data (CASSANDRA-1717)
 * make column family backed column map pluggable and introduce unsynchronized
   ArrayList backed one to speedup reads (CASSANDRA-2843, 3165, 3205)
 * refactoring of the secondary index api (CASSANDRA-2982)
 * make CL > ONE reads wait for digest reconciliation before returning
   (CASSANDRA-2494)
 * fix missing logging for some exceptions (CASSANDRA-2061)
 * refactor and optimize ColumnFamilyStore.files(...) and Descriptor.fromFilename(String)
   and few other places responsible for work with SSTable files (CASSANDRA-3040)
 * Stop reading from sstables once we know we have the most recent columns,
   for query-by-name requests (CASSANDRA-2498)
 * Add query-by-column mode to stress.java (CASSANDRA-3064)
 * Add "install" command to cassandra.bat (CASSANDRA-292)
 * clean up KSMetadata, CFMetadata from unnecessary
   Thrift<->Avro conversion methods (CASSANDRA-3032)
 * Add timeouts to client request schedulers (CASSANDRA-3079, 3096)
 * Cli to use hashes rather than array of hashes for strategy options (CASSANDRA-3081)
 * LeveledCompactionStrategy (CASSANDRA-1608, 3085, 3110, 3087, 3145, 3154, 3182)
 * Improvements of the CLI `describe` command (CASSANDRA-2630)
 * reduce window where dropped CF sstables may not be deleted (CASSANDRA-2942)
 * Expose gossip/FD info to JMX (CASSANDRA-2806)
 * Fix streaming over SSL when compressed SSTable involved (CASSANDRA-3051)
 * Add support for pluggable secondary index implementations (CASSANDRA-3078)
 * remove compaction_thread_priority setting (CASSANDRA-3104)
 * generate hints for replicas that timeout, not just replicas that are known
   to be down before starting (CASSANDRA-2034)
 * Add throttling for internode streaming (CASSANDRA-3080)
 * make the repair of a range repair all replica (CASSANDRA-2610, 3194)
 * expose the ability to repair the first range (as returned by the
   partitioner) of a node (CASSANDRA-2606)
 * Streams Compression (CASSANDRA-3015)
 * add ability to use multiple threads during a single compaction
   (CASSANDRA-2901)
 * make AbstractBounds.normalize support overlapping ranges (CASSANDRA-2641)
 * fix of the CQL count() behavior (CASSANDRA-3068)
 * use TreeMap backed column families for the SSTable simple writers
   (CASSANDRA-3148)
 * fix inconsistency of the CLI syntax when {} should be used instead of [{}]
   (CASSANDRA-3119)
 * rename CQL type names to match expected SQL behavior (CASSANDRA-3149, 3031)
 * Arena-based allocation for memtables (CASSANDRA-2252, 3162, 3163, 3168)
 * Default RR chance to 0.1 (CASSANDRA-3169)
 * Add RowLevel support to secondary index API (CASSANDRA-3147)
 * Make SerializingCacheProvider the default if JNA is available (CASSANDRA-3183)
 * Fix backwards compatibilty for CQL memtable properties (CASSANDRA-3190)
 * Add five-minute delay before starting compactions on a restarted server
   (CASSANDRA-3181)
 * Reduce copies done for intra-host messages (CASSANDRA-1788, 3144)
 * support of compaction strategy option for stress.java (CASSANDRA-3204)
 * make memtable throughput and column count thresholds no-ops (CASSANDRA-2449)
 * Return schema information along with the resultSet in CQL (CASSANDRA-2734)
 * Add new DecimalType (CASSANDRA-2883)
 * Fix assertion error in RowRepairResolver (CASSANDRA-3156)
 * Reduce unnecessary high buffer sizes (CASSANDRA-3171)
 * Pluggable compaction strategy (CASSANDRA-1610)
 * Add new broadcast_address config option (CASSANDRA-2491)


0.8.7
 * Kill server on wrapped OOME such as from FileChannel.map (CASSANDRA-3201)
 * Allow using quotes in "USE <keyspace>;" CLI command (CASSANDRA-3208)
 * Log message when a full repair operation completes (CASSANDRA-3207)
 * Don't allow any cache loading exceptions to halt startup (CASSANDRA-3218)
 * Fix sstableloader --ignores option (CASSANDRA-3247)
 * File descriptor limit increased in packaging (CASSANDRA-3206)
 * Log a meaningfull warning when a node receive a message for a repair session
   that doesn't exist anymore (CASSANDRA-3256)
 * Fix FD leak when internode encryption is enabled (CASSANDRA-3257)
 * FBUtilities.hexToBytes(String) to throw NumberFormatException when string
   contains non-hex characters (CASSANDRA-3231)
 * Keep SimpleSnitch proximity ordering unchanged from what the Strategy
   generates, as intended (CASSANDRA-3262)
 * remove Scrub from compactionstats when finished (CASSANDRA-3255)
 * Fix tool .bat files when CASSANDRA_HOME contains spaces (CASSANDRA-3258)
 * Force flush of status table when removing/updating token (CASSANDRA-3243)
 * Evict gossip state immediately when a token is taken over by a new IP (CASSANDRA-3259)
 * Fix bug where the failure detector can take too long to mark a host
   down (CASSANDRA-3273)
 * (Hadoop) allow wrapping ranges in queries (CASSANDRA-3137)
 * (Hadoop) check all interfaces for a match with split location
   before falling back to random replica (CASSANDRA-3211)
 * (Hadoop) Make Pig storage handle implements LoadMetadata (CASSANDRA-2777)
 * (Hadoop) Fix exception during PIG 'dump' (CASSANDRA-2810)
 * Fix stress COUNTER_GET option (CASSANDRA-3301)
 * Fix missing fields in CLI `show schema` output (CASSANDRA-3304)
 * Nodetool no longer leaks threads and closes JMX connections (CASSANDRA-3309)
 * fix truncate allowing data to be replayed post-restart (CASSANDRA-3297)
 * Move SimpleAuthority and SimpleAuthenticator to examples (CASSANDRA-2922)
 * Fix handling of tombstone by SSTableExport/Import (CASSANDRA-3357)
 * Fix transposition in cfHistograms (CASSANDRA-3222)
 * Allow using number as DC name when creating keyspace in CQL (CASSANDRA-3239)
 * Force flush of system table after updating/removing a token (CASSANDRA-3243)


0.8.6
 * revert CASSANDRA-2388
 * change TokenRange.endpoints back to listen/broadcast address to match
   pre-1777 behavior, and add TokenRange.rpc_endpoints instead (CASSANDRA-3187)
 * avoid trying to watch cassandra-topology.properties when loaded from jar
   (CASSANDRA-3138)
 * prevent users from creating keyspaces with LocalStrategy replication
   (CASSANDRA-3139)
 * fix CLI `show schema;` to output correct keyspace definition statement
   (CASSANDRA-3129)
 * CustomTThreadPoolServer to log TTransportException at DEBUG level
   (CASSANDRA-3142)
 * allow topology sort to work with non-unique rack names between 
   datacenters (CASSANDRA-3152)
 * Improve caching of same-version Messages on digest and repair paths
   (CASSANDRA-3158)
 * Randomize choice of first replica for counter increment (CASSANDRA-2890)
 * Fix using read_repair_chance instead of merge_shard_change (CASSANDRA-3202)
 * Avoid streaming data to nodes that already have it, on move as well as
   decommission (CASSANDRA-3041)
 * Fix divide by zero error in GCInspector (CASSANDRA-3164)
 * allow quoting of the ColumnFamily name in CLI `create column family`
   statement (CASSANDRA-3195)
 * Fix rolling upgrade from 0.7 to 0.8 problem (CASSANDRA-3166)
 * Accomodate missing encryption_options in IncomingTcpConnection.stream
   (CASSANDRA-3212)


0.8.5
 * fix NPE when encryption_options is unspecified (CASSANDRA-3007)
 * include column name in validation failure exceptions (CASSANDRA-2849)
 * make sure truncate clears out the commitlog so replay won't re-
   populate with truncated data (CASSANDRA-2950)
 * fix NPE when debug logging is enabled and dropped CF is present
   in a commitlog segment (CASSANDRA-3021)
 * fix cassandra.bat when CASSANDRA_HOME contains spaces (CASSANDRA-2952)
 * fix to SSTableSimpleUnsortedWriter bufferSize calculation (CASSANDRA-3027)
 * make cleanup and normal compaction able to skip empty rows
   (rows containing nothing but expired tombstones) (CASSANDRA-3039)
 * work around native memory leak in com.sun.management.GarbageCollectorMXBean
   (CASSANDRA-2868)
 * validate that column names in column_metadata are not equal to key_alias
   on create/update of the ColumnFamily and CQL 'ALTER' statement (CASSANDRA-3036)
 * return an InvalidRequestException if an indexed column is assigned
   a value larger than 64KB (CASSANDRA-3057)
 * fix of numeric-only and string column names handling in CLI "drop index" 
   (CASSANDRA-3054)
 * prune index scan resultset back to original request for lazy
   resultset expansion case (CASSANDRA-2964)
 * (Hadoop) fail jobs when Cassandra node has failed but TaskTracker
   has not (CASSANDRA-2388)
 * fix dynamic snitch ignoring nodes when read_repair_chance is zero
   (CASSANDRA-2662)
 * avoid retaining references to dropped CFS objects in 
   CompactionManager.estimatedCompactions (CASSANDRA-2708)
 * expose rpc timeouts per host in MessagingServiceMBean (CASSANDRA-2941)
 * avoid including cwd in classpath for deb and rpm packages (CASSANDRA-2881)
 * remove gossip state when a new IP takes over a token (CASSANDRA-3071)
 * allow sstable2json to work on index sstable files (CASSANDRA-3059)
 * always hint counters (CASSANDRA-3099)
 * fix log4j initialization in EmbeddedCassandraService (CASSANDRA-2857)
 * remove gossip state when a new IP takes over a token (CASSANDRA-3071)
 * work around native memory leak in com.sun.management.GarbageCollectorMXBean
    (CASSANDRA-2868)
 * fix UnavailableException with writes at CL.EACH_QUORM (CASSANDRA-3084)
 * fix parsing of the Keyspace and ColumnFamily names in numeric
   and string representations in CLI (CASSANDRA-3075)
 * fix corner cases in Range.differenceToFetch (CASSANDRA-3084)
 * fix ip address String representation in the ring cache (CASSANDRA-3044)
 * fix ring cache compatibility when mixing pre-0.8.4 nodes with post-
   in the same cluster (CASSANDRA-3023)
 * make repair report failure when a node participating dies (instead of
   hanging forever) (CASSANDRA-2433)
 * fix handling of the empty byte buffer by ReversedType (CASSANDRA-3111)
 * Add validation that Keyspace names are case-insensitively unique (CASSANDRA-3066)
 * catch invalid key_validation_class before instantiating UpdateColumnFamily (CASSANDRA-3102)
 * make Range and Bounds objects client-safe (CASSANDRA-3108)
 * optionally skip log4j configuration (CASSANDRA-3061)
 * bundle sstableloader with the debian package (CASSANDRA-3113)
 * don't try to build secondary indexes when there is none (CASSANDRA-3123)
 * improve SSTableSimpleUnsortedWriter speed for large rows (CASSANDRA-3122)
 * handle keyspace arguments correctly in nodetool snapshot (CASSANDRA-3038)
 * Fix SSTableImportTest on windows (CASSANDRA-3043)
 * expose compactionThroughputMbPerSec through JMX (CASSANDRA-3117)
 * log keyspace and CF of large rows being compacted


0.8.4
 * change TokenRing.endpoints to be a list of rpc addresses instead of 
   listen/broadcast addresses (CASSANDRA-1777)
 * include files-to-be-streamed in StreamInSession.getSources (CASSANDRA-2972)
 * use JAVA env var in cassandra-env.sh (CASSANDRA-2785, 2992)
 * avoid doing read for no-op replicate-on-write at CL=1 (CASSANDRA-2892)
 * refuse counter write for CL.ANY (CASSANDRA-2990)
 * switch back to only logging recent dropped messages (CASSANDRA-3004)
 * always deserialize RowMutation for counters (CASSANDRA-3006)
 * ignore saved replication_factor strategy_option for NTS (CASSANDRA-3011)
 * make sure pre-truncate CL segments are discarded (CASSANDRA-2950)


0.8.3
 * add ability to drop local reads/writes that are going to timeout
   (CASSANDRA-2943)
 * revamp token removal process, keep gossip states for 3 days (CASSANDRA-2496)
 * don't accept extra args for 0-arg nodetool commands (CASSANDRA-2740)
 * log unavailableexception details at debug level (CASSANDRA-2856)
 * expose data_dir though jmx (CASSANDRA-2770)
 * don't include tmp files as sstable when create cfs (CASSANDRA-2929)
 * log Java classpath on startup (CASSANDRA-2895)
 * keep gossipped version in sync with actual on migration coordinator 
   (CASSANDRA-2946)
 * use lazy initialization instead of class initialization in NodeId
   (CASSANDRA-2953)
 * check column family validity in nodetool repair (CASSANDRA-2933)
 * speedup bytes to hex conversions dramatically (CASSANDRA-2850)
 * Flush memtables on shutdown when durable writes are disabled 
   (CASSANDRA-2958)
 * improved POSIX compatibility of start scripts (CASsANDRA-2965)
 * add counter support to Hadoop InputFormat (CASSANDRA-2981)
 * fix bug where dirty commitlog segments were removed (and avoid keeping 
   segments with no post-flush activity permanently dirty) (CASSANDRA-2829)
 * fix throwing exception with batch mutation of counter super columns
   (CASSANDRA-2949)
 * ignore system tables during repair (CASSANDRA-2979)
 * throw exception when NTS is given replication_factor as an option
   (CASSANDRA-2960)
 * fix assertion error during compaction of counter CFs (CASSANDRA-2968)
 * avoid trying to create index names, when no index exists (CASSANDRA-2867)
 * don't sample the system table when choosing a bootstrap token
   (CASSANDRA-2825)
 * gossiper notifies of local state changes (CASSANDRA-2948)
 * add asynchronous and half-sync/half-async (hsha) thrift servers 
   (CASSANDRA-1405)
 * fix potential use of free'd native memory in SerializingCache 
   (CASSANDRA-2951)
 * prune index scan resultset back to original request for lazy
   resultset expansion case (CASSANDRA-2964)
 * (Hadoop) fail jobs when Cassandra node has failed but TaskTracker
    has not (CASSANDRA-2388)


0.8.2
 * CQL: 
   - include only one row per unique key for IN queries (CASSANDRA-2717)
   - respect client timestamp on full row deletions (CASSANDRA-2912)
 * improve thread-safety in StreamOutSession (CASSANDRA-2792)
 * allow deleting a row and updating indexed columns in it in the
   same mutation (CASSANDRA-2773)
 * Expose number of threads blocked on submitting memtable to flush
   in JMX (CASSANDRA-2817)
 * add ability to return "endpoints" to nodetool (CASSANDRA-2776)
 * Add support for multiple (comma-delimited) coordinator addresses
   to ColumnFamilyInputFormat (CASSANDRA-2807)
 * fix potential NPE while scheduling read repair for range slice
   (CASSANDRA-2823)
 * Fix race in SystemTable.getCurrentLocalNodeId (CASSANDRA-2824)
 * Correctly set default for replicate_on_write (CASSANDRA-2835)
 * improve nodetool compactionstats formatting (CASSANDRA-2844)
 * fix index-building status display (CASSANDRA-2853)
 * fix CLI perpetuating obsolete KsDef.replication_factor (CASSANDRA-2846)
 * improve cli treatment of multiline comments (CASSANDRA-2852)
 * handle row tombstones correctly in EchoedRow (CASSANDRA-2786)
 * add MessagingService.get[Recently]DroppedMessages and
   StorageService.getExceptionCount (CASSANDRA-2804)
 * fix possibility of spurious UnavailableException for LOCAL_QUORUM
   reads with dynamic snitch + read repair disabled (CASSANDRA-2870)
 * add ant-optional as dependence for the debian package (CASSANDRA-2164)
 * add option to specify limit for get_slice in the CLI (CASSANDRA-2646)
 * decrease HH page size (CASSANDRA-2832)
 * reset cli keyspace after dropping the current one (CASSANDRA-2763)
 * add KeyRange option to Hadoop inputformat (CASSANDRA-1125)
 * fix protocol versioning (CASSANDRA-2818, 2860)
 * support spaces in path to log4j configuration (CASSANDRA-2383)
 * avoid including inferred types in CF update (CASSANDRA-2809)
 * fix JMX bulkload call (CASSANDRA-2908)
 * fix updating KS with durable_writes=false (CASSANDRA-2907)
 * add simplified facade to SSTableWriter for bulk loading use
   (CASSANDRA-2911)
 * fix re-using index CF sstable names after drop/recreate (CASSANDRA-2872)
 * prepend CF to default index names (CASSANDRA-2903)
 * fix hint replay (CASSANDRA-2928)
 * Properly synchronize repair's merkle tree computation (CASSANDRA-2816)


0.8.1
 * CQL:
   - support for insert, delete in BATCH (CASSANDRA-2537)
   - support for IN to SELECT, UPDATE (CASSANDRA-2553)
   - timestamp support for INSERT, UPDATE, and BATCH (CASSANDRA-2555)
   - TTL support (CASSANDRA-2476)
   - counter support (CASSANDRA-2473)
   - ALTER COLUMNFAMILY (CASSANDRA-1709)
   - DROP INDEX (CASSANDRA-2617)
   - add SCHEMA/TABLE as aliases for KS/CF (CASSANDRA-2743)
   - server handles wait-for-schema-agreement (CASSANDRA-2756)
   - key alias support (CASSANDRA-2480)
 * add support for comparator parameters and a generic ReverseType
   (CASSANDRA-2355)
 * add CompositeType and DynamicCompositeType (CASSANDRA-2231)
 * optimize batches containing multiple updates to the same row
   (CASSANDRA-2583)
 * adjust hinted handoff page size to avoid OOM with large columns 
   (CASSANDRA-2652)
 * mark BRAF buffer invalid post-flush so we don't re-flush partial
   buffers again, especially on CL writes (CASSANDRA-2660)
 * add DROP INDEX support to CLI (CASSANDRA-2616)
 * don't perform HH to client-mode [storageproxy] nodes (CASSANDRA-2668)
 * Improve forceDeserialize/getCompactedRow encapsulation (CASSANDRA-2659)
 * Don't write CounterUpdateColumn to disk in tests (CASSANDRA-2650)
 * Add sstable bulk loading utility (CASSANDRA-1278)
 * avoid replaying hints to dropped columnfamilies (CASSANDRA-2685)
 * add placeholders for missing rows in range query pseudo-RR (CASSANDRA-2680)
 * remove no-op HHOM.renameHints (CASSANDRA-2693)
 * clone super columns to avoid modifying them during flush (CASSANDRA-2675)
 * allow writes to bypass the commitlog for certain keyspaces (CASSANDRA-2683)
 * avoid NPE when bypassing commitlog during memtable flush (CASSANDRA-2781)
 * Added support for making bootstrap retry if nodes flap (CASSANDRA-2644)
 * Added statusthrift to nodetool to report if thrift server is running (CASSANDRA-2722)
 * Fixed rows being cached if they do not exist (CASSANDRA-2723)
 * Support passing tableName and cfName to RowCacheProviders (CASSANDRA-2702)
 * close scrub file handles (CASSANDRA-2669)
 * throttle migration replay (CASSANDRA-2714)
 * optimize column serializer creation (CASSANDRA-2716)
 * Added support for making bootstrap retry if nodes flap (CASSANDRA-2644)
 * Added statusthrift to nodetool to report if thrift server is running
   (CASSANDRA-2722)
 * Fixed rows being cached if they do not exist (CASSANDRA-2723)
 * fix truncate/compaction race (CASSANDRA-2673)
 * workaround large resultsets causing large allocation retention
   by nio sockets (CASSANDRA-2654)
 * fix nodetool ring use with Ec2Snitch (CASSANDRA-2733)
 * fix removing columns and subcolumns that are supressed by a row or
   supercolumn tombstone during replica resolution (CASSANDRA-2590)
 * support sstable2json against snapshot sstables (CASSANDRA-2386)
 * remove active-pull schema requests (CASSANDRA-2715)
 * avoid marking entire list of sstables as actively being compacted
   in multithreaded compaction (CASSANDRA-2765)
 * seek back after deserializing a row to update cache with (CASSANDRA-2752)
 * avoid skipping rows in scrub for counter column family (CASSANDRA-2759)
 * fix ConcurrentModificationException in repair when dealing with 0.7 node
   (CASSANDRA-2767)
 * use threadsafe collections for StreamInSession (CASSANDRA-2766)
 * avoid infinite loop when creating merkle tree (CASSANDRA-2758)
 * avoids unmarking compacting sstable prematurely in cleanup (CASSANDRA-2769)
 * fix NPE when the commit log is bypassed (CASSANDRA-2718)
 * don't throw an exception in SS.isRPCServerRunning (CASSANDRA-2721)
 * make stress.jar executable (CASSANDRA-2744)
 * add daemon mode to java stress (CASSANDRA-2267)
 * expose the DC and rack of a node through JMX and nodetool ring (CASSANDRA-2531)
 * fix cache mbean getSize (CASSANDRA-2781)
 * Add Date, Float, Double, and Boolean types (CASSANDRA-2530)
 * Add startup flag to renew counter node id (CASSANDRA-2788)
 * add jamm agent to cassandra.bat (CASSANDRA-2787)
 * fix repair hanging if a neighbor has nothing to send (CASSANDRA-2797)
 * purge tombstone even if row is in only one sstable (CASSANDRA-2801)
 * Fix wrong purge of deleted cf during compaction (CASSANDRA-2786)
 * fix race that could result in Hadoop writer failing to throw an
   exception encountered after close() (CASSANDRA-2755)
 * fix scan wrongly throwing assertion error (CASSANDRA-2653)
 * Always use even distribution for merkle tree with RandomPartitionner
   (CASSANDRA-2841)
 * fix describeOwnership for OPP (CASSANDRA-2800)
 * ensure that string tokens do not contain commas (CASSANDRA-2762)


0.8.0-final
 * fix CQL grammar warning and cqlsh regression from CASSANDRA-2622
 * add ant generate-cql-html target (CASSANDRA-2526)
 * update CQL consistency levels (CASSANDRA-2566)
 * debian packaging fixes (CASSANDRA-2481, 2647)
 * fix UUIDType, IntegerType for direct buffers (CASSANDRA-2682, 2684)
 * switch to native Thrift for Hadoop map/reduce (CASSANDRA-2667)
 * fix StackOverflowError when building from eclipse (CASSANDRA-2687)
 * only provide replication_factor to strategy_options "help" for
   SimpleStrategy, OldNetworkTopologyStrategy (CASSANDRA-2678, 2713)
 * fix exception adding validators to non-string columns (CASSANDRA-2696)
 * avoid instantiating DatabaseDescriptor in JDBC (CASSANDRA-2694)
 * fix potential stack overflow during compaction (CASSANDRA-2626)
 * clone super columns to avoid modifying them during flush (CASSANDRA-2675)
 * reset underlying iterator in EchoedRow constructor (CASSANDRA-2653)


0.8.0-rc1
 * faster flushes and compaction from fixing excessively pessimistic 
   rebuffering in BRAF (CASSANDRA-2581)
 * fix returning null column values in the python cql driver (CASSANDRA-2593)
 * fix merkle tree splitting exiting early (CASSANDRA-2605)
 * snapshot_before_compaction directory name fix (CASSANDRA-2598)
 * Disable compaction throttling during bootstrap (CASSANDRA-2612) 
 * fix CQL treatment of > and < operators in range slices (CASSANDRA-2592)
 * fix potential double-application of counter updates on commitlog replay
   by moving replay position from header to sstable metadata (CASSANDRA-2419)
 * JDBC CQL driver exposes getColumn for access to timestamp
 * JDBC ResultSetMetadata properties added to AbstractType
 * r/m clustertool (CASSANDRA-2607)
 * add support for presenting row key as a column in CQL result sets 
   (CASSANDRA-2622)
 * Don't allow {LOCAL|EACH}_QUORUM unless strategy is NTS (CASSANDRA-2627)
 * validate keyspace strategy_options during CQL create (CASSANDRA-2624)
 * fix empty Result with secondary index when limit=1 (CASSANDRA-2628)
 * Fix regression where bootstrapping a node with no schema fails
   (CASSANDRA-2625)
 * Allow removing LocationInfo sstables (CASSANDRA-2632)
 * avoid attempting to replay mutations from dropped keyspaces (CASSANDRA-2631)
 * avoid using cached position of a key when GT is requested (CASSANDRA-2633)
 * fix counting bloom filter true positives (CASSANDRA-2637)
 * initialize local ep state prior to gossip startup if needed (CASSANDRA-2638)
 * fix counter increment lost after restart (CASSANDRA-2642)
 * add quote-escaping via backslash to CLI (CASSANDRA-2623)
 * fix pig example script (CASSANDRA-2487)
 * fix dynamic snitch race in adding latencies (CASSANDRA-2618)
 * Start/stop cassandra after more important services such as mdadm in
   debian packaging (CASSANDRA-2481)


0.8.0-beta2
 * fix NPE compacting index CFs (CASSANDRA-2528)
 * Remove checking all column families on startup for compaction candidates 
   (CASSANDRA-2444)
 * validate CQL create keyspace options (CASSANDRA-2525)
 * fix nodetool setcompactionthroughput (CASSANDRA-2550)
 * move	gossip heartbeat back to its own thread (CASSANDRA-2554)
 * validate cql TRUNCATE columnfamily before truncating (CASSANDRA-2570)
 * fix batch_mutate for mixed standard-counter mutations (CASSANDRA-2457)
 * disallow making schema changes to system keyspace (CASSANDRA-2563)
 * fix sending mutation messages multiple times (CASSANDRA-2557)
 * fix incorrect use of NBHM.size in ReadCallback that could cause
   reads to time out even when responses were received (CASSANDRA-2552)
 * trigger read repair correctly for LOCAL_QUORUM reads (CASSANDRA-2556)
 * Allow configuring the number of compaction thread (CASSANDRA-2558)
 * forceUserDefinedCompaction will attempt to compact what it is given
   even if the pessimistic estimate is that there is not enough disk space;
   automatic compactions will only compact 2 or more sstables (CASSANDRA-2575)
 * refuse to apply migrations with older timestamps than the current 
   schema (CASSANDRA-2536)
 * remove unframed Thrift transport option
 * include indexes in snapshots (CASSANDRA-2596)
 * improve ignoring of obsolete mutations in index maintenance (CASSANDRA-2401)
 * recognize attempt to drop just the index while leaving the column
   definition alone (CASSANDRA-2619)
  

0.8.0-beta1
 * remove Avro RPC support (CASSANDRA-926)
 * support for columns that act as incr/decr counters 
   (CASSANDRA-1072, 1937, 1944, 1936, 2101, 2093, 2288, 2105, 2384, 2236, 2342,
   2454)
 * CQL (CASSANDRA-1703, 1704, 1705, 1706, 1707, 1708, 1710, 1711, 1940, 
   2124, 2302, 2277, 2493)
 * avoid double RowMutation serialization on write path (CASSANDRA-1800)
 * make NetworkTopologyStrategy the default (CASSANDRA-1960)
 * configurable internode encryption (CASSANDRA-1567, 2152)
 * human readable column names in sstable2json output (CASSANDRA-1933)
 * change default JMX port to 7199 (CASSANDRA-2027)
 * backwards compatible internal messaging (CASSANDRA-1015)
 * atomic switch of memtables and sstables (CASSANDRA-2284)
 * add pluggable SeedProvider (CASSANDRA-1669)
 * Fix clustertool to not throw exception when calling get_endpoints (CASSANDRA-2437)
 * upgrade to thrift 0.6 (CASSANDRA-2412) 
 * repair works on a token range instead of full ring (CASSANDRA-2324)
 * purge tombstones from row cache (CASSANDRA-2305)
 * push replication_factor into strategy_options (CASSANDRA-1263)
 * give snapshots the same name on each node (CASSANDRA-1791)
 * remove "nodetool loadbalance" (CASSANDRA-2448)
 * multithreaded compaction (CASSANDRA-2191)
 * compaction throttling (CASSANDRA-2156)
 * add key type information and alias (CASSANDRA-2311, 2396)
 * cli no longer divides read_repair_chance by 100 (CASSANDRA-2458)
 * made CompactionInfo.getTaskType return an enum (CASSANDRA-2482)
 * add a server-wide cap on measured memtable memory usage and aggressively
   flush to keep under that threshold (CASSANDRA-2006)
 * add unified UUIDType (CASSANDRA-2233)
 * add off-heap row cache support (CASSANDRA-1969)


0.7.5
 * improvements/fixes to PIG driver (CASSANDRA-1618, CASSANDRA-2387,
   CASSANDRA-2465, CASSANDRA-2484)
 * validate index names (CASSANDRA-1761)
 * reduce contention on Table.flusherLock (CASSANDRA-1954)
 * try harder to detect failures during streaming, cleaning up temporary
   files more reliably (CASSANDRA-2088)
 * shut down server for OOM on a Thrift thread (CASSANDRA-2269)
 * fix tombstone handling in repair and sstable2json (CASSANDRA-2279)
 * preserve version when streaming data from old sstables (CASSANDRA-2283)
 * don't start repair if a neighboring node is marked as dead (CASSANDRA-2290)
 * purge tombstones from row cache (CASSANDRA-2305)
 * Avoid seeking when sstable2json exports the entire file (CASSANDRA-2318)
 * clear Built flag in system table when dropping an index (CASSANDRA-2320)
 * don't allow arbitrary argument for stress.java (CASSANDRA-2323)
 * validate values for index predicates in get_indexed_slice (CASSANDRA-2328)
 * queue secondary indexes for flush before the parent (CASSANDRA-2330)
 * allow job configuration to set the CL used in Hadoop jobs (CASSANDRA-2331)
 * add memtable_flush_queue_size defaulting to 4 (CASSANDRA-2333)
 * Allow overriding of initial_token, storage_port and rpc_port from system
   properties (CASSANDRA-2343)
 * fix comparator used for non-indexed secondary expressions in index scan
   (CASSANDRA-2347)
 * ensure size calculation and write phase of large-row compaction use
   the same threshold for TTL expiration (CASSANDRA-2349)
 * fix race when iterating CFs during add/drop (CASSANDRA-2350)
 * add ConsistencyLevel command to CLI (CASSANDRA-2354)
 * allow negative numbers in the cli (CASSANDRA-2358)
 * hard code serialVersionUID for tokens class (CASSANDRA-2361)
 * fix potential infinite loop in ByteBufferUtil.inputStream (CASSANDRA-2365)
 * fix encoding bugs in HintedHandoffManager, SystemTable when default
   charset is not UTF8 (CASSANDRA-2367)
 * avoids having removed node reappearing in Gossip (CASSANDRA-2371)
 * fix incorrect truncation of long to int when reading columns via block
   index (CASSANDRA-2376)
 * fix NPE during stream session (CASSANDRA-2377)
 * fix race condition that could leave orphaned data files when dropping CF or
   KS (CASSANDRA-2381)
 * fsync statistics component on write (CASSANDRA-2382)
 * fix duplicate results from CFS.scan (CASSANDRA-2406)
 * add IntegerType to CLI help (CASSANDRA-2414)
 * avoid caching token-only decoratedkeys (CASSANDRA-2416)
 * convert mmap assertion to if/throw so scrub can catch it (CASSANDRA-2417)
 * don't overwrite gc log (CASSANDR-2418)
 * invalidate row cache for streamed row to avoid inconsitencies
   (CASSANDRA-2420)
 * avoid copies in range/index scans (CASSANDRA-2425)
 * make sure we don't wipe data during cleanup if the node has not join
   the ring (CASSANDRA-2428)
 * Try harder to close files after compaction (CASSANDRA-2431)
 * re-set bootstrapped flag after move finishes (CASSANDRA-2435)
 * display validation_class in CLI 'describe keyspace' (CASSANDRA-2442)
 * make cleanup compactions cleanup the row cache (CASSANDRA-2451)
 * add column fields validation to scrub (CASSANDRA-2460)
 * use 64KB flush buffer instead of in_memory_compaction_limit (CASSANDRA-2463)
 * fix backslash substitutions in CLI (CASSANDRA-2492)
 * disable cache saving for system CFS (CASSANDRA-2502)
 * fixes for verifying destination availability under hinted conditions
   so UE can be thrown intead of timing out (CASSANDRA-2514)
 * fix update of validation class in column metadata (CASSANDRA-2512)
 * support LOCAL_QUORUM, EACH_QUORUM CLs outside of NTS (CASSANDRA-2516)
 * preserve version when streaming data from old sstables (CASSANDRA-2283)
 * fix backslash substitutions in CLI (CASSANDRA-2492)
 * count a row deletion as one operation towards memtable threshold 
   (CASSANDRA-2519)
 * support LOCAL_QUORUM, EACH_QUORUM CLs outside of NTS (CASSANDRA-2516)


0.7.4
 * add nodetool join command (CASSANDRA-2160)
 * fix secondary indexes on pre-existing or streamed data (CASSANDRA-2244)
 * initialize endpoint in gossiper earlier (CASSANDRA-2228)
 * add ability to write to Cassandra from Pig (CASSANDRA-1828)
 * add rpc_[min|max]_threads (CASSANDRA-2176)
 * add CL.TWO, CL.THREE (CASSANDRA-2013)
 * avoid exporting an un-requested row in sstable2json, when exporting 
   a key that does not exist (CASSANDRA-2168)
 * add incremental_backups option (CASSANDRA-1872)
 * add configurable row limit to Pig loadfunc (CASSANDRA-2276)
 * validate column values in batches as well as single-Column inserts
   (CASSANDRA-2259)
 * move sample schema from cassandra.yaml to schema-sample.txt,
   a cli scripts (CASSANDRA-2007)
 * avoid writing empty rows when scrubbing tombstoned rows (CASSANDRA-2296)
 * fix assertion error in range and index scans for CL < ALL
   (CASSANDRA-2282)
 * fix commitlog replay when flush position refers to data that didn't
   get synced before server died (CASSANDRA-2285)
 * fix fd leak in sstable2json with non-mmap'd i/o (CASSANDRA-2304)
 * reduce memory use during streaming of multiple sstables (CASSANDRA-2301)
 * purge tombstoned rows from cache after GCGraceSeconds (CASSANDRA-2305)
 * allow zero replicas in a NTS datacenter (CASSANDRA-1924)
 * make range queries respect snitch for local replicas (CASSANDRA-2286)
 * fix HH delivery when column index is larger than 2GB (CASSANDRA-2297)
 * make 2ary indexes use parent CF flush thresholds during initial build
   (CASSANDRA-2294)
 * update memtable_throughput to be a long (CASSANDRA-2158)


0.7.3
 * Keep endpoint state until aVeryLongTime (CASSANDRA-2115)
 * lower-latency read repair (CASSANDRA-2069)
 * add hinted_handoff_throttle_delay_in_ms option (CASSANDRA-2161)
 * fixes for cache save/load (CASSANDRA-2172, -2174)
 * Handle whole-row deletions in CFOutputFormat (CASSANDRA-2014)
 * Make memtable_flush_writers flush in parallel (CASSANDRA-2178)
 * Add compaction_preheat_key_cache option (CASSANDRA-2175)
 * refactor stress.py to have only one copy of the format string 
   used for creating row keys (CASSANDRA-2108)
 * validate index names for \w+ (CASSANDRA-2196)
 * Fix Cassandra cli to respect timeout if schema does not settle 
   (CASSANDRA-2187)
 * fix for compaction and cleanup writing old-format data into new-version 
   sstable (CASSANDRA-2211, -2216)
 * add nodetool scrub (CASSANDRA-2217, -2240)
 * fix sstable2json large-row pagination (CASSANDRA-2188)
 * fix EOFing on requests for the last bytes in a file (CASSANDRA-2213)
 * fix BufferedRandomAccessFile bugs (CASSANDRA-2218, -2241)
 * check for memtable flush_after_mins exceeded every 10s (CASSANDRA-2183)
 * fix cache saving on Windows (CASSANDRA-2207)
 * add validateSchemaAgreement call + synchronization to schema
   modification operations (CASSANDRA-2222)
 * fix for reversed slice queries on large rows (CASSANDRA-2212)
 * fat clients were writing local data (CASSANDRA-2223)
 * set DEFAULT_MEMTABLE_LIFETIME_IN_MINS to 24h
 * improve detection and cleanup of partially-written sstables 
   (CASSANDRA-2206)
 * fix supercolumn de/serialization when subcolumn comparator is different
   from supercolumn's (CASSANDRA-2104)
 * fix starting up on Windows when CASSANDRA_HOME contains whitespace
   (CASSANDRA-2237)
 * add [get|set][row|key]cacheSavePeriod to JMX (CASSANDRA-2100)
 * fix Hadoop ColumnFamilyOutputFormat dropping of mutations
   when batch fills up (CASSANDRA-2255)
 * move file deletions off of scheduledtasks executor (CASSANDRA-2253)


0.7.2
 * copy DecoratedKey.key when inserting into caches to avoid retaining
   a reference to the underlying buffer (CASSANDRA-2102)
 * format subcolumn names with subcomparator (CASSANDRA-2136)
 * fix column bloom filter deserialization (CASSANDRA-2165)


0.7.1
 * refactor MessageDigest creation code. (CASSANDRA-2107)
 * buffer network stack to avoid inefficient small TCP messages while avoiding
   the nagle/delayed ack problem (CASSANDRA-1896)
 * check log4j configuration for changes every 10s (CASSANDRA-1525, 1907)
 * more-efficient cross-DC replication (CASSANDRA-1530, -2051, -2138)
 * avoid polluting page cache with commitlog or sstable writes
   and seq scan operations (CASSANDRA-1470)
 * add RMI authentication options to nodetool (CASSANDRA-1921)
 * make snitches configurable at runtime (CASSANDRA-1374)
 * retry hadoop split requests on connection failure (CASSANDRA-1927)
 * implement describeOwnership for BOP, COPP (CASSANDRA-1928)
 * make read repair behave as expected for ConsistencyLevel > ONE
   (CASSANDRA-982, 2038)
 * distributed test harness (CASSANDRA-1859, 1964)
 * reduce flush lock contention (CASSANDRA-1930)
 * optimize supercolumn deserialization (CASSANDRA-1891)
 * fix CFMetaData.apply to only compare objects of the same class 
   (CASSANDRA-1962)
 * allow specifying specific SSTables to compact from JMX (CASSANDRA-1963)
 * fix race condition in MessagingService.targets (CASSANDRA-1959, 2094, 2081)
 * refuse to open sstables from a future version (CASSANDRA-1935)
 * zero-copy reads (CASSANDRA-1714)
 * fix copy bounds for word Text in wordcount demo (CASSANDRA-1993)
 * fixes for contrib/javautils (CASSANDRA-1979)
 * check more frequently for memtable expiration (CASSANDRA-2000)
 * fix writing SSTable column count statistics (CASSANDRA-1976)
 * fix streaming of multiple CFs during bootstrap (CASSANDRA-1992)
 * explicitly set JVM GC new generation size with -Xmn (CASSANDRA-1968)
 * add short options for CLI flags (CASSANDRA-1565)
 * make keyspace argument to "describe keyspace" in CLI optional
   when authenticated to keyspace already (CASSANDRA-2029)
 * added option to specify -Dcassandra.join_ring=false on startup
   to allow "warm spare" nodes or performing JMX maintenance before
   joining the ring (CASSANDRA-526)
 * log migrations at INFO (CASSANDRA-2028)
 * add CLI verbose option in file mode (CASSANDRA-2030)
 * add single-line "--" comments to CLI (CASSANDRA-2032)
 * message serialization tests (CASSANDRA-1923)
 * switch from ivy to maven-ant-tasks (CASSANDRA-2017)
 * CLI attempts to block for new schema to propagate (CASSANDRA-2044)
 * fix potential overflow in nodetool cfstats (CASSANDRA-2057)
 * add JVM shutdownhook to sync commitlog (CASSANDRA-1919)
 * allow nodes to be up without being part of  normal traffic (CASSANDRA-1951)
 * fix CLI "show keyspaces" with null options on NTS (CASSANDRA-2049)
 * fix possible ByteBuffer race conditions (CASSANDRA-2066)
 * reduce garbage generated by MessagingService to prevent load spikes
   (CASSANDRA-2058)
 * fix math in RandomPartitioner.describeOwnership (CASSANDRA-2071)
 * fix deletion of sstable non-data components (CASSANDRA-2059)
 * avoid blocking gossip while deleting handoff hints (CASSANDRA-2073)
 * ignore messages from newer versions, keep track of nodes in gossip 
   regardless of version (CASSANDRA-1970)
 * cache writing moved to CompactionManager to reduce i/o contention and
   updated to use non-cache-polluting writes (CASSANDRA-2053)
 * page through large rows when exporting to JSON (CASSANDRA-2041)
 * add flush_largest_memtables_at and reduce_cache_sizes_at options
   (CASSANDRA-2142)
 * add cli 'describe cluster' command (CASSANDRA-2127)
 * add cli support for setting username/password at 'connect' command 
   (CASSANDRA-2111)
 * add -D option to Stress.java to allow reading hosts from a file 
   (CASSANDRA-2149)
 * bound hints CF throughput between 32M and 256M (CASSANDRA-2148)
 * continue starting when invalid saved cache entries are encountered
   (CASSANDRA-2076)
 * add max_hint_window_in_ms option (CASSANDRA-1459)


0.7.0-final
 * fix offsets to ByteBuffer.get (CASSANDRA-1939)


0.7.0-rc4
 * fix cli crash after backgrounding (CASSANDRA-1875)
 * count timeouts in storageproxy latencies, and include latency 
   histograms in StorageProxyMBean (CASSANDRA-1893)
 * fix CLI get recognition of supercolumns (CASSANDRA-1899)
 * enable keepalive on intra-cluster sockets (CASSANDRA-1766)
 * count timeouts towards dynamicsnitch latencies (CASSANDRA-1905)
 * Expose index-building status in JMX + cli schema description
   (CASSANDRA-1871)
 * allow [LOCAL|EACH]_QUORUM to be used with non-NetworkTopology 
   replication Strategies
 * increased amount of index locks for faster commitlog replay
 * collect secondary index tombstones immediately (CASSANDRA-1914)
 * revert commitlog changes from #1780 (CASSANDRA-1917)
 * change RandomPartitioner min token to -1 to avoid collision w/
   tokens on actual nodes (CASSANDRA-1901)
 * examine the right nibble when validating TimeUUID (CASSANDRA-1910)
 * include secondary indexes in cleanup (CASSANDRA-1916)
 * CFS.scrubDataDirectories should also cleanup invalid secondary indexes
   (CASSANDRA-1904)
 * ability to disable/enable gossip on nodes to force them down
   (CASSANDRA-1108)


0.7.0-rc3
 * expose getNaturalEndpoints in StorageServiceMBean taking byte[]
   key; RMI cannot serialize ByteBuffer (CASSANDRA-1833)
 * infer org.apache.cassandra.locator for replication strategy classes
   when not otherwise specified
 * validation that generates less garbage (CASSANDRA-1814)
 * add TTL support to CLI (CASSANDRA-1838)
 * cli defaults to bytestype for subcomparator when creating
   column families (CASSANDRA-1835)
 * unregister index MBeans when index is dropped (CASSANDRA-1843)
 * make ByteBufferUtil.clone thread-safe (CASSANDRA-1847)
 * change exception for read requests during bootstrap from 
   InvalidRequest to Unavailable (CASSANDRA-1862)
 * respect row-level tombstones post-flush in range scans
   (CASSANDRA-1837)
 * ReadResponseResolver check digests against each other (CASSANDRA-1830)
 * return InvalidRequest when remove of subcolumn without supercolumn
   is requested (CASSANDRA-1866)
 * flush before repair (CASSANDRA-1748)
 * SSTableExport validates key order (CASSANDRA-1884)
 * large row support for SSTableExport (CASSANDRA-1867)
 * Re-cache hot keys post-compaction without hitting disk (CASSANDRA-1878)
 * manage read repair in coordinator instead of data source, to
   provide latency information to dynamic snitch (CASSANDRA-1873)


0.7.0-rc2
 * fix live-column-count of slice ranges including tombstoned supercolumn 
   with live subcolumn (CASSANDRA-1591)
 * rename o.a.c.internal.AntientropyStage -> AntiEntropyStage,
   o.a.c.request.Request_responseStage -> RequestResponseStage,
   o.a.c.internal.Internal_responseStage -> InternalResponseStage
 * add AbstractType.fromString (CASSANDRA-1767)
 * require index_type to be present when specifying index_name
   on ColumnDef (CASSANDRA-1759)
 * fix add/remove index bugs in CFMetadata (CASSANDRA-1768)
 * rebuild Strategy during system_update_keyspace (CASSANDRA-1762)
 * cli updates prompt to ... in continuation lines (CASSANDRA-1770)
 * support multiple Mutations per key in hadoop ColumnFamilyOutputFormat
   (CASSANDRA-1774)
 * improvements to Debian init script (CASSANDRA-1772)
 * use local classloader to check for version.properties (CASSANDRA-1778)
 * Validate that column names in column_metadata are valid for the
   defined comparator, and decode properly in cli (CASSANDRA-1773)
 * use cross-platform newlines in cli (CASSANDRA-1786)
 * add ExpiringColumn support to sstable import/export (CASSANDRA-1754)
 * add flush for each append to periodic commitlog mode; added
   periodic_without_flush option to disable this (CASSANDRA-1780)
 * close file handle used for post-flush truncate (CASSANDRA-1790)
 * various code cleanup (CASSANDRA-1793, -1794, -1795)
 * fix range queries against wrapped range (CASSANDRA-1781)
 * fix consistencylevel calculations for NetworkTopologyStrategy
   (CASSANDRA-1804)
 * cli support index type enum names (CASSANDRA-1810)
 * improved validation of column_metadata (CASSANDRA-1813)
 * reads at ConsistencyLevel > 1 throw UnavailableException
   immediately if insufficient live nodes exist (CASSANDRA-1803)
 * copy bytebuffers for local writes to avoid retaining the entire
   Thrift frame (CASSANDRA-1801)
 * fix NPE adding index to column w/o prior metadata (CASSANDRA-1764)
 * reduce fat client timeout (CASSANDRA-1730)
 * fix botched merge of CASSANDRA-1316


0.7.0-rc1
 * fix compaction and flush races with schema updates (CASSANDRA-1715)
 * add clustertool, config-converter, sstablekeys, and schematool 
   Windows .bat files (CASSANDRA-1723)
 * reject range queries received during bootstrap (CASSANDRA-1739)
 * fix wrapping-range queries on non-minimum token (CASSANDRA-1700)
 * add nodetool cfhistogram (CASSANDRA-1698)
 * limit repaired ranges to what the nodes have in common (CASSANDRA-1674)
 * index scan treats missing columns as not matching secondary
   expressions (CASSANDRA-1745)
 * Fix misuse of DataOutputBuffer.getData in AntiEntropyService
   (CASSANDRA-1729)
 * detect and warn when obsolete version of JNA is present (CASSANDRA-1760)
 * reduce fat client timeout (CASSANDRA-1730)
 * cleanup smallest CFs first to increase free temp space for larger ones
   (CASSANDRA-1811)
 * Update windows .bat files to work outside of main Cassandra
   directory (CASSANDRA-1713)
 * fix read repair regression from 0.6.7 (CASSANDRA-1727)
 * more-efficient read repair (CASSANDRA-1719)
 * fix hinted handoff replay (CASSANDRA-1656)
 * log type of dropped messages (CASSANDRA-1677)
 * upgrade to SLF4J 1.6.1
 * fix ByteBuffer bug in ExpiringColumn.updateDigest (CASSANDRA-1679)
 * fix IntegerType.getString (CASSANDRA-1681)
 * make -Djava.net.preferIPv4Stack=true the default (CASSANDRA-628)
 * add INTERNAL_RESPONSE verb to differentiate from responses related
   to client requests (CASSANDRA-1685)
 * log tpstats when dropping messages (CASSANDRA-1660)
 * include unreachable nodes in describeSchemaVersions (CASSANDRA-1678)
 * Avoid dropping messages off the client request path (CASSANDRA-1676)
 * fix jna errno reporting (CASSANDRA-1694)
 * add friendlier error for UnknownHostException on startup (CASSANDRA-1697)
 * include jna dependency in RPM package (CASSANDRA-1690)
 * add --skip-keys option to stress.py (CASSANDRA-1696)
 * improve cli handling of non-string keys and column names 
   (CASSANDRA-1701, -1693)
 * r/m extra subcomparator line in cli keyspaces output (CASSANDRA-1712)
 * add read repair chance to cli "show keyspaces"
 * upgrade to ConcurrentLinkedHashMap 1.1 (CASSANDRA-975)
 * fix index scan routing (CASSANDRA-1722)
 * fix tombstoning of supercolumns in range queries (CASSANDRA-1734)
 * clear endpoint cache after updating keyspace metadata (CASSANDRA-1741)
 * fix wrapping-range queries on non-minimum token (CASSANDRA-1700)
 * truncate includes secondary indexes (CASSANDRA-1747)
 * retain reference to PendingFile sstables (CASSANDRA-1749)
 * fix sstableimport regression (CASSANDRA-1753)
 * fix for bootstrap when no non-system tables are defined (CASSANDRA-1732)
 * handle replica unavailability in index scan (CASSANDRA-1755)
 * fix service initialization order deadlock (CASSANDRA-1756)
 * multi-line cli commands (CASSANDRA-1742)
 * fix race between snapshot and compaction (CASSANDRA-1736)
 * add listEndpointsPendingHints, deleteHintsForEndpoint JMX methods 
   (CASSANDRA-1551)


0.7.0-beta3
 * add strategy options to describe_keyspace output (CASSANDRA-1560)
 * log warning when using randomly generated token (CASSANDRA-1552)
 * re-organize JMX into .db, .net, .internal, .request (CASSANDRA-1217)
 * allow nodes to change IPs between restarts (CASSANDRA-1518)
 * remember ring state between restarts by default (CASSANDRA-1518)
 * flush index built flag so we can read it before log replay (CASSANDRA-1541)
 * lock row cache updates to prevent race condition (CASSANDRA-1293)
 * remove assertion causing rare (and harmless) error messages in
   commitlog (CASSANDRA-1330)
 * fix moving nodes with no keyspaces defined (CASSANDRA-1574)
 * fix unbootstrap when no data is present in a transfer range (CASSANDRA-1573)
 * take advantage of AVRO-495 to simplify our avro IDL (CASSANDRA-1436)
 * extend authorization hierarchy to column family (CASSANDRA-1554)
 * deletion support in secondary indexes (CASSANDRA-1571)
 * meaningful error message for invalid replication strategy class 
   (CASSANDRA-1566)
 * allow keyspace creation with RF > N (CASSANDRA-1428)
 * improve cli error handling (CASSANDRA-1580)
 * add cache save/load ability (CASSANDRA-1417, 1606, 1647)
 * add StorageService.getDrainProgress (CASSANDRA-1588)
 * Disallow bootstrap to an in-use token (CASSANDRA-1561)
 * Allow dynamic secondary index creation and destruction (CASSANDRA-1532)
 * log auto-guessed memtable thresholds (CASSANDRA-1595)
 * add ColumnDef support to cli (CASSANDRA-1583)
 * reduce index sample time by 75% (CASSANDRA-1572)
 * add cli support for column, strategy metadata (CASSANDRA-1578, 1612)
 * add cli support for schema modification (CASSANDRA-1584)
 * delete temp files on failed compactions (CASSANDRA-1596)
 * avoid blocking for dead nodes during removetoken (CASSANDRA-1605)
 * remove ConsistencyLevel.ZERO (CASSANDRA-1607)
 * expose in-progress compaction type in jmx (CASSANDRA-1586)
 * removed IClock & related classes from internals (CASSANDRA-1502)
 * fix removing tokens from SystemTable on decommission and removetoken
   (CASSANDRA-1609)
 * include CF metadata in cli 'show keyspaces' (CASSANDRA-1613)
 * switch from Properties to HashMap in PropertyFileSnitch to
   avoid synchronization bottleneck (CASSANDRA-1481)
 * PropertyFileSnitch configuration file renamed to 
   cassandra-topology.properties
 * add cli support for get_range_slices (CASSANDRA-1088, CASSANDRA-1619)
 * Make memtable flush thresholds per-CF instead of global 
   (CASSANDRA-1007, 1637)
 * add cli support for binary data without CfDef hints (CASSANDRA-1603)
 * fix building SSTable statistics post-stream (CASSANDRA-1620)
 * fix potential infinite loop in 2ary index queries (CASSANDRA-1623)
 * allow creating NTS keyspaces with no replicas configured (CASSANDRA-1626)
 * add jmx histogram of sstables accessed per read (CASSANDRA-1624)
 * remove system_rename_column_family and system_rename_keyspace from the
   client API until races can be fixed (CASSANDRA-1630, CASSANDRA-1585)
 * add cli sanity tests (CASSANDRA-1582)
 * update GC settings in cassandra.bat (CASSANDRA-1636)
 * cli support for index queries (CASSANDRA-1635)
 * cli support for updating schema memtable settings (CASSANDRA-1634)
 * cli --file option (CASSANDRA-1616)
 * reduce automatically chosen memtable sizes by 50% (CASSANDRA-1641)
 * move endpoint cache from snitch to strategy (CASSANDRA-1643)
 * fix commitlog recovery deleting the newly-created segment as well as
   the old ones (CASSANDRA-1644)
 * upgrade to Thrift 0.5 (CASSANDRA-1367)
 * renamed CL.DCQUORUM to LOCAL_QUORUM and DCQUORUMSYNC to EACH_QUORUM
 * cli truncate support (CASSANDRA-1653)
 * update GC settings in cassandra.bat (CASSANDRA-1636)
 * avoid logging when a node's ip/token is gossipped back to it (CASSANDRA-1666)


0.7-beta2
 * always use UTF-8 for hint keys (CASSANDRA-1439)
 * remove cassandra.yaml dependency from Hadoop and Pig (CASSADRA-1322)
 * expose CfDef metadata in describe_keyspaces (CASSANDRA-1363)
 * restore use of mmap_index_only option (CASSANDRA-1241)
 * dropping a keyspace with no column families generated an error 
   (CASSANDRA-1378)
 * rename RackAwareStrategy to OldNetworkTopologyStrategy, RackUnawareStrategy 
   to SimpleStrategy, DatacenterShardStrategy to NetworkTopologyStrategy,
   AbstractRackAwareSnitch to AbstractNetworkTopologySnitch (CASSANDRA-1392)
 * merge StorageProxy.mutate, mutateBlocking (CASSANDRA-1396)
 * faster UUIDType, LongType comparisons (CASSANDRA-1386, 1393)
 * fix setting read_repair_chance from CLI addColumnFamily (CASSANDRA-1399)
 * fix updates to indexed columns (CASSANDRA-1373)
 * fix race condition leaving to FileNotFoundException (CASSANDRA-1382)
 * fix sharded lock hash on index write path (CASSANDRA-1402)
 * add support for GT/E, LT/E in subordinate index clauses (CASSANDRA-1401)
 * cfId counter got out of sync when CFs were added (CASSANDRA-1403)
 * less chatty schema updates (CASSANDRA-1389)
 * rename column family mbeans. 'type' will now include either 
   'IndexColumnFamilies' or 'ColumnFamilies' depending on the CFS type.
   (CASSANDRA-1385)
 * disallow invalid keyspace and column family names. This includes name that
   matches a '^\w+' regex. (CASSANDRA-1377)
 * use JNA, if present, to take snapshots (CASSANDRA-1371)
 * truncate hints if starting 0.7 for the first time (CASSANDRA-1414)
 * fix FD leak in single-row slicepredicate queries (CASSANDRA-1416)
 * allow index expressions against columns that are not part of the 
   SlicePredicate (CASSANDRA-1410)
 * config-converter properly handles snitches and framed support 
   (CASSANDRA-1420)
 * remove keyspace argument from multiget_count (CASSANDRA-1422)
 * allow specifying cassandra.yaml location as (local or remote) URL
   (CASSANDRA-1126)
 * fix using DynamicEndpointSnitch with NetworkTopologyStrategy
   (CASSANDRA-1429)
 * Add CfDef.default_validation_class (CASSANDRA-891)
 * fix EstimatedHistogram.max (CASSANDRA-1413)
 * quorum read optimization (CASSANDRA-1622)
 * handle zero-length (or missing) rows during HH paging (CASSANDRA-1432)
 * include secondary indexes during schema migrations (CASSANDRA-1406)
 * fix commitlog header race during schema change (CASSANDRA-1435)
 * fix ColumnFamilyStoreMBeanIterator to use new type name (CASSANDRA-1433)
 * correct filename generated by xml->yaml converter (CASSANDRA-1419)
 * add CMSInitiatingOccupancyFraction=75 and UseCMSInitiatingOccupancyOnly
   to default JVM options
 * decrease jvm heap for cassandra-cli (CASSANDRA-1446)
 * ability to modify keyspaces and column family definitions on a live cluster
   (CASSANDRA-1285)
 * support for Hadoop Streaming [non-jvm map/reduce via stdin/out]
   (CASSANDRA-1368)
 * Move persistent sstable stats from the system table to an sstable component
   (CASSANDRA-1430)
 * remove failed bootstrap attempt from pending ranges when gossip times
   it out after 1h (CASSANDRA-1463)
 * eager-create tcp connections to other cluster members (CASSANDRA-1465)
 * enumerate stages and derive stage from message type instead of 
   transmitting separately (CASSANDRA-1465)
 * apply reversed flag during collation from different data sources
   (CASSANDRA-1450)
 * make failure to remove commitlog segment non-fatal (CASSANDRA-1348)
 * correct ordering of drain operations so CL.recover is no longer 
   necessary (CASSANDRA-1408)
 * removed keyspace from describe_splits method (CASSANDRA-1425)
 * rename check_schema_agreement to describe_schema_versions
   (CASSANDRA-1478)
 * fix QUORUM calculation for RF > 3 (CASSANDRA-1487)
 * remove tombstones during non-major compactions when bloom filter
   verifies that row does not exist in other sstables (CASSANDRA-1074)
 * nodes that coordinated a loadbalance in the past could not be seen by
   newly added nodes (CASSANDRA-1467)
 * exposed endpoint states (gossip details) via jmx (CASSANDRA-1467)
 * ensure that compacted sstables are not included when new readers are
   instantiated (CASSANDRA-1477)
 * by default, calculate heap size and memtable thresholds at runtime (CASSANDRA-1469)
 * fix races dealing with adding/dropping keyspaces and column families in
   rapid succession (CASSANDRA-1477)
 * clean up of Streaming system (CASSANDRA-1503, 1504, 1506)
 * add options to configure Thrift socket keepalive and buffer sizes (CASSANDRA-1426)
 * make contrib CassandraServiceDataCleaner recursive (CASSANDRA-1509)
 * min, max compaction threshold are configurable and persistent 
   per-ColumnFamily (CASSANDRA-1468)
 * fix replaying the last mutation in a commitlog unnecessarily 
   (CASSANDRA-1512)
 * invoke getDefaultUncaughtExceptionHandler from DTPE with the original
   exception rather than the ExecutionException wrapper (CASSANDRA-1226)
 * remove Clock from the Thrift (and Avro) API (CASSANDRA-1501)
 * Close intra-node sockets when connection is broken (CASSANDRA-1528)
 * RPM packaging spec file (CASSANDRA-786)
 * weighted request scheduler (CASSANDRA-1485)
 * treat expired columns as deleted (CASSANDRA-1539)
 * make IndexInterval configurable (CASSANDRA-1488)
 * add describe_snitch to Thrift API (CASSANDRA-1490)
 * MD5 authenticator compares plain text submitted password with MD5'd
   saved property, instead of vice versa (CASSANDRA-1447)
 * JMX MessagingService pending and completed counts (CASSANDRA-1533)
 * fix race condition processing repair responses (CASSANDRA-1511)
 * make repair blocking (CASSANDRA-1511)
 * create EndpointSnitchInfo and MBean to expose rack and DC (CASSANDRA-1491)
 * added option to contrib/word_count to output results back to Cassandra
   (CASSANDRA-1342)
 * rewrite Hadoop ColumnFamilyRecordWriter to pool connections, retry to
   multiple Cassandra nodes, and smooth impact on the Cassandra cluster
   by using smaller batch sizes (CASSANDRA-1434)
 * fix setting gc_grace_seconds via CLI (CASSANDRA-1549)
 * support TTL'd index values (CASSANDRA-1536)
 * make removetoken work like decommission (CASSANDRA-1216)
 * make cli comparator-aware and improve quote rules (CASSANDRA-1523,-1524)
 * make nodetool compact and cleanup blocking (CASSANDRA-1449)
 * add memtable, cache information to GCInspector logs (CASSANDRA-1558)
 * enable/disable HintedHandoff via JMX (CASSANDRA-1550)
 * Ignore stray files in the commit log directory (CASSANDRA-1547)
 * Disallow bootstrap to an in-use token (CASSANDRA-1561)


0.7-beta1
 * sstable versioning (CASSANDRA-389)
 * switched to slf4j logging (CASSANDRA-625)
 * add (optional) expiration time for column (CASSANDRA-699)
 * access levels for authentication/authorization (CASSANDRA-900)
 * add ReadRepairChance to CF definition (CASSANDRA-930)
 * fix heisenbug in system tests, especially common on OS X (CASSANDRA-944)
 * convert to byte[] keys internally and all public APIs (CASSANDRA-767)
 * ability to alter schema definitions on a live cluster (CASSANDRA-44)
 * renamed configuration file to cassandra.xml, and log4j.properties to
   log4j-server.properties, which must now be loaded from
   the classpath (which is how our scripts in bin/ have always done it)
   (CASSANDRA-971)
 * change get_count to require a SlicePredicate. create multi_get_count
   (CASSANDRA-744)
 * re-organized endpointsnitch implementations and added SimpleSnitch
   (CASSANDRA-994)
 * Added preload_row_cache option (CASSANDRA-946)
 * add CRC to commitlog header (CASSANDRA-999)
 * removed deprecated batch_insert and get_range_slice methods (CASSANDRA-1065)
 * add truncate thrift method (CASSANDRA-531)
 * http mini-interface using mx4j (CASSANDRA-1068)
 * optimize away copy of sliced row on memtable read path (CASSANDRA-1046)
 * replace constant-size 2GB mmaped segments and special casing for index 
   entries spanning segment boundaries, with SegmentedFile that computes 
   segments that always contain entire entries/rows (CASSANDRA-1117)
 * avoid reading large rows into memory during compaction (CASSANDRA-16)
 * added hadoop OutputFormat (CASSANDRA-1101)
 * efficient Streaming (no more anticompaction) (CASSANDRA-579)
 * split commitlog header into separate file and add size checksum to
   mutations (CASSANDRA-1179)
 * avoid allocating a new byte[] for each mutation on replay (CASSANDRA-1219)
 * revise HH schema to be per-endpoint (CASSANDRA-1142)
 * add joining/leaving status to nodetool ring (CASSANDRA-1115)
 * allow multiple repair sessions per node (CASSANDRA-1190)
 * optimize away MessagingService for local range queries (CASSANDRA-1261)
 * make framed transport the default so malformed requests can't OOM the 
   server (CASSANDRA-475)
 * significantly faster reads from row cache (CASSANDRA-1267)
 * take advantage of row cache during range queries (CASSANDRA-1302)
 * make GCGraceSeconds a per-ColumnFamily value (CASSANDRA-1276)
 * keep persistent row size and column count statistics (CASSANDRA-1155)
 * add IntegerType (CASSANDRA-1282)
 * page within a single row during hinted handoff (CASSANDRA-1327)
 * push DatacenterShardStrategy configuration into keyspace definition,
   eliminating datacenter.properties. (CASSANDRA-1066)
 * optimize forward slices starting with '' and single-index-block name 
   queries by skipping the column index (CASSANDRA-1338)
 * streaming refactor (CASSANDRA-1189)
 * faster comparison for UUID types (CASSANDRA-1043)
 * secondary index support (CASSANDRA-749 and subtasks)
 * make compaction buckets deterministic (CASSANDRA-1265)


0.6.6
 * Allow using DynamicEndpointSnitch with RackAwareStrategy (CASSANDRA-1429)
 * remove the remaining vestiges of the unfinished DatacenterShardStrategy 
   (replaced by NetworkTopologyStrategy in 0.7)
   

0.6.5
 * fix key ordering in range query results with RandomPartitioner
   and ConsistencyLevel > ONE (CASSANDRA-1145)
 * fix for range query starting with the wrong token range (CASSANDRA-1042)
 * page within a single row during hinted handoff (CASSANDRA-1327)
 * fix compilation on non-sun JDKs (CASSANDRA-1061)
 * remove String.trim() call on row keys in batch mutations (CASSANDRA-1235)
 * Log summary of dropped messages instead of spamming log (CASSANDRA-1284)
 * add dynamic endpoint snitch (CASSANDRA-981)
 * fix streaming for keyspaces with hyphens in their name (CASSANDRA-1377)
 * fix errors in hard-coded bloom filter optKPerBucket by computing it
   algorithmically (CASSANDRA-1220
 * remove message deserialization stage, and uncap read/write stages
   so slow reads/writes don't block gossip processing (CASSANDRA-1358)
 * add jmx port configuration to Debian package (CASSANDRA-1202)
 * use mlockall via JNA, if present, to prevent Linux from swapping
   out parts of the JVM (CASSANDRA-1214)


0.6.4
 * avoid queuing multiple hint deliveries for the same endpoint
   (CASSANDRA-1229)
 * better performance for and stricter checking of UTF8 column names
   (CASSANDRA-1232)
 * extend option to lower compaction priority to hinted handoff
   as well (CASSANDRA-1260)
 * log errors in gossip instead of re-throwing (CASSANDRA-1289)
 * avoid aborting commitlog replay prematurely if a flushed-but-
   not-removed commitlog segment is encountered (CASSANDRA-1297)
 * fix duplicate rows being read during mapreduce (CASSANDRA-1142)
 * failure detection wasn't closing command sockets (CASSANDRA-1221)
 * cassandra-cli.bat works on windows (CASSANDRA-1236)
 * pre-emptively drop requests that cannot be processed within RPCTimeout
   (CASSANDRA-685)
 * add ack to Binary write verb and update CassandraBulkLoader
   to wait for acks for each row (CASSANDRA-1093)
 * added describe_partitioner Thrift method (CASSANDRA-1047)
 * Hadoop jobs no longer require the Cassandra storage-conf.xml
   (CASSANDRA-1280, CASSANDRA-1047)
 * log thread pool stats when GC is excessive (CASSANDRA-1275)
 * remove gossip message size limit (CASSANDRA-1138)
 * parallelize local and remote reads during multiget, and respect snitch 
   when determining whether to do local read for CL.ONE (CASSANDRA-1317)
 * fix read repair to use requested consistency level on digest mismatch,
   rather than assuming QUORUM (CASSANDRA-1316)
 * process digest mismatch re-reads in parallel (CASSANDRA-1323)
 * switch hints CF comparator to BytesType (CASSANDRA-1274)


0.6.3
 * retry to make streaming connections up to 8 times. (CASSANDRA-1019)
 * reject describe_ring() calls on invalid keyspaces (CASSANDRA-1111)
 * fix cache size calculation for size of 100% (CASSANDRA-1129)
 * fix cache capacity only being recalculated once (CASSANDRA-1129)
 * remove hourly scan of all hints on the off chance that the gossiper
   missed a status change; instead, expose deliverHintsToEndpoint to JMX
   so it can be done manually, if necessary (CASSANDRA-1141)
 * don't reject reads at CL.ALL (CASSANDRA-1152)
 * reject deletions to supercolumns in CFs containing only standard
   columns (CASSANDRA-1139)
 * avoid preserving login information after client disconnects
   (CASSANDRA-1057)
 * prefer sun jdk to openjdk in debian init script (CASSANDRA-1174)
 * detect partioner config changes between restarts and fail fast 
   (CASSANDRA-1146)
 * use generation time to resolve node token reassignment disagreements
   (CASSANDRA-1118)
 * restructure the startup ordering of Gossiper and MessageService to avoid
   timing anomalies (CASSANDRA-1160)
 * detect incomplete commit log hearders (CASSANDRA-1119)
 * force anti-entropy service to stream files on the stream stage to avoid
   sending streams out of order (CASSANDRA-1169)
 * remove inactive stream managers after AES streams files (CASSANDRA-1169)
 * allow removing entire row through batch_mutate Deletion (CASSANDRA-1027)
 * add JMX metrics for row-level bloom filter false positives (CASSANDRA-1212)
 * added a redhat init script to contrib (CASSANDRA-1201)
 * use midpoint when bootstrapping a new machine into range with not
   much data yet instead of random token (CASSANDRA-1112)
 * kill server on OOM in executor stage as well as Thrift (CASSANDRA-1226)
 * remove opportunistic repairs, when two machines with overlapping replica
   responsibilities happen to finish major compactions of the same CF near
   the same time.  repairs are now fully manual (CASSANDRA-1190)
 * add ability to lower compaction priority (default is no change from 0.6.2)
   (CASSANDRA-1181)


0.6.2
 * fix contrib/word_count build. (CASSANDRA-992)
 * split CommitLogExecutorService into BatchCommitLogExecutorService and 
   PeriodicCommitLogExecutorService (CASSANDRA-1014)
 * add latency histograms to CFSMBean (CASSANDRA-1024)
 * make resolving timestamp ties deterministic by using value bytes
   as a tiebreaker (CASSANDRA-1039)
 * Add option to turn off Hinted Handoff (CASSANDRA-894)
 * fix windows startup (CASSANDRA-948)
 * make concurrent_reads, concurrent_writes configurable at runtime via JMX
   (CASSANDRA-1060)
 * disable GCInspector on non-Sun JVMs (CASSANDRA-1061)
 * fix tombstone handling in sstable rows with no other data (CASSANDRA-1063)
 * fix size of row in spanned index entries (CASSANDRA-1056)
 * install json2sstable, sstable2json, and sstablekeys to Debian package
 * StreamingService.StreamDestinations wouldn't empty itself after streaming
   finished (CASSANDRA-1076)
 * added Collections.shuffle(splits) before returning the splits in 
   ColumnFamilyInputFormat (CASSANDRA-1096)
 * do not recalculate cache capacity post-compaction if it's been manually 
   modified (CASSANDRA-1079)
 * better defaults for flush sorter + writer executor queue sizes
   (CASSANDRA-1100)
 * windows scripts for SSTableImport/Export (CASSANDRA-1051)
 * windows script for nodetool (CASSANDRA-1113)
 * expose PhiConvictThreshold (CASSANDRA-1053)
 * make repair of RF==1 a no-op (CASSANDRA-1090)
 * improve default JVM GC options (CASSANDRA-1014)
 * fix SlicePredicate serialization inside Hadoop jobs (CASSANDRA-1049)
 * close Thrift sockets in Hadoop ColumnFamilyRecordReader (CASSANDRA-1081)


0.6.1
 * fix NPE in sstable2json when no excluded keys are given (CASSANDRA-934)
 * keep the replica set constant throughout the read repair process
   (CASSANDRA-937)
 * allow querying getAllRanges with empty token list (CASSANDRA-933)
 * fix command line arguments inversion in clustertool (CASSANDRA-942)
 * fix race condition that could trigger a false-positive assertion
   during post-flush discard of old commitlog segments (CASSANDRA-936)
 * fix neighbor calculation for anti-entropy repair (CASSANDRA-924)
 * perform repair even for small entropy differences (CASSANDRA-924)
 * Use hostnames in CFInputFormat to allow Hadoop's naive string-based
   locality comparisons to work (CASSANDRA-955)
 * cache read-only BufferedRandomAccessFile length to avoid
   3 system calls per invocation (CASSANDRA-950)
 * nodes with IPv6 (and no IPv4) addresses could not join cluster
   (CASSANDRA-969)
 * Retrieve the correct number of undeleted columns, if any, from
   a supercolumn in a row that had been deleted previously (CASSANDRA-920)
 * fix index scans that cross the 2GB mmap boundaries for both mmap
   and standard i/o modes (CASSANDRA-866)
 * expose drain via nodetool (CASSANDRA-978)


0.6.0-RC1
 * JMX drain to flush memtables and run through commit log (CASSANDRA-880)
 * Bootstrapping can skip ranges under the right conditions (CASSANDRA-902)
 * fix merging row versions in range_slice for CL > ONE (CASSANDRA-884)
 * default write ConsistencyLeven chaned from ZERO to ONE
 * fix for index entries spanning mmap buffer boundaries (CASSANDRA-857)
 * use lexical comparison if time part of TimeUUIDs are the same 
   (CASSANDRA-907)
 * bound read, mutation, and response stages to fix possible OOM
   during log replay (CASSANDRA-885)
 * Use microseconds-since-epoch (UTC) in cli, instead of milliseconds
 * Treat batch_mutate Deletion with null supercolumn as "apply this predicate 
   to top level supercolumns" (CASSANDRA-834)
 * Streaming destination nodes do not update their JMX status (CASSANDRA-916)
 * Fix internal RPC timeout calculation (CASSANDRA-911)
 * Added Pig loadfunc to contrib/pig (CASSANDRA-910)


0.6.0-beta3
 * fix compaction bucketing bug (CASSANDRA-814)
 * update windows batch file (CASSANDRA-824)
 * deprecate KeysCachedFraction configuration directive in favor
   of KeysCached; move to unified-per-CF key cache (CASSANDRA-801)
 * add invalidateRowCache to ColumnFamilyStoreMBean (CASSANDRA-761)
 * send Handoff hints to natural locations to reduce load on
   remaining nodes in a failure scenario (CASSANDRA-822)
 * Add RowWarningThresholdInMB configuration option to warn before very 
   large rows get big enough to threaten node stability, and -x option to
   be able to remove them with sstable2json if the warning is unheeded
   until it's too late (CASSANDRA-843)
 * Add logging of GC activity (CASSANDRA-813)
 * fix ConcurrentModificationException in commitlog discard (CASSANDRA-853)
 * Fix hardcoded row count in Hadoop RecordReader (CASSANDRA-837)
 * Add a jmx status to the streaming service and change several DEBUG
   messages to INFO (CASSANDRA-845)
 * fix classpath in cassandra-cli.bat for Windows (CASSANDRA-858)
 * allow re-specifying host, port to cassandra-cli if invalid ones
   are first tried (CASSANDRA-867)
 * fix race condition handling rpc timeout in the coordinator
   (CASSANDRA-864)
 * Remove CalloutLocation and StagingFileDirectory from storage-conf files 
   since those settings are no longer used (CASSANDRA-878)
 * Parse a long from RowWarningThresholdInMB instead of an int (CASSANDRA-882)
 * Remove obsolete ControlPort code from DatabaseDescriptor (CASSANDRA-886)
 * move skipBytes side effect out of assert (CASSANDRA-899)
 * add "double getLoad" to StorageServiceMBean (CASSANDRA-898)
 * track row stats per CF at compaction time (CASSANDRA-870)
 * disallow CommitLogDirectory matching a DataFileDirectory (CASSANDRA-888)
 * default key cache size is 200k entries, changed from 10% (CASSANDRA-863)
 * add -Dcassandra-foreground=yes to cassandra.bat
 * exit if cluster name is changed unexpectedly (CASSANDRA-769)


0.6.0-beta1/beta2
 * add batch_mutate thrift command, deprecating batch_insert (CASSANDRA-336)
 * remove get_key_range Thrift API, deprecated in 0.5 (CASSANDRA-710)
 * add optional login() Thrift call for authentication (CASSANDRA-547)
 * support fat clients using gossiper and StorageProxy to perform
   replication in-process [jvm-only] (CASSANDRA-535)
 * support mmapped I/O for reads, on by default on 64bit JVMs 
   (CASSANDRA-408, CASSANDRA-669)
 * improve insert concurrency, particularly during Hinted Handoff
   (CASSANDRA-658)
 * faster network code (CASSANDRA-675)
 * stress.py moved to contrib (CASSANDRA-635)
 * row caching [must be explicitly enabled per-CF in config] (CASSANDRA-678)
 * present a useful measure of compaction progress in JMX (CASSANDRA-599)
 * add bin/sstablekeys (CASSNADRA-679)
 * add ConsistencyLevel.ANY (CASSANDRA-687)
 * make removetoken remove nodes from gossip entirely (CASSANDRA-644)
 * add ability to set cache sizes at runtime (CASSANDRA-708)
 * report latency and cache hit rate statistics with lifetime totals
   instead of average over the last minute (CASSANDRA-702)
 * support get_range_slice for RandomPartitioner (CASSANDRA-745)
 * per-keyspace replication factory and replication strategy (CASSANDRA-620)
 * track latency in microseconds (CASSANDRA-733)
 * add describe_ Thrift methods, deprecating get_string_property and 
   get_string_list_property
 * jmx interface for tracking operation mode and streams in general.
   (CASSANDRA-709)
 * keep memtables in sorted order to improve range query performance
   (CASSANDRA-799)
 * use while loop instead of recursion when trimming sstables compaction list 
   to avoid blowing stack in pathological cases (CASSANDRA-804)
 * basic Hadoop map/reduce support (CASSANDRA-342)


0.5.1
 * ensure all files for an sstable are streamed to the same directory.
   (CASSANDRA-716)
 * more accurate load estimate for bootstrapping (CASSANDRA-762)
 * tolerate dead or unavailable bootstrap target on write (CASSANDRA-731)
 * allow larger numbers of keys (> 140M) in a sstable bloom filter
   (CASSANDRA-790)
 * include jvm argument improvements from CASSANDRA-504 in debian package
 * change streaming chunk size to 32MB to accomodate Windows XP limitations
   (was 64MB) (CASSANDRA-795)
 * fix get_range_slice returning results in the wrong order (CASSANDRA-781)
 

0.5.0 final
 * avoid attempting to delete temporary bootstrap files twice (CASSANDRA-681)
 * fix bogus NaN in nodeprobe cfstats output (CASSANDRA-646)
 * provide a policy for dealing with single thread executors w/ a full queue
   (CASSANDRA-694)
 * optimize inner read in MessagingService, vastly improving multiple-node
   performance (CASSANDRA-675)
 * wait for table flush before streaming data back to a bootstrapping node.
   (CASSANDRA-696)
 * keep track of bootstrapping sources by table so that bootstrapping doesn't 
   give the indication of finishing early (CASSANDRA-673)


0.5.0 RC3
 * commit the correct version of the patch for CASSANDRA-663


0.5.0 RC2 (unreleased)
 * fix bugs in converting get_range_slice results to Thrift 
   (CASSANDRA-647, CASSANDRA-649)
 * expose java.util.concurrent.TimeoutException in StorageProxy methods
   (CASSANDRA-600)
 * TcpConnectionManager was holding on to disconnected connections, 
   giving the false indication they were being used. (CASSANDRA-651)
 * Remove duplicated write. (CASSANDRA-662)
 * Abort bootstrap if IP is already in the token ring (CASSANDRA-663)
 * increase default commitlog sync period, and wait for last sync to 
   finish before submitting another (CASSANDRA-668)


0.5.0 RC1
 * Fix potential NPE in get_range_slice (CASSANDRA-623)
 * add CRC32 to commitlog entries (CASSANDRA-605)
 * fix data streaming on windows (CASSANDRA-630)
 * GC compacted sstables after cleanup and compaction (CASSANDRA-621)
 * Speed up anti-entropy validation (CASSANDRA-629)
 * Fix anti-entropy assertion error (CASSANDRA-639)
 * Fix pending range conflicts when bootstapping or moving
   multiple nodes at once (CASSANDRA-603)
 * Handle obsolete gossip related to node movement in the case where
   one or more nodes is down when the movement occurs (CASSANDRA-572)
 * Include dead nodes in gossip to avoid a variety of problems
   and fix HH to removed nodes (CASSANDRA-634)
 * return an InvalidRequestException for mal-formed SlicePredicates
   (CASSANDRA-643)
 * fix bug determining closest neighbor for use in multiple datacenters
   (CASSANDRA-648)
 * Vast improvements in anticompaction speed (CASSANDRA-607)
 * Speed up log replay and writes by avoiding redundant serializations
   (CASSANDRA-652)


0.5.0 beta 2
 * Bootstrap improvements (several tickets)
 * add nodeprobe repair anti-entropy feature (CASSANDRA-193, CASSANDRA-520)
 * fix possibility of partition when many nodes restart at once
   in clusters with multiple seeds (CASSANDRA-150)
 * fix NPE in get_range_slice when no data is found (CASSANDRA-578)
 * fix potential NPE in hinted handoff (CASSANDRA-585)
 * fix cleanup of local "system" keyspace (CASSANDRA-576)
 * improve computation of cluster load balance (CASSANDRA-554)
 * added super column read/write, column count, and column/row delete to
   cassandra-cli (CASSANDRA-567, CASSANDRA-594)
 * fix returning live subcolumns of deleted supercolumns (CASSANDRA-583)
 * respect JAVA_HOME in bin/ scripts (several tickets)
 * add StorageService.initClient for fat clients on the JVM (CASSANDRA-535)
   (see contrib/client_only for an example of use)
 * make consistency_level functional in get_range_slice (CASSANDRA-568)
 * optimize key deserialization for RandomPartitioner (CASSANDRA-581)
 * avoid GCing tombstones except on major compaction (CASSANDRA-604)
 * increase failure conviction threshold, resulting in less nodes
   incorrectly (and temporarily) marked as down (CASSANDRA-610)
 * respect memtable thresholds during log replay (CASSANDRA-609)
 * support ConsistencyLevel.ALL on read (CASSANDRA-584)
 * add nodeprobe removetoken command (CASSANDRA-564)


0.5.0 beta
 * Allow multiple simultaneous flushes, improving flush throughput 
   on multicore systems (CASSANDRA-401)
 * Split up locks to improve write and read throughput on multicore systems
   (CASSANDRA-444, CASSANDRA-414)
 * More efficient use of memory during compaction (CASSANDRA-436)
 * autobootstrap option: when enabled, all non-seed nodes will attempt
   to bootstrap when started, until bootstrap successfully
   completes. -b option is removed.  (CASSANDRA-438)
 * Unless a token is manually specified in the configuration xml,
   a bootstraping node will use a token that gives it half the
   keys from the most-heavily-loaded node in the cluster,
   instead of generating a random token. 
   (CASSANDRA-385, CASSANDRA-517)
 * Miscellaneous bootstrap fixes (several tickets)
 * Ability to change a node's token even after it has data on it
   (CASSANDRA-541)
 * Ability to decommission a live node from the ring (CASSANDRA-435)
 * Semi-automatic loadbalancing via nodeprobe (CASSANDRA-192)
 * Add ability to set compaction thresholds at runtime via
   JMX / nodeprobe.  (CASSANDRA-465)
 * Add "comment" field to ColumnFamily definition. (CASSANDRA-481)
 * Additional JMX metrics (CASSANDRA-482)
 * JSON based export and import tools (several tickets)
 * Hinted Handoff fixes (several tickets)
 * Add key cache to improve read performance (CASSANDRA-423)
 * Simplified construction of custom ReplicationStrategy classes
   (CASSANDRA-497)
 * Graphical application (Swing) for ring integrity verification and 
   visualization was added to contrib (CASSANDRA-252)
 * Add DCQUORUM, DCQUORUMSYNC consistency levels and corresponding
   ReplicationStrategy / EndpointSnitch classes.  Experimental.
   (CASSANDRA-492)
 * Web client interface added to contrib (CASSANDRA-457)
 * More-efficient flush for Random, CollatedOPP partitioners 
   for normal writes (CASSANDRA-446) and bulk load (CASSANDRA-420)
 * Add MemtableFlushAfterMinutes, a global replacement for the old 
   per-CF FlushPeriodInMinutes setting (CASSANDRA-463)
 * optimizations to slice reading (CASSANDRA-350) and supercolumn
   queries (CASSANDRA-510)
 * force binding to given listenaddress for nodes with multiple
   interfaces (CASSANDRA-546)
 * stress.py benchmarking tool improvements (several tickets)
 * optimized replica placement code (CASSANDRA-525)
 * faster log replay on restart (CASSANDRA-539, CASSANDRA-540)
 * optimized local-node writes (CASSANDRA-558)
 * added get_range_slice, deprecating get_key_range (CASSANDRA-344)
 * expose TimedOutException to thrift (CASSANDRA-563)
 

0.4.2
 * Add validation disallowing null keys (CASSANDRA-486)
 * Fix race conditions in TCPConnectionManager (CASSANDRA-487)
 * Fix using non-utf8-aware comparison as a sanity check.
   (CASSANDRA-493)
 * Improve default garbage collector options (CASSANDRA-504)
 * Add "nodeprobe flush" (CASSANDRA-505)
 * remove NotFoundException from get_slice throws list (CASSANDRA-518)
 * fix get (not get_slice) of entire supercolumn (CASSANDRA-508)
 * fix null token during bootstrap (CASSANDRA-501)


0.4.1
 * Fix FlushPeriod columnfamily configuration regression
   (CASSANDRA-455)
 * Fix long column name support (CASSANDRA-460)
 * Fix for serializing a row that only contains tombstones
   (CASSANDRA-458)
 * Fix for discarding unneeded commitlog segments (CASSANDRA-459)
 * Add SnapshotBeforeCompaction configuration option (CASSANDRA-426)
 * Fix compaction abort under insufficient disk space (CASSANDRA-473)
 * Fix reading subcolumn slice from tombstoned CF (CASSANDRA-484)
 * Fix race condition in RVH causing occasional NPE (CASSANDRA-478)


0.4.0
 * fix get_key_range problems when a node is down (CASSANDRA-440)
   and add UnavailableException to more Thrift methods
 * Add example EndPointSnitch contrib code (several tickets)


0.4.0 RC2
 * fix SSTable generation clash during compaction (CASSANDRA-418)
 * reject method calls with null parameters (CASSANDRA-308)
 * properly order ranges in nodeprobe output (CASSANDRA-421)
 * fix logging of certain errors on executor threads (CASSANDRA-425)


0.4.0 RC1
 * Bootstrap feature is live; use -b on startup (several tickets)
 * Added multiget api (CASSANDRA-70)
 * fix Deadlock with SelectorManager.doProcess and TcpConnection.write
   (CASSANDRA-392)
 * remove key cache b/c of concurrency bugs in third-party
   CLHM library (CASSANDRA-405)
 * update non-major compaction logic to use two threshold values
   (CASSANDRA-407)
 * add periodic / batch commitlog sync modes (several tickets)
 * inline BatchMutation into batch_insert params (CASSANDRA-403)
 * allow setting the logging level at runtime via mbean (CASSANDRA-402)
 * change default comparator to BytesType (CASSANDRA-400)
 * add forwards-compatible ConsistencyLevel parameter to get_key_range
   (CASSANDRA-322)
 * r/m special case of blocking for local destination when writing with 
   ConsistencyLevel.ZERO (CASSANDRA-399)
 * Fixes to make BinaryMemtable [bulk load interface] useful (CASSANDRA-337);
   see contrib/bmt_example for an example of using it.
 * More JMX properties added (several tickets)
 * Thrift changes (several tickets)
    - Merged _super get methods with the normal ones; return values
      are now of ColumnOrSuperColumn.
    - Similarly, merged batch_insert_super into batch_insert.



0.4.0 beta
 * On-disk data format has changed to allow billions of keys/rows per
   node instead of only millions
 * Multi-keyspace support
 * Scan all sstables for all queries to avoid situations where
   different types of operation on the same ColumnFamily could
   disagree on what data was present
 * Snapshot support via JMX
 * Thrift API has changed a _lot_:
    - removed time-sorted CFs; instead, user-defined comparators
      may be defined on the column names, which are now byte arrays.
      Default comparators are provided for UTF8, Bytes, Ascii, Long (i64),
      and UUID types.
    - removed colon-delimited strings in thrift api in favor of explicit
      structs such as ColumnPath, ColumnParent, etc.  Also normalized
      thrift struct and argument naming.
    - Added columnFamily argument to get_key_range.
    - Change signature of get_slice to accept starting and ending
      columns as well as an offset.  (This allows use of indexes.)
      Added "ascending" flag to allow reasonably-efficient reverse
      scans as well.  Removed get_slice_by_range as redundant.
    - get_key_range operates on one CF at a time
    - changed `block` boolean on insert methods to ConsistencyLevel enum,
      with options of NONE, ONE, QUORUM, and ALL.
    - added similar consistency_level parameter to read methods
    - column-name-set slice with no names given now returns zero columns
      instead of all of them.  ("all" can run your server out of memory.
      use a range-based slice with a high max column count instead.)
 * Removed the web interface. Node information can now be obtained by 
   using the newly introduced nodeprobe utility.
 * More JMX stats
 * Remove magic values from internals (e.g. special key to indicate
   when to flush memtables)
 * Rename configuration "table" to "keyspace"
 * Moved to crash-only design; no more shutdown (just kill the process)
 * Lots of bug fixes

Full list of issues resolved in 0.4 is at https://issues.apache.org/jira/secure/IssueNavigator.jspa?reset=true&&pid=12310865&fixfor=12313862&resolution=1&sorter/field=issuekey&sorter/order=DESC


0.3.0 RC3
 * Fix potential deadlock under load in TCPConnection.
   (CASSANDRA-220)


0.3.0 RC2
 * Fix possible data loss when server is stopped after replaying
   log but before new inserts force memtable flush.
   (CASSANDRA-204)
 * Added BUGS file


0.3.0 RC1
 * Range queries on keys, including user-defined key collation
 * Remove support
 * Workarounds for a weird bug in JDK select/register that seems
   particularly common on VM environments. Cassandra should deploy
   fine on EC2 now
 * Much improved infrastructure: the beginnings of a decent test suite
   ("ant test" for unit tests; "nosetests" for system tests), code
   coverage reporting, etc.
 * Expanded node status reporting via JMX
 * Improved error reporting/logging on both server and client
 * Reduced memory footprint in default configuration
 * Combined blocking and non-blocking versions of insert APIs
 * Added FlushPeriodInMinutes configuration parameter to force
   flushing of infrequently-updated ColumnFamilies<|MERGE_RESOLUTION|>--- conflicted
+++ resolved
@@ -1,7 +1,10 @@
-<<<<<<< HEAD
 2.2.6
  * Gossiper#isEnabled is not thread safe (CASSANDRA-11116)
  * Fix paging on DISTINCT queries repeats result when first row in partition changes (CASSANDRA-10010)
+Merged from 2.1:
+ * Avoid major compaction mixing repaired and unrepaired sstables in DTCS (CASSANDRA-11113)
+
+
 2.2.5
  * maxPurgeableTimestamp needs to check memtables too (CASSANDRA-9949)
  * Apply change to compaction throughput in real time (CASSANDRA-10025)
@@ -31,10 +34,6 @@
  * Verify tables in pseudo-system keyspaces at startup (CASSANDRA-10761)
  * (cqlsh) encode input correctly when saving history
 Merged from 2.1:
-=======
-2.1.13
- * Avoid major compaction mixing repaired and unrepaired sstables in DTCS (CASSANDRA-11113)
->>>>>>> dd23adf1
  * test_bulk_round_trip_blogposts is failing occasionally (CASSANDRA-10938)
  * Fix isJoined return true only after becoming cluster member (CASANDRA-11007)
  * Fix bad gossip generation seen in long-running clusters (CASSANDRA-10969)
