<<<<<<< HEAD
2.2.6
 * Add -Dcassandra.start_gossip startup option (CASSANDRA-10809)
 * Fix UTF8Validator.validate() for modified UTF-8 (CASSANDRA-10748)
 * Clarify that now() function is calculated on the coordinator node in CQL documentation (CASSANDRA-10900)
 * Fix bloom filter sizing with LCS (CASSANDRA-11344)
 * (cqlsh) Fix error when result is 0 rows with EXPAND ON (CASSANDRA-11092)
 * Fix intra-node serialization issue for multicolumn-restrictions (CASSANDRA-11196)
 * Non-obsoleting compaction operations over compressed files can impose rate limit on normal reads (CASSANDRA-11301)
 * Add missing newline at end of bin/cqlsh (CASSANDRA-11325)
 * Fix AE in nodetool cfstats (backport CASSANDRA-10859) (CASSANDRA-11297)
 * Unresolved hostname leads to replace being ignored (CASSANDRA-11210)
 * Fix filtering on non-primary key columns for thrift static column families
   (CASSANDRA-6377)
 * Only log yaml config once, at startup (CASSANDRA-11217)
 * Preserve order for preferred SSL cipher suites (CASSANDRA-11164)
 * Reference leak with parallel repairs on the same table (CASSANDRA-11215)
 * Range.compareTo() violates the contract of Comparable (CASSANDRA-11216)
 * Avoid NPE when serializing ErrorMessage with null message (CASSANDRA-11167)
 * Replacing an aggregate with a new version doesn't reset INITCOND (CASSANDRA-10840)
 * (cqlsh) cqlsh cannot be called through symlink (CASSANDRA-11037)
 * fix ohc and java-driver pom dependencies in build.xml (CASSANDRA-10793)
 * Protect from keyspace dropped during repair (CASSANDRA-11065)
 * Handle adding fields to a UDT in SELECT JSON and toJson() (CASSANDRA-11146)
 * Better error message for cleanup (CASSANDRA-10991)
 * cqlsh pg-style-strings broken if line ends with ';' (CASSANDRA-11123)
 * Use cloned TokenMetadata in size estimates to avoid race against membership check
   (CASSANDRA-10736)
 * Always persist upsampled index summaries (CASSANDRA-10512)
 * (cqlsh) Fix inconsistent auto-complete (CASSANDRA-10733)
 * Make SELECT JSON and toJson() threadsafe (CASSANDRA-11048)
 * Fix SELECT on tuple relations for mixed ASC/DESC clustering order (CASSANDRA-7281)
 * (cqlsh) Support utf-8/cp65001 encoding on Windows (CASSANDRA-11030)
 * Fix paging on DISTINCT queries repeats result when first row in partition changes
   (CASSANDRA-10010)
Merged from 2.1:
=======
2.1.14
 * Backport CASSANDRA-10679 (CASSANDRA-9598)
>>>>>>> 97da0c6c
 * Don't do defragmentation if reading from repaired sstables (CASSANDRA-10342)
 * Fix streaming_socket_timeout_in_ms not enforced (CASSANDRA-11286)
 * Avoid dropping message too quickly due to missing unit conversion (CASSANDRA-11302)
 * COPY FROM on large datasets: fix progress report and debug performance (CASSANDRA-11053)
 * InvalidateKeys should have a weak ref to key cache (CASSANDRA-11176)
 * Don't remove FailureDetector history on removeEndpoint (CASSANDRA-10371)
 * Only notify if repair status changed (CASSANDRA-11172)
 * Add partition key to TombstoneOverwhelmingException error message (CASSANDRA-10888)
 * Use logback setting for 'cassandra -v' command (CASSANDRA-10767)
 * Fix sstableloader to unthrottle streaming by default (CASSANDRA-9714)
 * Fix incorrect warning in 'nodetool status' (CASSANDRA-10176)
 * Properly release sstable ref when doing offline scrub (CASSANDRA-10697)
 * Improve nodetool status performance for large cluster (CASSANDRA-7238)
 * Gossiper#isEnabled is not thread safe (CASSANDRA-11116)
 * Avoid major compaction mixing repaired and unrepaired sstables in DTCS (CASSANDRA-11113)
 * Make it clear what DTCS timestamp_resolution is used for (CASSANDRA-11041)
 * test_bulk_round_trip_blogposts is failing occasionally (CASSANDRA-10938)
 * (cqlsh) Support timezone conversion using pytz (CASSANDRA-10397)
 * cqlsh: change default encoding to UTF-8 (CASSANDRA-11124)


2.2.5
 * maxPurgeableTimestamp needs to check memtables too (CASSANDRA-9949)
 * Apply change to compaction throughput in real time (CASSANDRA-10025)
 * Fix potential NPE on ORDER BY queries with IN (CASSANDRA-10955)
 * Avoid over-fetching during the page of range queries (CASSANDRA-8521)
 * Start L0 STCS-compactions even if there is a L0 -> L1 compaction
   going (CASSANDRA-10979)
 * Make UUID LSB unique per process (CASSANDRA-7925)
 * Avoid NPE when performing sstable tasks (scrub etc.) (CASSANDRA-10980)
 * Make sure client gets tombstone overwhelmed warning (CASSANDRA-9465)
 * Fix error streaming section more than 2GB (CASSANDRA-10961)
 * (cqlsh) Also apply --connect-timeout to control connection
   timeout (CASSANDRA-10959)
 * Histogram buckets exposed in jmx are sorted incorrectly (CASSANDRA-10975)
 * Enable GC logging by default (CASSANDRA-10140)
 * Optimize pending range computation (CASSANDRA-9258)
 * Skip commit log and saved cache directories in SSTable version startup check (CASSANDRA-10902)
 * drop/alter user should be case sensitive (CASSANDRA-10817)
 * jemalloc detection fails due to quoting issues in regexv (CASSANDRA-10946)
 * Support counter-columns for native aggregates (sum,avg,max,min) (CASSANDRA-9977)
 * (cqlsh) show correct column names for empty result sets (CASSANDRA-9813)
 * Add new types to Stress (CASSANDRA-9556)
 * Add property to allow listening on broadcast interface (CASSANDRA-9748)
 * Fix regression in split size on CqlInputFormat (CASSANDRA-10835)
 * Better handling of SSL connection errors inter-node (CASSANDRA-10816)
 * Disable reloading of GossipingPropertyFileSnitch (CASSANDRA-9474)
 * Verify tables in pseudo-system keyspaces at startup (CASSANDRA-10761)
 * (cqlsh) encode input correctly when saving history
Merged from 2.1:
 * Fix isJoined return true only after becoming cluster member (CASANDRA-11007)
 * Fix bad gossip generation seen in long-running clusters (CASSANDRA-10969)
 * Avoid NPE when incremental repair fails (CASSANDRA-10909)
 * Unmark sstables compacting once they are done in cleanup/scrub/upgradesstables (CASSANDRA-10829)
 * Allow simultaneous bootstrapping with strict consistency when no vnodes are used (CASSANDRA-11005)
 * Log a message when major compaction does not result in a single file (CASSANDRA-10847)
 * (cqlsh) fix cqlsh_copy_tests when vnodes are disabled (CASSANDRA-10997)
 * (cqlsh) Add request timeout option to cqlsh (CASSANDRA-10686)
 * Avoid AssertionError while submitting hint with LWT (CASSANDRA-10477)
 * If CompactionMetadata is not in stats file, use index summary instead (CASSANDRA-10676)
 * Retry sending gossip syn multiple times during shadow round (CASSANDRA-8072)
 * Fix pending range calculation during moves (CASSANDRA-10887)
 * Sane default (200Mbps) for inter-DC streaming througput (CASSANDRA-8708)
 * Match cassandra-loader options in COPY FROM (CASSANDRA-9303)
 * Fix binding to any address in CqlBulkRecordWriter (CASSANDRA-9309)
 * cqlsh fails to decode utf-8 characters for text typed columns (CASSANDRA-10875)
 * Log error when stream session fails (CASSANDRA-9294)
 * Fix bugs in commit log archiving startup behavior (CASSANDRA-10593)
 * (cqlsh) further optimise COPY FROM (CASSANDRA-9302)
 * Allow CREATE TABLE WITH ID (CASSANDRA-9179)
 * Make Stress compiles within eclipse (CASSANDRA-10807)
 * Cassandra Daemon should print JVM arguments (CASSANDRA-10764)
 * Allow cancellation of index summary redistribution (CASSANDRA-8805)
 * sstableloader will fail if there are collections in the schema tables (CASSANDRA-10700)
 * Disable reloading of GossipingPropertyFileSnitch (CASSANDRA-9474)
 * Fix Stress profile parsing on Windows (CASSANDRA-10808)


2.2.4
 * Show CQL help in cqlsh in web browser (CASSANDRA-7225)
 * Serialize on disk the proper SSTable compression ratio (CASSANDRA-10775)
 * Reject index queries while the index is building (CASSANDRA-8505)
 * CQL.textile syntax incorrectly includes optional keyspace for aggregate SFUNC and FINALFUNC (CASSANDRA-10747)
 * Fix JSON update with prepared statements (CASSANDRA-10631)
 * Don't do anticompaction after subrange repair (CASSANDRA-10422)
 * Fix SimpleDateType type compatibility (CASSANDRA-10027)
 * (Hadoop) fix splits calculation (CASSANDRA-10640)
 * (Hadoop) ensure that Cluster instances are always closed (CASSANDRA-10058)
 * (cqlsh) show partial trace if incomplete after max_trace_wait (CASSANDRA-7645)
 * Use most up-to-date version of schema for system tables (CASSANDRA-10652)
 * Deprecate memory_allocator in cassandra.yaml (CASSANDRA-10581,10628)
 * Expose phi values from failure detector via JMX and tweak debug
   and trace logging (CASSANDRA-9526)
 * Fix RangeNamesQueryPager (CASSANDRA-10509)
 * Deprecate Pig support (CASSANDRA-10542)
 * Reduce contention getting instances of CompositeType (CASSANDRA-10433)
 * Fix IllegalArgumentException in DataOutputBuffer.reallocate for large buffers (CASSANDRA-10592)
Merged from 2.1:
 * Fix incremental repair hang when replica is down (CASSANDRA-10288)
 * Avoid writing range tombstones after END_OF_ROW marker (CASSANDRA-10791)
 * Optimize the way we check if a token is repaired in anticompaction (CASSANDRA-10768)
 * Add proper error handling to stream receiver (CASSANDRA-10774)
 * Warn or fail when changing cluster topology live (CASSANDRA-10243)
 * Status command in debian/ubuntu init script doesn't work (CASSANDRA-10213)
 * Some DROP ... IF EXISTS incorrectly result in exceptions on non-existing KS (CASSANDRA-10658)
 * DeletionTime.compareTo wrong in rare cases (CASSANDRA-10749)
 * Force encoding when computing statement ids (CASSANDRA-10755)
 * Properly reject counters as map keys (CASSANDRA-10760)
 * Fix the sstable-needs-cleanup check (CASSANDRA-10740)
 * (cqlsh) Print column names before COPY operation (CASSANDRA-8935)
 * Make paging logic consistent between searcher impls (CASSANDRA-10683)
 * Fix CompressedInputStream for proper cleanup (CASSANDRA-10012)
 * (cqlsh) Support counters in COPY commands (CASSANDRA-9043)
 * Try next replica if not possible to connect to primary replica on
   ColumnFamilyRecordReader (CASSANDRA-2388)
 * Limit window size in DTCS (CASSANDRA-10280)
 * sstableloader does not use MAX_HEAP_SIZE env parameter (CASSANDRA-10188)
 * (cqlsh) Improve COPY TO performance and error handling (CASSANDRA-9304)
 * Don't remove level info when running upgradesstables (CASSANDRA-10692)
 * Create compression chunk for sending file only (CASSANDRA-10680)
 * Make buffered read size configurable (CASSANDRA-10249)
 * Forbid compact clustering column type changes in ALTER TABLE (CASSANDRA-8879)
 * Reject incremental repair with subrange repair (CASSANDRA-10422)
 * Add a nodetool command to refresh size_estimates (CASSANDRA-9579)
 * Shutdown compaction in drain to prevent leak (CASSANDRA-10079)
 * Invalidate cache after stream receive task is completed (CASSANDRA-10341)
 * Reject counter writes in CQLSSTableWriter (CASSANDRA-10258)
 * Remove superfluous COUNTER_MUTATION stage mapping (CASSANDRA-10605)
 * Improve json2sstable error reporting on nonexistent columns (CASSANDRA-10401)
 * (cqlsh) fix COPY using wrong variable name for time_format (CASSANDRA-10633)
 * Do not run SizeEstimatesRecorder if a node is not a member of the ring (CASSANDRA-9912)
 * Improve handling of dead nodes in gossip (CASSANDRA-10298)
 * Fix logback-tools.xml incorrectly configured for outputing to System.err
   (CASSANDRA-9937)
 * Fix streaming to catch exception so retry not fail (CASSANDRA-10557)
 * Add validation method to PerRowSecondaryIndex (CASSANDRA-10092)
 * Support encrypted and plain traffic on the same port (CASSANDRA-10559)
 * Do STCS in DTCS windows (CASSANDRA-10276)
 * Don't try to get ancestors from half-renamed sstables (CASSANDRA-10501)
 * Avoid repetition of JVM_OPTS in debian package (CASSANDRA-10251)
 * Fix potential NPE from handling result of SIM.highestSelectivityIndex (CASSANDRA-10550)
 * Fix paging issues with partitions containing only static columns data (CASSANDRA-10381)
 * Fix conditions on static columns (CASSANDRA-10264)
 * AssertionError: attempted to delete non-existing file CommitLog (CASSANDRA-10377)
 * (cqlsh) Distinguish negative and positive infinity in output (CASSANDRA-10523)
 * (cqlsh) allow custom time_format for COPY TO (CASSANDRA-8970)
 * Don't allow startup if the node's rack has changed (CASSANDRA-10242)
 * Fix sorting for queries with an IN condition on partition key columns (CASSANDRA-10363)


2.2.3
 * Avoid NoClassDefFoundError during DataDescriptor initialization on windows (CASSANDRA-10412)
 * Preserve case of quoted Role & User names (CASSANDRA-10394)
 * cqlsh pg-style-strings broken (CASSANDRA-10484)
 * Make Hadoop CF splits more polite to custom orderered partitioners (CASSANDRA-10400)
 * Fix the regression when using LIMIT with aggregates (CASSANDRA-10487)
Merged from 2.1:
 * Fix mmap file segment seeking to EOF (CASSANDRA-10478)
 * Allow LOCAL_JMX to be easily overridden (CASSANDRA-10275)
 * Mark nodes as dead even if they've already left (CASSANDRA-10205)
 * Update internal python driver used by cqlsh (CASSANDRA-10161, CASSANDRA-10507)


2.2.2
 * cqlsh prompt includes name of keyspace after failed `use` statement (CASSANDRA-10369)
 * Configurable page size in cqlsh (CASSANDRA-9855)
 * Defer default role manager setup until all nodes are on 2.2+ (CASSANDRA-9761)
 * Cancel transaction for sstables we wont redistribute index summary
   for (CASSANDRA-10270)
 * Handle missing RoleManager in config after upgrade to 2.2 (CASSANDRA-10209) 
 * Retry snapshot deletion after compaction and gc on Windows (CASSANDRA-10222)
 * Fix failure to start with space in directory path on Windows (CASSANDRA-10239)
 * Fix repair hang when snapshot failed (CASSANDRA-10057)
 * Fall back to 1/4 commitlog volume for commitlog_total_space on small disks
   (CASSANDRA-10199)
Merged from 2.1:
 * Bulk Loader API could not tolerate even node failure (CASSANDRA-10347)
 * Avoid misleading pushed notifications when multiple nodes
   share an rpc_address (CASSANDRA-10052)
 * Fix dropping undroppable when message queue is full (CASSANDRA-10113)
 * Fix potential ClassCastException during paging (CASSANDRA-10352)
 * Prevent ALTER TYPE from creating circular references (CASSANDRA-10339)
 * Fix cache handling of 2i and base tables (CASSANDRA-10155, 10359)
 * Fix NPE in nodetool compactionhistory (CASSANDRA-9758)
 * (Pig) support BulkOutputFormat as a URL parameter (CASSANDRA-7410)
 * BATCH statement is broken in cqlsh (CASSANDRA-10272)
 * Added configurable warning threshold for GC duration (CASSANDRA-8907)
 * (cqlsh) Make cqlsh PEP8 Compliant (CASSANDRA-10066)
 * (cqlsh) Fix error when starting cqlsh with --debug (CASSANDRA-10282)
 * Scrub, Cleanup and Upgrade do not unmark compacting until all operations
   have completed, regardless of the occurence of exceptions (CASSANDRA-10274)
 * Fix handling of streaming EOF (CASSANDRA-10206)
 * Only check KeyCache when it is enabled
 * Change streaming_socket_timeout_in_ms default to 1 hour (CASSANDRA-8611)
 * (cqlsh) update list of CQL keywords (CASSANDRA-9232)
 * Add nodetool gettraceprobability command (CASSANDRA-10234)
Merged from 2.0:
 * Fix rare race where older gossip states can be shadowed (CASSANDRA-10366)
 * Fix consolidating racks violating the RF contract (CASSANDRA-10238)
 * Disallow decommission when node is in drained state (CASSANDRA-8741)


2.2.1
 * Fix race during construction of commit log (CASSANDRA-10049)
 * Fix LeveledCompactionStrategyTest (CASSANDRA-9757)
 * Fix broken UnbufferedDataOutputStreamPlus.writeUTF (CASSANDRA-10203)
 * (cqlsh) add CLEAR command (CASSANDRA-10086)
 * Support string literals as Role names for compatibility (CASSANDRA-10135)
 * Allow count(*) and count(1) to be use as normal aggregation (CASSANDRA-10114)
 * An NPE is thrown if the column name is unknown for an IN relation (CASSANDRA-10043)
 * Apply commit_failure_policy to more errors on startup (CASSANDRA-9749)
 * Fix histogram overflow exception (CASSANDRA-9973)
 * Route gossip messages over dedicated socket (CASSANDRA-9237)
 * Add checksum to saved cache files (CASSANDRA-9265)
 * Log warning when using an aggregate without partition key (CASSANDRA-9737)
 * Avoid grouping sstables for anticompaction with DTCS (CASSANDRA-9900)
 * UDF / UDA execution time in trace (CASSANDRA-9723)
 * Fix broken internode SSL (CASSANDRA-9884)
Merged from 2.1:
 * Change streaming_socket_timeout_in_ms default to 1 hour (CASSANDRA-8611)
 * (cqlsh) update list of CQL keywords (CASSANDRA-9232)
 * Avoid race condition during read repair (CASSANDRA-9460)
 * (cqlsh) default load-from-file encoding to utf-8 (CASSANDRA-9898)
 * Avoid returning Permission.NONE when failing to query users table (CASSANDRA-10168)
 * (cqlsh) Allow encoding to be set through command line (CASSANDRA-10004)
 * Add new JMX methods to change local compaction strategy (CASSANDRA-9965)
 * Write hints for paxos commits (CASSANDRA-7342)
 * (cqlsh) Fix timestamps before 1970 on Windows, always
   use UTC for timestamp display (CASSANDRA-10000)
 * (cqlsh) Avoid overwriting new config file with old config
   when both exist (CASSANDRA-9777)
 * Release snapshot selfRef when doing snapshot repair (CASSANDRA-9998)
 * Cannot replace token does not exist - DN node removed as Fat Client (CASSANDRA-9871)
 * Fix handling of enable/disable autocompaction (CASSANDRA-9899)
 * Add consistency level to tracing ouput (CASSANDRA-9827)
 * Remove repair snapshot leftover on startup (CASSANDRA-7357)
 * Use random nodes for batch log when only 2 racks (CASSANDRA-8735)
 * Ensure atomicity inside thrift and stream session (CASSANDRA-7757)
 * Fix nodetool info error when the node is not joined (CASSANDRA-9031)
Merged from 2.0:
 * Make getFullyExpiredSSTables less expensive (CASSANDRA-9882)
 * Log when messages are dropped due to cross_node_timeout (CASSANDRA-9793)
 * Don't track hotness when opening from snapshot for validation (CASSANDRA-9382)


2.2.0
 * Allow the selection of columns together with aggregates (CASSANDRA-9767)
 * Fix cqlsh copy methods and other windows specific issues (CASSANDRA-9795)
 * Don't wrap byte arrays in SequentialWriter (CASSANDRA-9797)
 * sum() and avg() functions missing for smallint and tinyint types (CASSANDRA-9671)
 * Revert CASSANDRA-9542 (allow native functions in UDA) (CASSANDRA-9771)
Merged from 2.1:
 * Fix MarshalException when upgrading superColumn family (CASSANDRA-9582)
 * Fix broken logging for "empty" flushes in Memtable (CASSANDRA-9837)
 * Handle corrupt files on startup (CASSANDRA-9686)
 * Fix clientutil jar and tests (CASSANDRA-9760)
 * (cqlsh) Allow the SSL protocol version to be specified through the
   config file or environment variables (CASSANDRA-9544)
Merged from 2.0:
 * Add tool to find why expired sstables are not getting dropped (CASSANDRA-10015)
 * Remove erroneous pending HH tasks from tpstats/jmx (CASSANDRA-9129)
 * Don't cast expected bf size to an int (CASSANDRA-9959)
 * checkForEndpointCollision fails for legitimate collisions (CASSANDRA-9765)
 * Complete CASSANDRA-8448 fix (CASSANDRA-9519)
 * Don't include auth credentials in debug log (CASSANDRA-9682)
 * Can't transition from write survey to normal mode (CASSANDRA-9740)
 * Scrub (recover) sstables even when -Index.db is missing (CASSANDRA-9591)
 * Fix growing pending background compaction (CASSANDRA-9662)


2.2.0-rc2
 * Re-enable memory-mapped I/O on Windows (CASSANDRA-9658)
 * Warn when an extra-large partition is compacted (CASSANDRA-9643)
 * (cqlsh) Allow setting the initial connection timeout (CASSANDRA-9601)
 * BulkLoader has --transport-factory option but does not use it (CASSANDRA-9675)
 * Allow JMX over SSL directly from nodetool (CASSANDRA-9090)
 * Update cqlsh for UDFs (CASSANDRA-7556)
 * Change Windows kernel default timer resolution (CASSANDRA-9634)
 * Deprected sstable2json and json2sstable (CASSANDRA-9618)
 * Allow native functions in user-defined aggregates (CASSANDRA-9542)
 * Don't repair system_distributed by default (CASSANDRA-9621)
 * Fix mixing min, max, and count aggregates for blob type (CASSANRA-9622)
 * Rename class for DATE type in Java driver (CASSANDRA-9563)
 * Duplicate compilation of UDFs on coordinator (CASSANDRA-9475)
 * Fix connection leak in CqlRecordWriter (CASSANDRA-9576)
 * Mlockall before opening system sstables & remove boot_without_jna option (CASSANDRA-9573)
 * Add functions to convert timeuuid to date or time, deprecate dateOf and unixTimestampOf (CASSANDRA-9229)
 * Make sure we cancel non-compacting sstables from LifecycleTransaction (CASSANDRA-9566)
 * Fix deprecated repair JMX API (CASSANDRA-9570)
 * Add logback metrics (CASSANDRA-9378)
 * Update and refactor ant test/test-compression to run the tests in parallel (CASSANDRA-9583)
 * Fix upgrading to new directory for secondary index (CASSANDRA-9687)
Merged from 2.1:
 * (cqlsh) Fix bad check for CQL compatibility when DESCRIBE'ing
   COMPACT STORAGE tables with no clustering columns
 * Eliminate strong self-reference chains in sstable ref tidiers (CASSANDRA-9656)
 * Ensure StreamSession uses canonical sstable reader instances (CASSANDRA-9700) 
 * Ensure memtable book keeping is not corrupted in the event we shrink usage (CASSANDRA-9681)
 * Update internal python driver for cqlsh (CASSANDRA-9064)
 * Fix IndexOutOfBoundsException when inserting tuple with too many
   elements using the string literal notation (CASSANDRA-9559)
 * Enable describe on indices (CASSANDRA-7814)
 * Fix incorrect result for IN queries where column not found (CASSANDRA-9540)
 * ColumnFamilyStore.selectAndReference may block during compaction (CASSANDRA-9637)
 * Fix bug in cardinality check when compacting (CASSANDRA-9580)
 * Fix memory leak in Ref due to ConcurrentLinkedQueue.remove() behaviour (CASSANDRA-9549)
 * Make rebuild only run one at a time (CASSANDRA-9119)
Merged from 2.0:
 * Avoid NPE in AuthSuccess#decode (CASSANDRA-9727)
 * Add listen_address to system.local (CASSANDRA-9603)
 * Bug fixes to resultset metadata construction (CASSANDRA-9636)
 * Fix setting 'durable_writes' in ALTER KEYSPACE (CASSANDRA-9560)
 * Avoids ballot clash in Paxos (CASSANDRA-9649)
 * Improve trace messages for RR (CASSANDRA-9479)
 * Fix suboptimal secondary index selection when restricted
   clustering column is also indexed (CASSANDRA-9631)
 * (cqlsh) Add min_threshold to DTCS option autocomplete (CASSANDRA-9385)
 * Fix error message when attempting to create an index on a column
   in a COMPACT STORAGE table with clustering columns (CASSANDRA-9527)
 * 'WITH WITH' in alter keyspace statements causes NPE (CASSANDRA-9565)
 * Expose some internals of SelectStatement for inspection (CASSANDRA-9532)
 * ArrivalWindow should use primitives (CASSANDRA-9496)
 * Periodically submit background compaction tasks (CASSANDRA-9592)
 * Set HAS_MORE_PAGES flag to false when PagingState is null (CASSANDRA-9571)


2.2.0-rc1
 * Compressed commit log should measure compressed space used (CASSANDRA-9095)
 * Fix comparison bug in CassandraRoleManager#collectRoles (CASSANDRA-9551)
 * Add tinyint,smallint,time,date support for UDFs (CASSANDRA-9400)
 * Deprecates SSTableSimpleWriter and SSTableSimpleUnsortedWriter (CASSANDRA-9546)
 * Empty INITCOND treated as null in aggregate (CASSANDRA-9457)
 * Remove use of Cell in Thrift MapReduce classes (CASSANDRA-8609)
 * Integrate pre-release Java Driver 2.2-rc1, custom build (CASSANDRA-9493)
 * Clean up gossiper logic for old versions (CASSANDRA-9370)
 * Fix custom payload coding/decoding to match the spec (CASSANDRA-9515)
 * ant test-all results incomplete when parsed (CASSANDRA-9463)
 * Disallow frozen<> types in function arguments and return types for
   clarity (CASSANDRA-9411)
 * Static Analysis to warn on unsafe use of Autocloseable instances (CASSANDRA-9431)
 * Update commitlog archiving examples now that commitlog segments are
   not recycled (CASSANDRA-9350)
 * Extend Transactional API to sstable lifecycle management (CASSANDRA-8568)
 * (cqlsh) Add support for native protocol 4 (CASSANDRA-9399)
 * Ensure that UDF and UDAs are keyspace-isolated (CASSANDRA-9409)
 * Revert CASSANDRA-7807 (tracing completion client notifications) (CASSANDRA-9429)
 * Add ability to stop compaction by ID (CASSANDRA-7207)
 * Let CassandraVersion handle SNAPSHOT version (CASSANDRA-9438)
Merged from 2.1:
 * (cqlsh) Fix using COPY through SOURCE or -f (CASSANDRA-9083)
 * Fix occasional lack of `system` keyspace in schema tables (CASSANDRA-8487)
 * Use ProtocolError code instead of ServerError code for native protocol
   error responses to unsupported protocol versions (CASSANDRA-9451)
 * Default commitlog_sync_batch_window_in_ms changed to 2ms (CASSANDRA-9504)
 * Fix empty partition assertion in unsorted sstable writing tools (CASSANDRA-9071)
 * Ensure truncate without snapshot cannot produce corrupt responses (CASSANDRA-9388) 
 * Consistent error message when a table mixes counter and non-counter
   columns (CASSANDRA-9492)
 * Avoid getting unreadable keys during anticompaction (CASSANDRA-9508)
 * (cqlsh) Better float precision by default (CASSANDRA-9224)
 * Improve estimated row count (CASSANDRA-9107)
 * Optimize range tombstone memory footprint (CASSANDRA-8603)
 * Use configured gcgs in anticompaction (CASSANDRA-9397)
Merged from 2.0:
 * Don't accumulate more range than necessary in RangeTombstone.Tracker (CASSANDRA-9486)
 * Add broadcast and rpc addresses to system.local (CASSANDRA-9436)
 * Always mark sstable suspect when corrupted (CASSANDRA-9478)
 * Add database users and permissions to CQL3 documentation (CASSANDRA-7558)
 * Allow JVM_OPTS to be passed to standalone tools (CASSANDRA-5969)
 * Fix bad condition in RangeTombstoneList (CASSANDRA-9485)
 * Fix potential StackOverflow when setting CrcCheckChance over JMX (CASSANDRA-9488)
 * Fix null static columns in pages after the first, paged reversed
   queries (CASSANDRA-8502)
 * Fix counting cache serialization in request metrics (CASSANDRA-9466)
 * Add option not to validate atoms during scrub (CASSANDRA-9406)


2.2.0-beta1
 * Introduce Transactional API for internal state changes (CASSANDRA-8984)
 * Add a flag in cassandra.yaml to enable UDFs (CASSANDRA-9404)
 * Better support of null for UDF (CASSANDRA-8374)
 * Use ecj instead of javassist for UDFs (CASSANDRA-8241)
 * faster async logback configuration for tests (CASSANDRA-9376)
 * Add `smallint` and `tinyint` data types (CASSANDRA-8951)
 * Avoid thrift schema creation when native driver is used in stress tool (CASSANDRA-9374)
 * Make Functions.declared thread-safe
 * Add client warnings to native protocol v4 (CASSANDRA-8930)
 * Allow roles cache to be invalidated (CASSANDRA-8967)
 * Upgrade Snappy (CASSANDRA-9063)
 * Don't start Thrift rpc by default (CASSANDRA-9319)
 * Only stream from unrepaired sstables with incremental repair (CASSANDRA-8267)
 * Aggregate UDFs allow SFUNC return type to differ from STYPE if FFUNC specified (CASSANDRA-9321)
 * Remove Thrift dependencies in bundled tools (CASSANDRA-8358)
 * Disable memory mapping of hsperfdata file for JVM statistics (CASSANDRA-9242)
 * Add pre-startup checks to detect potential incompatibilities (CASSANDRA-8049)
 * Distinguish between null and unset in protocol v4 (CASSANDRA-7304)
 * Add user/role permissions for user-defined functions (CASSANDRA-7557)
 * Allow cassandra config to be updated to restart daemon without unloading classes (CASSANDRA-9046)
 * Don't initialize compaction writer before checking if iter is empty (CASSANDRA-9117)
 * Don't execute any functions at prepare-time (CASSANDRA-9037)
 * Share file handles between all instances of a SegmentedFile (CASSANDRA-8893)
 * Make it possible to major compact LCS (CASSANDRA-7272)
 * Make FunctionExecutionException extend RequestExecutionException
   (CASSANDRA-9055)
 * Add support for SELECT JSON, INSERT JSON syntax and new toJson(), fromJson()
   functions (CASSANDRA-7970)
 * Optimise max purgeable timestamp calculation in compaction (CASSANDRA-8920)
 * Constrain internode message buffer sizes, and improve IO class hierarchy (CASSANDRA-8670) 
 * New tool added to validate all sstables in a node (CASSANDRA-5791)
 * Push notification when tracing completes for an operation (CASSANDRA-7807)
 * Delay "node up" and "node added" notifications until native protocol server is started (CASSANDRA-8236)
 * Compressed Commit Log (CASSANDRA-6809)
 * Optimise IntervalTree (CASSANDRA-8988)
 * Add a key-value payload for third party usage (CASSANDRA-8553, 9212)
 * Bump metrics-reporter-config dependency for metrics 3.0 (CASSANDRA-8149)
 * Partition intra-cluster message streams by size, not type (CASSANDRA-8789)
 * Add WriteFailureException to native protocol, notify coordinator of
   write failures (CASSANDRA-8592)
 * Convert SequentialWriter to nio (CASSANDRA-8709)
 * Add role based access control (CASSANDRA-7653, 8650, 7216, 8760, 8849, 8761, 8850)
 * Record client ip address in tracing sessions (CASSANDRA-8162)
 * Indicate partition key columns in response metadata for prepared
   statements (CASSANDRA-7660)
 * Merge UUIDType and TimeUUIDType parse logic (CASSANDRA-8759)
 * Avoid memory allocation when searching index summary (CASSANDRA-8793)
 * Optimise (Time)?UUIDType Comparisons (CASSANDRA-8730)
 * Make CRC32Ex into a separate maven dependency (CASSANDRA-8836)
 * Use preloaded jemalloc w/ Unsafe (CASSANDRA-8714, 9197)
 * Avoid accessing partitioner through StorageProxy (CASSANDRA-8244, 8268)
 * Upgrade Metrics library and remove depricated metrics (CASSANDRA-5657)
 * Serializing Row cache alternative, fully off heap (CASSANDRA-7438)
 * Duplicate rows returned when in clause has repeated values (CASSANDRA-6706)
 * Make CassandraException unchecked, extend RuntimeException (CASSANDRA-8560)
 * Support direct buffer decompression for reads (CASSANDRA-8464)
 * DirectByteBuffer compatible LZ4 methods (CASSANDRA-7039)
 * Group sstables for anticompaction correctly (CASSANDRA-8578)
 * Add ReadFailureException to native protocol, respond
   immediately when replicas encounter errors while handling
   a read request (CASSANDRA-7886)
 * Switch CommitLogSegment from RandomAccessFile to nio (CASSANDRA-8308)
 * Allow mixing token and partition key restrictions (CASSANDRA-7016)
 * Support index key/value entries on map collections (CASSANDRA-8473)
 * Modernize schema tables (CASSANDRA-8261)
 * Support for user-defined aggregation functions (CASSANDRA-8053)
 * Fix NPE in SelectStatement with empty IN values (CASSANDRA-8419)
 * Refactor SelectStatement, return IN results in natural order instead
   of IN value list order and ignore duplicate values in partition key IN restrictions (CASSANDRA-7981)
 * Support UDTs, tuples, and collections in user-defined
   functions (CASSANDRA-7563)
 * Fix aggregate fn results on empty selection, result column name,
   and cqlsh parsing (CASSANDRA-8229)
 * Mark sstables as repaired after full repair (CASSANDRA-7586)
 * Extend Descriptor to include a format value and refactor reader/writer
   APIs (CASSANDRA-7443)
 * Integrate JMH for microbenchmarks (CASSANDRA-8151)
 * Keep sstable levels when bootstrapping (CASSANDRA-7460)
 * Add Sigar library and perform basic OS settings check on startup (CASSANDRA-7838)
 * Support for aggregation functions (CASSANDRA-4914)
 * Remove cassandra-cli (CASSANDRA-7920)
 * Accept dollar quoted strings in CQL (CASSANDRA-7769)
 * Make assassinate a first class command (CASSANDRA-7935)
 * Support IN clause on any partition key column (CASSANDRA-7855)
 * Support IN clause on any clustering column (CASSANDRA-4762)
 * Improve compaction logging (CASSANDRA-7818)
 * Remove YamlFileNetworkTopologySnitch (CASSANDRA-7917)
 * Do anticompaction in groups (CASSANDRA-6851)
 * Support user-defined functions (CASSANDRA-7395, 7526, 7562, 7740, 7781, 7929,
   7924, 7812, 8063, 7813, 7708)
 * Permit configurable timestamps with cassandra-stress (CASSANDRA-7416)
 * Move sstable RandomAccessReader to nio2, which allows using the
   FILE_SHARE_DELETE flag on Windows (CASSANDRA-4050)
 * Remove CQL2 (CASSANDRA-5918)
 * Optimize fetching multiple cells by name (CASSANDRA-6933)
 * Allow compilation in java 8 (CASSANDRA-7028)
 * Make incremental repair default (CASSANDRA-7250)
 * Enable code coverage thru JaCoCo (CASSANDRA-7226)
 * Switch external naming of 'column families' to 'tables' (CASSANDRA-4369) 
 * Shorten SSTable path (CASSANDRA-6962)
 * Use unsafe mutations for most unit tests (CASSANDRA-6969)
 * Fix race condition during calculation of pending ranges (CASSANDRA-7390)
 * Fail on very large batch sizes (CASSANDRA-8011)
 * Improve concurrency of repair (CASSANDRA-6455, 8208, 9145)
 * Select optimal CRC32 implementation at runtime (CASSANDRA-8614)
 * Evaluate MurmurHash of Token once per query (CASSANDRA-7096)
 * Generalize progress reporting (CASSANDRA-8901)
 * Resumable bootstrap streaming (CASSANDRA-8838, CASSANDRA-8942)
 * Allow scrub for secondary index (CASSANDRA-5174)
 * Save repair data to system table (CASSANDRA-5839)
 * fix nodetool names that reference column families (CASSANDRA-8872)
 Merged from 2.1:
 * Warn on misuse of unlogged batches (CASSANDRA-9282)
 * Failure detector detects and ignores local pauses (CASSANDRA-9183)
 * Add utility class to support for rate limiting a given log statement (CASSANDRA-9029)
 * Add missing consistency levels to cassandra-stess (CASSANDRA-9361)
 * Fix commitlog getCompletedTasks to not increment (CASSANDRA-9339)
 * Fix for harmless exceptions logged as ERROR (CASSANDRA-8564)
 * Delete processed sstables in sstablesplit/sstableupgrade (CASSANDRA-8606)
 * Improve sstable exclusion from partition tombstones (CASSANDRA-9298)
 * Validate the indexed column rather than the cell's contents for 2i (CASSANDRA-9057)
 * Add support for top-k custom 2i queries (CASSANDRA-8717)
 * Fix error when dropping table during compaction (CASSANDRA-9251)
 * cassandra-stress supports validation operations over user profiles (CASSANDRA-8773)
 * Add support for rate limiting log messages (CASSANDRA-9029)
 * Log the partition key with tombstone warnings (CASSANDRA-8561)
 * Reduce runWithCompactionsDisabled poll interval to 1ms (CASSANDRA-9271)
 * Fix PITR commitlog replay (CASSANDRA-9195)
 * GCInspector logs very different times (CASSANDRA-9124)
 * Fix deleting from an empty list (CASSANDRA-9198)
 * Update tuple and collection types that use a user-defined type when that UDT
   is modified (CASSANDRA-9148, CASSANDRA-9192)
 * Use higher timeout for prepair and snapshot in repair (CASSANDRA-9261)
 * Fix anticompaction blocking ANTI_ENTROPY stage (CASSANDRA-9151)
 * Repair waits for anticompaction to finish (CASSANDRA-9097)
 * Fix streaming not holding ref when stream error (CASSANDRA-9295)
 * Fix canonical view returning early opened SSTables (CASSANDRA-9396)
Merged from 2.0:
 * (cqlsh) Add LOGIN command to switch users (CASSANDRA-7212)
 * Clone SliceQueryFilter in AbstractReadCommand implementations (CASSANDRA-8940)
 * Push correct protocol notification for DROP INDEX (CASSANDRA-9310)
 * token-generator - generated tokens too long (CASSANDRA-9300)
 * Fix counting of tombstones for TombstoneOverwhelmingException (CASSANDRA-9299)
 * Fix ReconnectableSnitch reconnecting to peers during upgrade (CASSANDRA-6702)
 * Include keyspace and table name in error log for collections over the size
   limit (CASSANDRA-9286)
 * Avoid potential overlap in LCS with single-partition sstables (CASSANDRA-9322)
 * Log warning message when a table is queried before the schema has fully
   propagated (CASSANDRA-9136)
 * Overload SecondaryIndex#indexes to accept the column definition (CASSANDRA-9314)
 * (cqlsh) Add SERIAL and LOCAL_SERIAL consistency levels (CASSANDRA-8051)
 * Fix index selection during rebuild with certain table layouts (CASSANDRA-9281)
 * Fix partition-level-delete-only workload accounting (CASSANDRA-9194)
 * Allow scrub to handle corrupted compressed chunks (CASSANDRA-9140)
 * Fix assertion error when resetlocalschema is run during repair (CASSANDRA-9249)
 * Disable single sstable tombstone compactions for DTCS by default (CASSANDRA-9234)
 * IncomingTcpConnection thread is not named (CASSANDRA-9262)
 * Close incoming connections when MessagingService is stopped (CASSANDRA-9238)
 * Fix streaming hang when retrying (CASSANDRA-9132)


2.1.5
 * Re-add deprecated cold_reads_to_omit param for backwards compat (CASSANDRA-9203)
 * Make anticompaction visible in compactionstats (CASSANDRA-9098)
 * Improve nodetool getendpoints documentation about the partition
   key parameter (CASSANDRA-6458)
 * Don't check other keyspaces for schema changes when an user-defined
   type is altered (CASSANDRA-9187)
 * Add generate-idea-files target to build.xml (CASSANDRA-9123)
 * Allow takeColumnFamilySnapshot to take a list of tables (CASSANDRA-8348)
 * Limit major sstable operations to their canonical representation (CASSANDRA-8669)
 * cqlsh: Add tests for INSERT and UPDATE tab completion (CASSANDRA-9125)
 * cqlsh: quote column names when needed in COPY FROM inserts (CASSANDRA-9080)
 * Do not load read meter for offline operations (CASSANDRA-9082)
 * cqlsh: Make CompositeType data readable (CASSANDRA-8919)
 * cqlsh: Fix display of triggers (CASSANDRA-9081)
 * Fix NullPointerException when deleting or setting an element by index on
   a null list collection (CASSANDRA-9077)
 * Buffer bloom filter serialization (CASSANDRA-9066)
 * Fix anti-compaction target bloom filter size (CASSANDRA-9060)
 * Make FROZEN and TUPLE unreserved keywords in CQL (CASSANDRA-9047)
 * Prevent AssertionError from SizeEstimatesRecorder (CASSANDRA-9034)
 * Avoid overwriting index summaries for sstables with an older format that
   does not support downsampling; rebuild summaries on startup when this
   is detected (CASSANDRA-8993)
 * Fix potential data loss in CompressedSequentialWriter (CASSANDRA-8949)
 * Make PasswordAuthenticator number of hashing rounds configurable (CASSANDRA-8085)
 * Fix AssertionError when binding nested collections in DELETE (CASSANDRA-8900)
 * Check for overlap with non-early sstables in LCS (CASSANDRA-8739)
 * Only calculate max purgable timestamp if we have to (CASSANDRA-8914)
 * (cqlsh) Greatly improve performance of COPY FROM (CASSANDRA-8225)
 * IndexSummary effectiveIndexInterval is now a guideline, not a rule (CASSANDRA-8993)
 * Use correct bounds for page cache eviction of compressed files (CASSANDRA-8746)
 * SSTableScanner enforces its bounds (CASSANDRA-8946)
 * Cleanup cell equality (CASSANDRA-8947)
 * Introduce intra-cluster message coalescing (CASSANDRA-8692)
 * DatabaseDescriptor throws NPE when rpc_interface is used (CASSANDRA-8839)
 * Don't check if an sstable is live for offline compactions (CASSANDRA-8841)
 * Don't set clientMode in SSTableLoader (CASSANDRA-8238)
 * Fix SSTableRewriter with disabled early open (CASSANDRA-8535)
 * Fix cassandra-stress so it respects the CL passed in user mode (CASSANDRA-8948)
 * Fix rare NPE in ColumnDefinition#hasIndexOption() (CASSANDRA-8786)
 * cassandra-stress reports per-operation statistics, plus misc (CASSANDRA-8769)
 * Add SimpleDate (cql date) and Time (cql time) types (CASSANDRA-7523)
 * Use long for key count in cfstats (CASSANDRA-8913)
 * Make SSTableRewriter.abort() more robust to failure (CASSANDRA-8832)
 * Remove cold_reads_to_omit from STCS (CASSANDRA-8860)
 * Make EstimatedHistogram#percentile() use ceil instead of floor (CASSANDRA-8883)
 * Fix top partitions reporting wrong cardinality (CASSANDRA-8834)
 * Fix rare NPE in KeyCacheSerializer (CASSANDRA-8067)
 * Pick sstables for validation as late as possible inc repairs (CASSANDRA-8366)
 * Fix commitlog getPendingTasks to not increment (CASSANDRA-8862)
 * Fix parallelism adjustment in range and secondary index queries
   when the first fetch does not satisfy the limit (CASSANDRA-8856)
 * Check if the filtered sstables is non-empty in STCS (CASSANDRA-8843)
 * Upgrade java-driver used for cassandra-stress (CASSANDRA-8842)
 * Fix CommitLog.forceRecycleAllSegments() memory access error (CASSANDRA-8812)
 * Improve assertions in Memory (CASSANDRA-8792)
 * Fix SSTableRewriter cleanup (CASSANDRA-8802)
 * Introduce SafeMemory for CompressionMetadata.Writer (CASSANDRA-8758)
 * 'nodetool info' prints exception against older node (CASSANDRA-8796)
 * Ensure SSTableReader.last corresponds exactly with the file end (CASSANDRA-8750)
 * Make SSTableWriter.openEarly more robust and obvious (CASSANDRA-8747)
 * Enforce SSTableReader.first/last (CASSANDRA-8744)
 * Cleanup SegmentedFile API (CASSANDRA-8749)
 * Avoid overlap with early compaction replacement (CASSANDRA-8683)
 * Safer Resource Management++ (CASSANDRA-8707)
 * Write partition size estimates into a system table (CASSANDRA-7688)
 * cqlsh: Fix keys() and full() collection indexes in DESCRIBE output
   (CASSANDRA-8154)
 * Show progress of streaming in nodetool netstats (CASSANDRA-8886)
 * IndexSummaryBuilder utilises offheap memory, and shares data between
   each IndexSummary opened from it (CASSANDRA-8757)
 * markCompacting only succeeds if the exact SSTableReader instances being 
   marked are in the live set (CASSANDRA-8689)
 * cassandra-stress support for varint (CASSANDRA-8882)
 * Fix Adler32 digest for compressed sstables (CASSANDRA-8778)
 * Add nodetool statushandoff/statusbackup (CASSANDRA-8912)
 * Use stdout for progress and stats in sstableloader (CASSANDRA-8982)
 * Correctly identify 2i datadir from older versions (CASSANDRA-9116)
Merged from 2.0:
 * Ignore gossip SYNs after shutdown (CASSANDRA-9238)
 * Avoid overflow when calculating max sstable size in LCS (CASSANDRA-9235)
 * Make sstable blacklisting work with compression (CASSANDRA-9138)
 * Do not attempt to rebuild indexes if no index accepts any column (CASSANDRA-9196)
 * Don't initiate snitch reconnection for dead states (CASSANDRA-7292)
 * Fix ArrayIndexOutOfBoundsException in CQLSSTableWriter (CASSANDRA-8978)
 * Add shutdown gossip state to prevent timeouts during rolling restarts (CASSANDRA-8336)
 * Fix running with java.net.preferIPv6Addresses=true (CASSANDRA-9137)
 * Fix failed bootstrap/replace attempts being persisted in system.peers (CASSANDRA-9180)
 * Flush system.IndexInfo after marking index built (CASSANDRA-9128)
 * Fix updates to min/max_compaction_threshold through cassandra-cli
   (CASSANDRA-8102)
 * Don't include tmp files when doing offline relevel (CASSANDRA-9088)
 * Use the proper CAS WriteType when finishing a previous round during Paxos
   preparation (CASSANDRA-8672)
 * Avoid race in cancelling compactions (CASSANDRA-9070)
 * More aggressive check for expired sstables in DTCS (CASSANDRA-8359)
 * Fix ignored index_interval change in ALTER TABLE statements (CASSANDRA-7976)
 * Do more aggressive compaction in old time windows in DTCS (CASSANDRA-8360)
 * java.lang.AssertionError when reading saved cache (CASSANDRA-8740)
 * "disk full" when running cleanup (CASSANDRA-9036)
 * Lower logging level from ERROR to DEBUG when a scheduled schema pull
   cannot be completed due to a node being down (CASSANDRA-9032)
 * Fix MOVED_NODE client event (CASSANDRA-8516)
 * Allow overriding MAX_OUTSTANDING_REPLAY_COUNT (CASSANDRA-7533)
 * Fix malformed JMX ObjectName containing IPv6 addresses (CASSANDRA-9027)
 * (cqlsh) Allow increasing CSV field size limit through
   cqlshrc config option (CASSANDRA-8934)
 * Stop logging range tombstones when exceeding the threshold
   (CASSANDRA-8559)
 * Fix NullPointerException when nodetool getendpoints is run
   against invalid keyspaces or tables (CASSANDRA-8950)
 * Allow specifying the tmp dir (CASSANDRA-7712)
 * Improve compaction estimated tasks estimation (CASSANDRA-8904)
 * Fix duplicate up/down messages sent to native clients (CASSANDRA-7816)
 * Expose commit log archive status via JMX (CASSANDRA-8734)
 * Provide better exceptions for invalid replication strategy parameters
   (CASSANDRA-8909)
 * Fix regression in mixed single and multi-column relation support for
   SELECT statements (CASSANDRA-8613)
 * Add ability to limit number of native connections (CASSANDRA-8086)
 * Fix CQLSSTableWriter throwing exception and spawning threads
   (CASSANDRA-8808)
 * Fix MT mismatch between empty and GC-able data (CASSANDRA-8979)
 * Fix incorrect validation when snapshotting single table (CASSANDRA-8056)
 * Add offline tool to relevel sstables (CASSANDRA-8301)
 * Preserve stream ID for more protocol errors (CASSANDRA-8848)
 * Fix combining token() function with multi-column relations on
   clustering columns (CASSANDRA-8797)
 * Make CFS.markReferenced() resistant to bad refcounting (CASSANDRA-8829)
 * Fix StreamTransferTask abort/complete bad refcounting (CASSANDRA-8815)
 * Fix AssertionError when querying a DESC clustering ordered
   table with ASC ordering and paging (CASSANDRA-8767)
 * AssertionError: "Memory was freed" when running cleanup (CASSANDRA-8716)
 * Make it possible to set max_sstable_age to fractional days (CASSANDRA-8406)
 * Fix some multi-column relations with indexes on some clustering
   columns (CASSANDRA-8275)
 * Fix memory leak in SSTableSimple*Writer and SSTableReader.validate()
   (CASSANDRA-8748)
 * Throw OOM if allocating memory fails to return a valid pointer (CASSANDRA-8726)
 * Fix SSTableSimpleUnsortedWriter ConcurrentModificationException (CASSANDRA-8619)
 * 'nodetool info' prints exception against older node (CASSANDRA-8796)
 * Ensure SSTableSimpleUnsortedWriter.close() terminates if
   disk writer has crashed (CASSANDRA-8807)


2.1.4
 * Bind JMX to localhost unless explicitly configured otherwise (CASSANDRA-9085)


2.1.3
 * Fix HSHA/offheap_objects corruption (CASSANDRA-8719)
 * Upgrade libthrift to 0.9.2 (CASSANDRA-8685)
 * Don't use the shared ref in sstableloader (CASSANDRA-8704)
 * Purge internal prepared statements if related tables or
   keyspaces are dropped (CASSANDRA-8693)
 * (cqlsh) Handle unicode BOM at start of files (CASSANDRA-8638)
 * Stop compactions before exiting offline tools (CASSANDRA-8623)
 * Update tools/stress/README.txt to match current behaviour (CASSANDRA-7933)
 * Fix schema from Thrift conversion with empty metadata (CASSANDRA-8695)
 * Safer Resource Management (CASSANDRA-7705)
 * Make sure we compact highly overlapping cold sstables with
   STCS (CASSANDRA-8635)
 * rpc_interface and listen_interface generate NPE on startup when specified
   interface doesn't exist (CASSANDRA-8677)
 * Fix ArrayIndexOutOfBoundsException in nodetool cfhistograms (CASSANDRA-8514)
 * Switch from yammer metrics for nodetool cf/proxy histograms (CASSANDRA-8662)
 * Make sure we don't add tmplink files to the compaction
   strategy (CASSANDRA-8580)
 * (cqlsh) Handle maps with blob keys (CASSANDRA-8372)
 * (cqlsh) Handle DynamicCompositeType schemas correctly (CASSANDRA-8563)
 * Duplicate rows returned when in clause has repeated values (CASSANDRA-6706)
 * Add tooling to detect hot partitions (CASSANDRA-7974)
 * Fix cassandra-stress user-mode truncation of partition generation (CASSANDRA-8608)
 * Only stream from unrepaired sstables during inc repair (CASSANDRA-8267)
 * Don't allow starting multiple inc repairs on the same sstables (CASSANDRA-8316)
 * Invalidate prepared BATCH statements when related tables
   or keyspaces are dropped (CASSANDRA-8652)
 * Fix missing results in secondary index queries on collections
   with ALLOW FILTERING (CASSANDRA-8421)
 * Expose EstimatedHistogram metrics for range slices (CASSANDRA-8627)
 * (cqlsh) Escape clqshrc passwords properly (CASSANDRA-8618)
 * Fix NPE when passing wrong argument in ALTER TABLE statement (CASSANDRA-8355)
 * Pig: Refactor and deprecate CqlStorage (CASSANDRA-8599)
 * Don't reuse the same cleanup strategy for all sstables (CASSANDRA-8537)
 * Fix case-sensitivity of index name on CREATE and DROP INDEX
   statements (CASSANDRA-8365)
 * Better detection/logging for corruption in compressed sstables (CASSANDRA-8192)
 * Use the correct repairedAt value when closing writer (CASSANDRA-8570)
 * (cqlsh) Handle a schema mismatch being detected on startup (CASSANDRA-8512)
 * Properly calculate expected write size during compaction (CASSANDRA-8532)
 * Invalidate affected prepared statements when a table's columns
   are altered (CASSANDRA-7910)
 * Stress - user defined writes should populate sequentally (CASSANDRA-8524)
 * Fix regression in SSTableRewriter causing some rows to become unreadable 
   during compaction (CASSANDRA-8429)
 * Run major compactions for repaired/unrepaired in parallel (CASSANDRA-8510)
 * (cqlsh) Fix compression options in DESCRIBE TABLE output when compression
   is disabled (CASSANDRA-8288)
 * (cqlsh) Fix DESCRIBE output after keyspaces are altered (CASSANDRA-7623)
 * Make sure we set lastCompactedKey correctly (CASSANDRA-8463)
 * (cqlsh) Fix output of CONSISTENCY command (CASSANDRA-8507)
 * (cqlsh) Fixed the handling of LIST statements (CASSANDRA-8370)
 * Make sstablescrub check leveled manifest again (CASSANDRA-8432)
 * Check first/last keys in sstable when giving out positions (CASSANDRA-8458)
 * Disable mmap on Windows (CASSANDRA-6993)
 * Add missing ConsistencyLevels to cassandra-stress (CASSANDRA-8253)
 * Add auth support to cassandra-stress (CASSANDRA-7985)
 * Fix ArrayIndexOutOfBoundsException when generating error message
   for some CQL syntax errors (CASSANDRA-8455)
 * Scale memtable slab allocation logarithmically (CASSANDRA-7882)
 * cassandra-stress simultaneous inserts over same seed (CASSANDRA-7964)
 * Reduce cassandra-stress sampling memory requirements (CASSANDRA-7926)
 * Ensure memtable flush cannot expire commit log entries from its future (CASSANDRA-8383)
 * Make read "defrag" async to reclaim memtables (CASSANDRA-8459)
 * Remove tmplink files for offline compactions (CASSANDRA-8321)
 * Reduce maxHintsInProgress (CASSANDRA-8415)
 * BTree updates may call provided update function twice (CASSANDRA-8018)
 * Release sstable references after anticompaction (CASSANDRA-8386)
 * Handle abort() in SSTableRewriter properly (CASSANDRA-8320)
 * Centralize shared executors (CASSANDRA-8055)
 * Fix filtering for CONTAINS (KEY) relations on frozen collection
   clustering columns when the query is restricted to a single
   partition (CASSANDRA-8203)
 * Do more aggressive entire-sstable TTL expiry checks (CASSANDRA-8243)
 * Add more log info if readMeter is null (CASSANDRA-8238)
 * add check of the system wall clock time at startup (CASSANDRA-8305)
 * Support for frozen collections (CASSANDRA-7859)
 * Fix overflow on histogram computation (CASSANDRA-8028)
 * Have paxos reuse the timestamp generation of normal queries (CASSANDRA-7801)
 * Fix incremental repair not remove parent session on remote (CASSANDRA-8291)
 * Improve JBOD disk utilization (CASSANDRA-7386)
 * Log failed host when preparing incremental repair (CASSANDRA-8228)
 * Force config client mode in CQLSSTableWriter (CASSANDRA-8281)
 * Fix sstableupgrade throws exception (CASSANDRA-8688)
 * Fix hang when repairing empty keyspace (CASSANDRA-8694)
Merged from 2.0:
 * Fix IllegalArgumentException in dynamic snitch (CASSANDRA-8448)
 * Add support for UPDATE ... IF EXISTS (CASSANDRA-8610)
 * Fix reversal of list prepends (CASSANDRA-8733)
 * Prevent non-zero default_time_to_live on tables with counters
   (CASSANDRA-8678)
 * Fix SSTableSimpleUnsortedWriter ConcurrentModificationException
   (CASSANDRA-8619)
 * Round up time deltas lower than 1ms in BulkLoader (CASSANDRA-8645)
 * Add batch remove iterator to ABSC (CASSANDRA-8414, 8666)
 * Round up time deltas lower than 1ms in BulkLoader (CASSANDRA-8645)
 * Fix isClientMode check in Keyspace (CASSANDRA-8687)
 * Use more efficient slice size for querying internal secondary
   index tables (CASSANDRA-8550)
 * Fix potentially returning deleted rows with range tombstone (CASSANDRA-8558)
 * Check for available disk space before starting a compaction (CASSANDRA-8562)
 * Fix DISTINCT queries with LIMITs or paging when some partitions
   contain only tombstones (CASSANDRA-8490)
 * Introduce background cache refreshing to permissions cache
   (CASSANDRA-8194)
 * Fix race condition in StreamTransferTask that could lead to
   infinite loops and premature sstable deletion (CASSANDRA-7704)
 * Add an extra version check to MigrationTask (CASSANDRA-8462)
 * Ensure SSTableWriter cleans up properly after failure (CASSANDRA-8499)
 * Increase bf true positive count on key cache hit (CASSANDRA-8525)
 * Move MeteredFlusher to its own thread (CASSANDRA-8485)
 * Fix non-distinct results in DISTNCT queries on static columns when
   paging is enabled (CASSANDRA-8087)
 * Move all hints related tasks to hints internal executor (CASSANDRA-8285)
 * Fix paging for multi-partition IN queries (CASSANDRA-8408)
 * Fix MOVED_NODE topology event never being emitted when a node
   moves its token (CASSANDRA-8373)
 * Fix validation of indexes in COMPACT tables (CASSANDRA-8156)
 * Avoid StackOverflowError when a large list of IN values
   is used for a clustering column (CASSANDRA-8410)
 * Fix NPE when writetime() or ttl() calls are wrapped by
   another function call (CASSANDRA-8451)
 * Fix NPE after dropping a keyspace (CASSANDRA-8332)
 * Fix error message on read repair timeouts (CASSANDRA-7947)
 * Default DTCS base_time_seconds changed to 60 (CASSANDRA-8417)
 * Refuse Paxos operation with more than one pending endpoint (CASSANDRA-8346, 8640)
 * Throw correct exception when trying to bind a keyspace or table
   name (CASSANDRA-6952)
 * Make HHOM.compact synchronized (CASSANDRA-8416)
 * cancel latency-sampling task when CF is dropped (CASSANDRA-8401)
 * don't block SocketThread for MessagingService (CASSANDRA-8188)
 * Increase quarantine delay on replacement (CASSANDRA-8260)
 * Expose off-heap memory usage stats (CASSANDRA-7897)
 * Ignore Paxos commits for truncated tables (CASSANDRA-7538)
 * Validate size of indexed column values (CASSANDRA-8280)
 * Make LCS split compaction results over all data directories (CASSANDRA-8329)
 * Fix some failing queries that use multi-column relations
   on COMPACT STORAGE tables (CASSANDRA-8264)
 * Fix InvalidRequestException with ORDER BY (CASSANDRA-8286)
 * Disable SSLv3 for POODLE (CASSANDRA-8265)
 * Fix millisecond timestamps in Tracing (CASSANDRA-8297)
 * Include keyspace name in error message when there are insufficient
   live nodes to stream from (CASSANDRA-8221)
 * Avoid overlap in L1 when L0 contains many nonoverlapping
   sstables (CASSANDRA-8211)
 * Improve PropertyFileSnitch logging (CASSANDRA-8183)
 * Add DC-aware sequential repair (CASSANDRA-8193)
 * Use live sstables in snapshot repair if possible (CASSANDRA-8312)
 * Fix hints serialized size calculation (CASSANDRA-8587)


2.1.2
 * (cqlsh) parse_for_table_meta errors out on queries with undefined
   grammars (CASSANDRA-8262)
 * (cqlsh) Fix SELECT ... TOKEN() function broken in C* 2.1.1 (CASSANDRA-8258)
 * Fix Cassandra crash when running on JDK8 update 40 (CASSANDRA-8209)
 * Optimize partitioner tokens (CASSANDRA-8230)
 * Improve compaction of repaired/unrepaired sstables (CASSANDRA-8004)
 * Make cache serializers pluggable (CASSANDRA-8096)
 * Fix issues with CONTAINS (KEY) queries on secondary indexes
   (CASSANDRA-8147)
 * Fix read-rate tracking of sstables for some queries (CASSANDRA-8239)
 * Fix default timestamp in QueryOptions (CASSANDRA-8246)
 * Set socket timeout when reading remote version (CASSANDRA-8188)
 * Refactor how we track live size (CASSANDRA-7852)
 * Make sure unfinished compaction files are removed (CASSANDRA-8124)
 * Fix shutdown when run as Windows service (CASSANDRA-8136)
 * Fix DESCRIBE TABLE with custom indexes (CASSANDRA-8031)
 * Fix race in RecoveryManagerTest (CASSANDRA-8176)
 * Avoid IllegalArgumentException while sorting sstables in
   IndexSummaryManager (CASSANDRA-8182)
 * Shutdown JVM on file descriptor exhaustion (CASSANDRA-7579)
 * Add 'die' policy for commit log and disk failure (CASSANDRA-7927)
 * Fix installing as service on Windows (CASSANDRA-8115)
 * Fix CREATE TABLE for CQL2 (CASSANDRA-8144)
 * Avoid boxing in ColumnStats min/max trackers (CASSANDRA-8109)
Merged from 2.0:
 * Correctly handle non-text column names in cql3 (CASSANDRA-8178)
 * Fix deletion for indexes on primary key columns (CASSANDRA-8206)
 * Add 'nodetool statusgossip' (CASSANDRA-8125)
 * Improve client notification that nodes are ready for requests (CASSANDRA-7510)
 * Handle negative timestamp in writetime method (CASSANDRA-8139)
 * Pig: Remove errant LIMIT clause in CqlNativeStorage (CASSANDRA-8166)
 * Throw ConfigurationException when hsha is used with the default
   rpc_max_threads setting of 'unlimited' (CASSANDRA-8116)
 * Allow concurrent writing of the same table in the same JVM using
   CQLSSTableWriter (CASSANDRA-7463)
 * Fix totalDiskSpaceUsed calculation (CASSANDRA-8205)


2.1.1
 * Fix spin loop in AtomicSortedColumns (CASSANDRA-7546)
 * Dont notify when replacing tmplink files (CASSANDRA-8157)
 * Fix validation with multiple CONTAINS clause (CASSANDRA-8131)
 * Fix validation of collections in TriggerExecutor (CASSANDRA-8146)
 * Fix IllegalArgumentException when a list of IN values containing tuples
   is passed as a single arg to a prepared statement with the v1 or v2
   protocol (CASSANDRA-8062)
 * Fix ClassCastException in DISTINCT query on static columns with
   query paging (CASSANDRA-8108)
 * Fix NPE on null nested UDT inside a set (CASSANDRA-8105)
 * Fix exception when querying secondary index on set items or map keys
   when some clustering columns are specified (CASSANDRA-8073)
 * Send proper error response when there is an error during native
   protocol message decode (CASSANDRA-8118)
 * Gossip should ignore generation numbers too far in the future (CASSANDRA-8113)
 * Fix NPE when creating a table with frozen sets, lists (CASSANDRA-8104)
 * Fix high memory use due to tracking reads on incrementally opened sstable
   readers (CASSANDRA-8066)
 * Fix EXECUTE request with skipMetadata=false returning no metadata
   (CASSANDRA-8054)
 * Allow concurrent use of CQLBulkOutputFormat (CASSANDRA-7776)
 * Shutdown JVM on OOM (CASSANDRA-7507)
 * Upgrade netty version and enable epoll event loop (CASSANDRA-7761)
 * Don't duplicate sstables smaller than split size when using
   the sstablesplitter tool (CASSANDRA-7616)
 * Avoid re-parsing already prepared statements (CASSANDRA-7923)
 * Fix some Thrift slice deletions and updates of COMPACT STORAGE
   tables with some clustering columns omitted (CASSANDRA-7990)
 * Fix filtering for CONTAINS on sets (CASSANDRA-8033)
 * Properly track added size (CASSANDRA-7239)
 * Allow compilation in java 8 (CASSANDRA-7208)
 * Fix Assertion error on RangeTombstoneList diff (CASSANDRA-8013)
 * Release references to overlapping sstables during compaction (CASSANDRA-7819)
 * Send notification when opening compaction results early (CASSANDRA-8034)
 * Make native server start block until properly bound (CASSANDRA-7885)
 * (cqlsh) Fix IPv6 support (CASSANDRA-7988)
 * Ignore fat clients when checking for endpoint collision (CASSANDRA-7939)
 * Make sstablerepairedset take a list of files (CASSANDRA-7995)
 * (cqlsh) Tab completeion for indexes on map keys (CASSANDRA-7972)
 * (cqlsh) Fix UDT field selection in select clause (CASSANDRA-7891)
 * Fix resource leak in event of corrupt sstable
 * (cqlsh) Add command line option for cqlshrc file path (CASSANDRA-7131)
 * Provide visibility into prepared statements churn (CASSANDRA-7921, CASSANDRA-7930)
 * Invalidate prepared statements when their keyspace or table is
   dropped (CASSANDRA-7566)
 * cassandra-stress: fix support for NetworkTopologyStrategy (CASSANDRA-7945)
 * Fix saving caches when a table is dropped (CASSANDRA-7784)
 * Add better error checking of new stress profile (CASSANDRA-7716)
 * Use ThreadLocalRandom and remove FBUtilities.threadLocalRandom (CASSANDRA-7934)
 * Prevent operator mistakes due to simultaneous bootstrap (CASSANDRA-7069)
 * cassandra-stress supports whitelist mode for node config (CASSANDRA-7658)
 * GCInspector more closely tracks GC; cassandra-stress and nodetool report it (CASSANDRA-7916)
 * nodetool won't output bogus ownership info without a keyspace (CASSANDRA-7173)
 * Add human readable option to nodetool commands (CASSANDRA-5433)
 * Don't try to set repairedAt on old sstables (CASSANDRA-7913)
 * Add metrics for tracking PreparedStatement use (CASSANDRA-7719)
 * (cqlsh) tab-completion for triggers (CASSANDRA-7824)
 * (cqlsh) Support for query paging (CASSANDRA-7514)
 * (cqlsh) Show progress of COPY operations (CASSANDRA-7789)
 * Add syntax to remove multiple elements from a map (CASSANDRA-6599)
 * Support non-equals conditions in lightweight transactions (CASSANDRA-6839)
 * Add IF [NOT] EXISTS to create/drop triggers (CASSANDRA-7606)
 * (cqlsh) Display the current logged-in user (CASSANDRA-7785)
 * (cqlsh) Don't ignore CTRL-C during COPY FROM execution (CASSANDRA-7815)
 * (cqlsh) Order UDTs according to cross-type dependencies in DESCRIBE
   output (CASSANDRA-7659)
 * (cqlsh) Fix handling of CAS statement results (CASSANDRA-7671)
 * (cqlsh) COPY TO/FROM improvements (CASSANDRA-7405)
 * Support list index operations with conditions (CASSANDRA-7499)
 * Add max live/tombstoned cells to nodetool cfstats output (CASSANDRA-7731)
 * Validate IPv6 wildcard addresses properly (CASSANDRA-7680)
 * (cqlsh) Error when tracing query (CASSANDRA-7613)
 * Avoid IOOBE when building SyntaxError message snippet (CASSANDRA-7569)
 * SSTableExport uses correct validator to create string representation of partition
   keys (CASSANDRA-7498)
 * Avoid NPEs when receiving type changes for an unknown keyspace (CASSANDRA-7689)
 * Add support for custom 2i validation (CASSANDRA-7575)
 * Pig support for hadoop CqlInputFormat (CASSANDRA-6454)
 * Add duration mode to cassandra-stress (CASSANDRA-7468)
 * Add listen_interface and rpc_interface options (CASSANDRA-7417)
 * Improve schema merge performance (CASSANDRA-7444)
 * Adjust MT depth based on # of partition validating (CASSANDRA-5263)
 * Optimise NativeCell comparisons (CASSANDRA-6755)
 * Configurable client timeout for cqlsh (CASSANDRA-7516)
 * Include snippet of CQL query near syntax error in messages (CASSANDRA-7111)
 * Make repair -pr work with -local (CASSANDRA-7450)
 * Fix error in sstableloader with -cph > 1 (CASSANDRA-8007)
 * Fix snapshot repair error on indexed tables (CASSANDRA-8020)
 * Do not exit nodetool repair when receiving JMX NOTIF_LOST (CASSANDRA-7909)
 * Stream to private IP when available (CASSANDRA-8084)
Merged from 2.0:
 * Reject conditions on DELETE unless full PK is given (CASSANDRA-6430)
 * Properly reject the token function DELETE (CASSANDRA-7747)
 * Force batchlog replay before decommissioning a node (CASSANDRA-7446)
 * Fix hint replay with many accumulated expired hints (CASSANDRA-6998)
 * Fix duplicate results in DISTINCT queries on static columns with query
   paging (CASSANDRA-8108)
 * Add DateTieredCompactionStrategy (CASSANDRA-6602)
 * Properly validate ascii and utf8 string literals in CQL queries (CASSANDRA-8101)
 * (cqlsh) Fix autocompletion for alter keyspace (CASSANDRA-8021)
 * Create backup directories for commitlog archiving during startup (CASSANDRA-8111)
 * Reduce totalBlockFor() for LOCAL_* consistency levels (CASSANDRA-8058)
 * Fix merging schemas with re-dropped keyspaces (CASSANDRA-7256)
 * Fix counters in supercolumns during live upgrades from 1.2 (CASSANDRA-7188)
 * Notify DT subscribers when a column family is truncated (CASSANDRA-8088)
 * Add sanity check of $JAVA on startup (CASSANDRA-7676)
 * Schedule fat client schema pull on join (CASSANDRA-7993)
 * Don't reset nodes' versions when closing IncomingTcpConnections
   (CASSANDRA-7734)
 * Record the real messaging version in all cases in OutboundTcpConnection
   (CASSANDRA-8057)
 * SSL does not work in cassandra-cli (CASSANDRA-7899)
 * Fix potential exception when using ReversedType in DynamicCompositeType
   (CASSANDRA-7898)
 * Better validation of collection values (CASSANDRA-7833)
 * Track min/max timestamps correctly (CASSANDRA-7969)
 * Fix possible overflow while sorting CL segments for replay (CASSANDRA-7992)
 * Increase nodetool Xmx (CASSANDRA-7956)
 * Archive any commitlog segments present at startup (CASSANDRA-6904)
 * CrcCheckChance should adjust based on live CFMetadata not 
   sstable metadata (CASSANDRA-7978)
 * token() should only accept columns in the partitioning
   key order (CASSANDRA-6075)
 * Add method to invalidate permission cache via JMX (CASSANDRA-7977)
 * Allow propagating multiple gossip states atomically (CASSANDRA-6125)
 * Log exceptions related to unclean native protocol client disconnects
   at DEBUG or INFO (CASSANDRA-7849)
 * Allow permissions cache to be set via JMX (CASSANDRA-7698)
 * Include schema_triggers CF in readable system resources (CASSANDRA-7967)
 * Fix RowIndexEntry to report correct serializedSize (CASSANDRA-7948)
 * Make CQLSSTableWriter sync within partitions (CASSANDRA-7360)
 * Potentially use non-local replicas in CqlConfigHelper (CASSANDRA-7906)
 * Explicitly disallow mixing multi-column and single-column
   relations on clustering columns (CASSANDRA-7711)
 * Better error message when condition is set on PK column (CASSANDRA-7804)
 * Don't send schema change responses and events for no-op DDL
   statements (CASSANDRA-7600)
 * (Hadoop) fix cluster initialisation for a split fetching (CASSANDRA-7774)
 * Throw InvalidRequestException when queries contain relations on entire
   collection columns (CASSANDRA-7506)
 * (cqlsh) enable CTRL-R history search with libedit (CASSANDRA-7577)
 * (Hadoop) allow ACFRW to limit nodes to local DC (CASSANDRA-7252)
 * (cqlsh) cqlsh should automatically disable tracing when selecting
   from system_traces (CASSANDRA-7641)
 * (Hadoop) Add CqlOutputFormat (CASSANDRA-6927)
 * Don't depend on cassandra config for nodetool ring (CASSANDRA-7508)
 * (cqlsh) Fix failing cqlsh formatting tests (CASSANDRA-7703)
 * Fix IncompatibleClassChangeError from hadoop2 (CASSANDRA-7229)
 * Add 'nodetool sethintedhandoffthrottlekb' (CASSANDRA-7635)
 * (cqlsh) Add tab-completion for CREATE/DROP USER IF [NOT] EXISTS (CASSANDRA-7611)
 * Catch errors when the JVM pulls the rug out from GCInspector (CASSANDRA-5345)
 * cqlsh fails when version number parts are not int (CASSANDRA-7524)
 * Fix NPE when table dropped during streaming (CASSANDRA-7946)
 * Fix wrong progress when streaming uncompressed (CASSANDRA-7878)
 * Fix possible infinite loop in creating repair range (CASSANDRA-7983)
 * Fix unit in nodetool for streaming throughput (CASSANDRA-7375)
Merged from 1.2:
 * Don't index tombstones (CASSANDRA-7828)
 * Improve PasswordAuthenticator default super user setup (CASSANDRA-7788)


2.1.0
 * (cqlsh) Removed "ALTER TYPE <name> RENAME TO <name>" from tab-completion
   (CASSANDRA-7895)
 * Fixed IllegalStateException in anticompaction (CASSANDRA-7892)
 * cqlsh: DESCRIBE support for frozen UDTs, tuples (CASSANDRA-7863)
 * Avoid exposing internal classes over JMX (CASSANDRA-7879)
 * Add null check for keys when freezing collection (CASSANDRA-7869)
 * Improve stress workload realism (CASSANDRA-7519)
Merged from 2.0:
 * Configure system.paxos with LeveledCompactionStrategy (CASSANDRA-7753)
 * Fix ALTER clustering column type from DateType to TimestampType when
   using DESC clustering order (CASSANRDA-7797)
 * Throw EOFException if we run out of chunks in compressed datafile
   (CASSANDRA-7664)
 * Fix PRSI handling of CQL3 row markers for row cleanup (CASSANDRA-7787)
 * Fix dropping collection when it's the last regular column (CASSANDRA-7744)
 * Make StreamReceiveTask thread safe and gc friendly (CASSANDRA-7795)
 * Validate empty cell names from counter updates (CASSANDRA-7798)
Merged from 1.2:
 * Don't allow compacted sstables to be marked as compacting (CASSANDRA-7145)
 * Track expired tombstones (CASSANDRA-7810)


2.1.0-rc7
 * Add frozen keyword and require UDT to be frozen (CASSANDRA-7857)
 * Track added sstable size correctly (CASSANDRA-7239)
 * (cqlsh) Fix case insensitivity (CASSANDRA-7834)
 * Fix failure to stream ranges when moving (CASSANDRA-7836)
 * Correctly remove tmplink files (CASSANDRA-7803)
 * (cqlsh) Fix column name formatting for functions, CAS operations,
   and UDT field selections (CASSANDRA-7806)
 * (cqlsh) Fix COPY FROM handling of null/empty primary key
   values (CASSANDRA-7792)
 * Fix ordering of static cells (CASSANDRA-7763)
Merged from 2.0:
 * Forbid re-adding dropped counter columns (CASSANDRA-7831)
 * Fix CFMetaData#isThriftCompatible() for PK-only tables (CASSANDRA-7832)
 * Always reject inequality on the partition key without token()
   (CASSANDRA-7722)
 * Always send Paxos commit to all replicas (CASSANDRA-7479)
 * Make disruptor_thrift_server invocation pool configurable (CASSANDRA-7594)
 * Make repair no-op when RF=1 (CASSANDRA-7864)


2.1.0-rc6
 * Fix OOM issue from netty caching over time (CASSANDRA-7743)
 * json2sstable couldn't import JSON for CQL table (CASSANDRA-7477)
 * Invalidate all caches on table drop (CASSANDRA-7561)
 * Skip strict endpoint selection for ranges if RF == nodes (CASSANRA-7765)
 * Fix Thrift range filtering without 2ary index lookups (CASSANDRA-7741)
 * Add tracing entries about concurrent range requests (CASSANDRA-7599)
 * (cqlsh) Fix DESCRIBE for NTS keyspaces (CASSANDRA-7729)
 * Remove netty buffer ref-counting (CASSANDRA-7735)
 * Pass mutated cf to index updater for use by PRSI (CASSANDRA-7742)
 * Include stress yaml example in release and deb (CASSANDRA-7717)
 * workaround for netty issue causing corrupted data off the wire (CASSANDRA-7695)
 * cqlsh DESC CLUSTER fails retrieving ring information (CASSANDRA-7687)
 * Fix binding null values inside UDT (CASSANDRA-7685)
 * Fix UDT field selection with empty fields (CASSANDRA-7670)
 * Bogus deserialization of static cells from sstable (CASSANDRA-7684)
 * Fix NPE on compaction leftover cleanup for dropped table (CASSANDRA-7770)
Merged from 2.0:
 * Fix race condition in StreamTransferTask that could lead to
   infinite loops and premature sstable deletion (CASSANDRA-7704)
 * (cqlsh) Wait up to 10 sec for a tracing session (CASSANDRA-7222)
 * Fix NPE in FileCacheService.sizeInBytes (CASSANDRA-7756)
 * Remove duplicates from StorageService.getJoiningNodes (CASSANDRA-7478)
 * Clone token map outside of hot gossip loops (CASSANDRA-7758)
 * Fix MS expiring map timeout for Paxos messages (CASSANDRA-7752)
 * Do not flush on truncate if durable_writes is false (CASSANDRA-7750)
 * Give CRR a default input_cql Statement (CASSANDRA-7226)
 * Better error message when adding a collection with the same name
   than a previously dropped one (CASSANDRA-6276)
 * Fix validation when adding static columns (CASSANDRA-7730)
 * (Thrift) fix range deletion of supercolumns (CASSANDRA-7733)
 * Fix potential AssertionError in RangeTombstoneList (CASSANDRA-7700)
 * Validate arguments of blobAs* functions (CASSANDRA-7707)
 * Fix potential AssertionError with 2ndary indexes (CASSANDRA-6612)
 * Avoid logging CompactionInterrupted at ERROR (CASSANDRA-7694)
 * Minor leak in sstable2jon (CASSANDRA-7709)
 * Add cassandra.auto_bootstrap system property (CASSANDRA-7650)
 * Update java driver (for hadoop) (CASSANDRA-7618)
 * Remove CqlPagingRecordReader/CqlPagingInputFormat (CASSANDRA-7570)
 * Support connecting to ipv6 jmx with nodetool (CASSANDRA-7669)


2.1.0-rc5
 * Reject counters inside user types (CASSANDRA-7672)
 * Switch to notification-based GCInspector (CASSANDRA-7638)
 * (cqlsh) Handle nulls in UDTs and tuples correctly (CASSANDRA-7656)
 * Don't use strict consistency when replacing (CASSANDRA-7568)
 * Fix min/max cell name collection on 2.0 SSTables with range
   tombstones (CASSANDRA-7593)
 * Tolerate min/max cell names of different lengths (CASSANDRA-7651)
 * Filter cached results correctly (CASSANDRA-7636)
 * Fix tracing on the new SEPExecutor (CASSANDRA-7644)
 * Remove shuffle and taketoken (CASSANDRA-7601)
 * Clean up Windows batch scripts (CASSANDRA-7619)
 * Fix native protocol drop user type notification (CASSANDRA-7571)
 * Give read access to system.schema_usertypes to all authenticated users
   (CASSANDRA-7578)
 * (cqlsh) Fix cqlsh display when zero rows are returned (CASSANDRA-7580)
 * Get java version correctly when JAVA_TOOL_OPTIONS is set (CASSANDRA-7572)
 * Fix NPE when dropping index from non-existent keyspace, AssertionError when
   dropping non-existent index with IF EXISTS (CASSANDRA-7590)
 * Fix sstablelevelresetter hang (CASSANDRA-7614)
 * (cqlsh) Fix deserialization of blobs (CASSANDRA-7603)
 * Use "keyspace updated" schema change message for UDT changes in v1 and
   v2 protocols (CASSANDRA-7617)
 * Fix tracing of range slices and secondary index lookups that are local
   to the coordinator (CASSANDRA-7599)
 * Set -Dcassandra.storagedir for all tool shell scripts (CASSANDRA-7587)
 * Don't swap max/min col names when mutating sstable metadata (CASSANDRA-7596)
 * (cqlsh) Correctly handle paged result sets (CASSANDRA-7625)
 * (cqlsh) Improve waiting for a trace to complete (CASSANDRA-7626)
 * Fix tracing of concurrent range slices and 2ary index queries (CASSANDRA-7626)
 * Fix scrub against collection type (CASSANDRA-7665)
Merged from 2.0:
 * Set gc_grace_seconds to seven days for system schema tables (CASSANDRA-7668)
 * SimpleSeedProvider no longer caches seeds forever (CASSANDRA-7663)
 * Always flush on truncate (CASSANDRA-7511)
 * Fix ReversedType(DateType) mapping to native protocol (CASSANDRA-7576)
 * Always merge ranges owned by a single node (CASSANDRA-6930)
 * Track max/min timestamps for range tombstones (CASSANDRA-7647)
 * Fix NPE when listing saved caches dir (CASSANDRA-7632)


2.1.0-rc4
 * Fix word count hadoop example (CASSANDRA-7200)
 * Updated memtable_cleanup_threshold and memtable_flush_writers defaults 
   (CASSANDRA-7551)
 * (Windows) fix startup when WMI memory query fails (CASSANDRA-7505)
 * Anti-compaction proceeds if any part of the repair failed (CASSANDRA-7521)
 * Add missing table name to DROP INDEX responses and notifications (CASSANDRA-7539)
 * Bump CQL version to 3.2.0 and update CQL documentation (CASSANDRA-7527)
 * Fix configuration error message when running nodetool ring (CASSANDRA-7508)
 * Support conditional updates, tuple type, and the v3 protocol in cqlsh (CASSANDRA-7509)
 * Handle queries on multiple secondary index types (CASSANDRA-7525)
 * Fix cqlsh authentication with v3 native protocol (CASSANDRA-7564)
 * Fix NPE when unknown prepared statement ID is used (CASSANDRA-7454)
Merged from 2.0:
 * (Windows) force range-based repair to non-sequential mode (CASSANDRA-7541)
 * Fix range merging when DES scores are zero (CASSANDRA-7535)
 * Warn when SSL certificates have expired (CASSANDRA-7528)
 * Fix error when doing reversed queries with static columns (CASSANDRA-7490)
Merged from 1.2:
 * Set correct stream ID on responses when non-Exception Throwables
   are thrown while handling native protocol messages (CASSANDRA-7470)


2.1.0-rc3
 * Consider expiry when reconciling otherwise equal cells (CASSANDRA-7403)
 * Introduce CQL support for stress tool (CASSANDRA-6146)
 * Fix ClassCastException processing expired messages (CASSANDRA-7496)
 * Fix prepared marker for collections inside UDT (CASSANDRA-7472)
 * Remove left-over populate_io_cache_on_flush and replicate_on_write
   uses (CASSANDRA-7493)
 * (Windows) handle spaces in path names (CASSANDRA-7451)
 * Ensure writes have completed after dropping a table, before recycling
   commit log segments (CASSANDRA-7437)
 * Remove left-over rows_per_partition_to_cache (CASSANDRA-7493)
 * Fix error when CONTAINS is used with a bind marker (CASSANDRA-7502)
 * Properly reject unknown UDT field (CASSANDRA-7484)
Merged from 2.0:
 * Fix CC#collectTimeOrderedData() tombstone optimisations (CASSANDRA-7394)
 * Support DISTINCT for static columns and fix behaviour when DISTINC is
   not use (CASSANDRA-7305).
 * Workaround JVM NPE on JMX bind failure (CASSANDRA-7254)
 * Fix race in FileCacheService RemovalListener (CASSANDRA-7278)
 * Fix inconsistent use of consistencyForCommit that allowed LOCAL_QUORUM
   operations to incorrect become full QUORUM (CASSANDRA-7345)
 * Properly handle unrecognized opcodes and flags (CASSANDRA-7440)
 * (Hadoop) close CqlRecordWriter clients when finished (CASSANDRA-7459)
 * Commit disk failure policy (CASSANDRA-7429)
 * Make sure high level sstables get compacted (CASSANDRA-7414)
 * Fix AssertionError when using empty clustering columns and static columns
   (CASSANDRA-7455)
 * Add option to disable STCS in L0 (CASSANDRA-6621)
 * Upgrade to snappy-java 1.0.5.2 (CASSANDRA-7476)


2.1.0-rc2
 * Fix heap size calculation for CompoundSparseCellName and 
   CompoundSparseCellName.WithCollection (CASSANDRA-7421)
 * Allow counter mutations in UNLOGGED batches (CASSANDRA-7351)
 * Modify reconcile logic to always pick a tombstone over a counter cell
   (CASSANDRA-7346)
 * Avoid incremental compaction on Windows (CASSANDRA-7365)
 * Fix exception when querying a composite-keyed table with a collection index
   (CASSANDRA-7372)
 * Use node's host id in place of counter ids (CASSANDRA-7366)
 * Fix error when doing reversed queries with static columns (CASSANDRA-7490)
 * Backport CASSANDRA-6747 (CASSANDRA-7560)
 * Track max/min timestamps for range tombstones (CASSANDRA-7647)
 * Fix NPE when listing saved caches dir (CASSANDRA-7632)
 * Fix sstableloader unable to connect encrypted node (CASSANDRA-7585)
Merged from 1.2:
 * Clone token map outside of hot gossip loops (CASSANDRA-7758)
 * Add stop method to EmbeddedCassandraService (CASSANDRA-7595)
 * Support connecting to ipv6 jmx with nodetool (CASSANDRA-7669)
 * Set gc_grace_seconds to seven days for system schema tables (CASSANDRA-7668)
 * SimpleSeedProvider no longer caches seeds forever (CASSANDRA-7663)
 * Set correct stream ID on responses when non-Exception Throwables
   are thrown while handling native protocol messages (CASSANDRA-7470)
 * Fix row size miscalculation in LazilyCompactedRow (CASSANDRA-7543)
 * Fix race in background compaction check (CASSANDRA-7745)
 * Don't clear out range tombstones during compaction (CASSANDRA-7808)


2.1.0-rc1
 * Revert flush directory (CASSANDRA-6357)
 * More efficient executor service for fast operations (CASSANDRA-4718)
 * Move less common tools into a new cassandra-tools package (CASSANDRA-7160)
 * Support more concurrent requests in native protocol (CASSANDRA-7231)
 * Add tab-completion to debian nodetool packaging (CASSANDRA-6421)
 * Change concurrent_compactors defaults (CASSANDRA-7139)
 * Add PowerShell Windows launch scripts (CASSANDRA-7001)
 * Make commitlog archive+restore more robust (CASSANDRA-6974)
 * Fix marking commitlogsegments clean (CASSANDRA-6959)
 * Add snapshot "manifest" describing files included (CASSANDRA-6326)
 * Parallel streaming for sstableloader (CASSANDRA-3668)
 * Fix bugs in supercolumns handling (CASSANDRA-7138)
 * Fix ClassClassException on composite dense tables (CASSANDRA-7112)
 * Cleanup and optimize collation and slice iterators (CASSANDRA-7107)
 * Upgrade NBHM lib (CASSANDRA-7128)
 * Optimize netty server (CASSANDRA-6861)
 * Fix repair hang when given CF does not exist (CASSANDRA-7189)
 * Allow c* to be shutdown in an embedded mode (CASSANDRA-5635)
 * Add server side batching to native transport (CASSANDRA-5663)
 * Make batchlog replay asynchronous (CASSANDRA-6134)
 * remove unused classes (CASSANDRA-7197)
 * Limit user types to the keyspace they are defined in (CASSANDRA-6643)
 * Add validate method to CollectionType (CASSANDRA-7208)
 * New serialization format for UDT values (CASSANDRA-7209, CASSANDRA-7261)
 * Fix nodetool netstats (CASSANDRA-7270)
 * Fix potential ClassCastException in HintedHandoffManager (CASSANDRA-7284)
 * Use prepared statements internally (CASSANDRA-6975)
 * Fix broken paging state with prepared statement (CASSANDRA-7120)
 * Fix IllegalArgumentException in CqlStorage (CASSANDRA-7287)
 * Allow nulls/non-existant fields in UDT (CASSANDRA-7206)
 * Add Thrift MultiSliceRequest (CASSANDRA-6757, CASSANDRA-7027)
 * Handle overlapping MultiSlices (CASSANDRA-7279)
 * Fix DataOutputTest on Windows (CASSANDRA-7265)
 * Embedded sets in user defined data-types are not updating (CASSANDRA-7267)
 * Add tuple type to CQL/native protocol (CASSANDRA-7248)
 * Fix CqlPagingRecordReader on tables with few rows (CASSANDRA-7322)
Merged from 2.0:
 * Copy compaction options to make sure they are reloaded (CASSANDRA-7290)
 * Add option to do more aggressive tombstone compactions (CASSANDRA-6563)
 * Don't try to compact already-compacting files in HHOM (CASSANDRA-7288)
 * Always reallocate buffers in HSHA (CASSANDRA-6285)
 * (Hadoop) support authentication in CqlRecordReader (CASSANDRA-7221)
 * (Hadoop) Close java driver Cluster in CQLRR.close (CASSANDRA-7228)
 * Warn when 'USING TIMESTAMP' is used on a CAS BATCH (CASSANDRA-7067)
 * return all cpu values from BackgroundActivityMonitor.readAndCompute (CASSANDRA-7183)
 * Correctly delete scheduled range xfers (CASSANDRA-7143)
 * return all cpu values from BackgroundActivityMonitor.readAndCompute (CASSANDRA-7183)  
 * reduce garbage creation in calculatePendingRanges (CASSANDRA-7191)
 * fix c* launch issues on Russian os's due to output of linux 'free' cmd (CASSANDRA-6162)
 * Fix disabling autocompaction (CASSANDRA-7187)
 * Fix potential NumberFormatException when deserializing IntegerType (CASSANDRA-7088)
 * cqlsh can't tab-complete disabling compaction (CASSANDRA-7185)
 * cqlsh: Accept and execute CQL statement(s) from command-line parameter (CASSANDRA-7172)
 * Fix IllegalStateException in CqlPagingRecordReader (CASSANDRA-7198)
 * Fix the InvertedIndex trigger example (CASSANDRA-7211)
 * Add --resolve-ip option to 'nodetool ring' (CASSANDRA-7210)
 * reduce garbage on codec flag deserialization (CASSANDRA-7244) 
 * Fix duplicated error messages on directory creation error at startup (CASSANDRA-5818)
 * Proper null handle for IF with map element access (CASSANDRA-7155)
 * Improve compaction visibility (CASSANDRA-7242)
 * Correctly delete scheduled range xfers (CASSANDRA-7143)
 * Make batchlog replica selection rack-aware (CASSANDRA-6551)
 * Fix CFMetaData#getColumnDefinitionFromColumnName() (CASSANDRA-7074)
 * Fix writetime/ttl functions for static columns (CASSANDRA-7081)
 * Suggest CTRL-C or semicolon after three blank lines in cqlsh (CASSANDRA-7142)
 * Fix 2ndary index queries with DESC clustering order (CASSANDRA-6950)
 * Invalid key cache entries on DROP (CASSANDRA-6525)
 * Fix flapping RecoveryManagerTest (CASSANDRA-7084)
 * Add missing iso8601 patterns for date strings (CASSANDRA-6973)
 * Support selecting multiple rows in a partition using IN (CASSANDRA-6875)
 * Add authentication support to shuffle (CASSANDRA-6484)
 * Swap local and global default read repair chances (CASSANDRA-7320)
 * Add conditional CREATE/DROP USER support (CASSANDRA-7264)
 * Cqlsh counts non-empty lines for "Blank lines" warning (CASSANDRA-7325)
Merged from 1.2:
 * Add Cloudstack snitch (CASSANDRA-7147)
 * Update system.peers correctly when relocating tokens (CASSANDRA-7126)
 * Add Google Compute Engine snitch (CASSANDRA-7132)
 * remove duplicate query for local tokens (CASSANDRA-7182)
 * exit CQLSH with error status code if script fails (CASSANDRA-6344)
 * Fix bug with some IN queries missig results (CASSANDRA-7105)
 * Fix availability validation for LOCAL_ONE CL (CASSANDRA-7319)
 * Hint streaming can cause decommission to fail (CASSANDRA-7219)


2.1.0-beta2
 * Increase default CL space to 8GB (CASSANDRA-7031)
 * Add range tombstones to read repair digests (CASSANDRA-6863)
 * Fix BTree.clear for large updates (CASSANDRA-6943)
 * Fail write instead of logging a warning when unable to append to CL
   (CASSANDRA-6764)
 * Eliminate possibility of CL segment appearing twice in active list 
   (CASSANDRA-6557)
 * Apply DONTNEED fadvise to commitlog segments (CASSANDRA-6759)
 * Switch CRC component to Adler and include it for compressed sstables 
   (CASSANDRA-4165)
 * Allow cassandra-stress to set compaction strategy options (CASSANDRA-6451)
 * Add broadcast_rpc_address option to cassandra.yaml (CASSANDRA-5899)
 * Auto reload GossipingPropertyFileSnitch config (CASSANDRA-5897)
 * Fix overflow of memtable_total_space_in_mb (CASSANDRA-6573)
 * Fix ABTC NPE and apply update function correctly (CASSANDRA-6692)
 * Allow nodetool to use a file or prompt for password (CASSANDRA-6660)
 * Fix AIOOBE when concurrently accessing ABSC (CASSANDRA-6742)
 * Fix assertion error in ALTER TYPE RENAME (CASSANDRA-6705)
 * Scrub should not always clear out repaired status (CASSANDRA-5351)
 * Improve handling of range tombstone for wide partitions (CASSANDRA-6446)
 * Fix ClassCastException for compact table with composites (CASSANDRA-6738)
 * Fix potentially repairing with wrong nodes (CASSANDRA-6808)
 * Change caching option syntax (CASSANDRA-6745)
 * Fix stress to do proper counter reads (CASSANDRA-6835)
 * Fix help message for stress counter_write (CASSANDRA-6824)
 * Fix stress smart Thrift client to pick servers correctly (CASSANDRA-6848)
 * Add logging levels (minimal, normal or verbose) to stress tool (CASSANDRA-6849)
 * Fix race condition in Batch CLE (CASSANDRA-6860)
 * Improve cleanup/scrub/upgradesstables failure handling (CASSANDRA-6774)
 * ByteBuffer write() methods for serializing sstables (CASSANDRA-6781)
 * Proper compare function for CollectionType (CASSANDRA-6783)
 * Update native server to Netty 4 (CASSANDRA-6236)
 * Fix off-by-one error in stress (CASSANDRA-6883)
 * Make OpOrder AutoCloseable (CASSANDRA-6901)
 * Remove sync repair JMX interface (CASSANDRA-6900)
 * Add multiple memory allocation options for memtables (CASSANDRA-6689, 6694)
 * Remove adjusted op rate from stress output (CASSANDRA-6921)
 * Add optimized CF.hasColumns() implementations (CASSANDRA-6941)
 * Serialize batchlog mutations with the version of the target node
   (CASSANDRA-6931)
 * Optimize CounterColumn#reconcile() (CASSANDRA-6953)
 * Properly remove 1.2 sstable support in 2.1 (CASSANDRA-6869)
 * Lock counter cells, not partitions (CASSANDRA-6880)
 * Track presence of legacy counter shards in sstables (CASSANDRA-6888)
 * Ensure safe resource cleanup when replacing sstables (CASSANDRA-6912)
 * Add failure handler to async callback (CASSANDRA-6747)
 * Fix AE when closing SSTable without releasing reference (CASSANDRA-7000)
 * Clean up IndexInfo on keyspace/table drops (CASSANDRA-6924)
 * Only snapshot relative SSTables when sequential repair (CASSANDRA-7024)
 * Require nodetool rebuild_index to specify index names (CASSANDRA-7038)
 * fix cassandra stress errors on reads with native protocol (CASSANDRA-7033)
 * Use OpOrder to guard sstable references for reads (CASSANDRA-6919)
 * Preemptive opening of compaction result (CASSANDRA-6916)
 * Multi-threaded scrub/cleanup/upgradesstables (CASSANDRA-5547)
 * Optimize cellname comparison (CASSANDRA-6934)
 * Native protocol v3 (CASSANDRA-6855)
 * Optimize Cell liveness checks and clean up Cell (CASSANDRA-7119)
 * Support consistent range movements (CASSANDRA-2434)
 * Display min timestamp in sstablemetadata viewer (CASSANDRA-6767)
Merged from 2.0:
 * Avoid race-prone second "scrub" of system keyspace (CASSANDRA-6797)
 * Pool CqlRecordWriter clients by inetaddress rather than Range
   (CASSANDRA-6665)
 * Fix compaction_history timestamps (CASSANDRA-6784)
 * Compare scores of full replica ordering in DES (CASSANDRA-6683)
 * fix CME in SessionInfo updateProgress affecting netstats (CASSANDRA-6577)
 * Allow repairing between specific replicas (CASSANDRA-6440)
 * Allow per-dc enabling of hints (CASSANDRA-6157)
 * Add compatibility for Hadoop 0.2.x (CASSANDRA-5201)
 * Fix EstimatedHistogram races (CASSANDRA-6682)
 * Failure detector correctly converts initial value to nanos (CASSANDRA-6658)
 * Add nodetool taketoken to relocate vnodes (CASSANDRA-4445)
 * Expose bulk loading progress over JMX (CASSANDRA-4757)
 * Correctly handle null with IF conditions and TTL (CASSANDRA-6623)
 * Account for range/row tombstones in tombstone drop
   time histogram (CASSANDRA-6522)
 * Stop CommitLogSegment.close() from calling sync() (CASSANDRA-6652)
 * Make commitlog failure handling configurable (CASSANDRA-6364)
 * Avoid overlaps in LCS (CASSANDRA-6688)
 * Improve support for paginating over composites (CASSANDRA-4851)
 * Fix count(*) queries in a mixed cluster (CASSANDRA-6707)
 * Improve repair tasks(snapshot, differencing) concurrency (CASSANDRA-6566)
 * Fix replaying pre-2.0 commit logs (CASSANDRA-6714)
 * Add static columns to CQL3 (CASSANDRA-6561)
 * Optimize single partition batch statements (CASSANDRA-6737)
 * Disallow post-query re-ordering when paging (CASSANDRA-6722)
 * Fix potential paging bug with deleted columns (CASSANDRA-6748)
 * Fix NPE on BulkLoader caused by losing StreamEvent (CASSANDRA-6636)
 * Fix truncating compression metadata (CASSANDRA-6791)
 * Add CMSClassUnloadingEnabled JVM option (CASSANDRA-6541)
 * Catch memtable flush exceptions during shutdown (CASSANDRA-6735)
 * Fix upgradesstables NPE for non-CF-based indexes (CASSANDRA-6645)
 * Fix UPDATE updating PRIMARY KEY columns implicitly (CASSANDRA-6782)
 * Fix IllegalArgumentException when updating from 1.2 with SuperColumns
   (CASSANDRA-6733)
 * FBUtilities.singleton() should use the CF comparator (CASSANDRA-6778)
 * Fix CQLSStableWriter.addRow(Map<String, Object>) (CASSANDRA-6526)
 * Fix HSHA server introducing corrupt data (CASSANDRA-6285)
 * Fix CAS conditions for COMPACT STORAGE tables (CASSANDRA-6813)
 * Starting threads in OutboundTcpConnectionPool constructor causes race conditions (CASSANDRA-7177)
 * Allow overriding cassandra-rackdc.properties file (CASSANDRA-7072)
 * Set JMX RMI port to 7199 (CASSANDRA-7087)
 * Use LOCAL_QUORUM for data reads at LOCAL_SERIAL (CASSANDRA-6939)
 * Log a warning for large batches (CASSANDRA-6487)
 * Put nodes in hibernate when join_ring is false (CASSANDRA-6961)
 * Avoid early loading of non-system keyspaces before compaction-leftovers 
   cleanup at startup (CASSANDRA-6913)
 * Restrict Windows to parallel repairs (CASSANDRA-6907)
 * (Hadoop) Allow manually specifying start/end tokens in CFIF (CASSANDRA-6436)
 * Fix NPE in MeteredFlusher (CASSANDRA-6820)
 * Fix race processing range scan responses (CASSANDRA-6820)
 * Allow deleting snapshots from dropped keyspaces (CASSANDRA-6821)
 * Add uuid() function (CASSANDRA-6473)
 * Omit tombstones from schema digests (CASSANDRA-6862)
 * Include correct consistencyLevel in LWT timeout (CASSANDRA-6884)
 * Lower chances for losing new SSTables during nodetool refresh and
   ColumnFamilyStore.loadNewSSTables (CASSANDRA-6514)
 * Add support for DELETE ... IF EXISTS to CQL3 (CASSANDRA-5708)
 * Update hadoop_cql3_word_count example (CASSANDRA-6793)
 * Fix handling of RejectedExecution in sync Thrift server (CASSANDRA-6788)
 * Log more information when exceeding tombstone_warn_threshold (CASSANDRA-6865)
 * Fix truncate to not abort due to unreachable fat clients (CASSANDRA-6864)
 * Fix schema concurrency exceptions (CASSANDRA-6841)
 * Fix leaking validator FH in StreamWriter (CASSANDRA-6832)
 * Fix saving triggers to schema (CASSANDRA-6789)
 * Fix trigger mutations when base mutation list is immutable (CASSANDRA-6790)
 * Fix accounting in FileCacheService to allow re-using RAR (CASSANDRA-6838)
 * Fix static counter columns (CASSANDRA-6827)
 * Restore expiring->deleted (cell) compaction optimization (CASSANDRA-6844)
 * Fix CompactionManager.needsCleanup (CASSANDRA-6845)
 * Correctly compare BooleanType values other than 0 and 1 (CASSANDRA-6779)
 * Read message id as string from earlier versions (CASSANDRA-6840)
 * Properly use the Paxos consistency for (non-protocol) batch (CASSANDRA-6837)
 * Add paranoid disk failure option (CASSANDRA-6646)
 * Improve PerRowSecondaryIndex performance (CASSANDRA-6876)
 * Extend triggers to support CAS updates (CASSANDRA-6882)
 * Static columns with IF NOT EXISTS don't always work as expected (CASSANDRA-6873)
 * Fix paging with SELECT DISTINCT (CASSANDRA-6857)
 * Fix UnsupportedOperationException on CAS timeout (CASSANDRA-6923)
 * Improve MeteredFlusher handling of MF-unaffected column families
   (CASSANDRA-6867)
 * Add CqlRecordReader using native pagination (CASSANDRA-6311)
 * Add QueryHandler interface (CASSANDRA-6659)
 * Track liveRatio per-memtable, not per-CF (CASSANDRA-6945)
 * Make sure upgradesstables keeps sstable level (CASSANDRA-6958)
 * Fix LIMIT with static columns (CASSANDRA-6956)
 * Fix clash with CQL column name in thrift validation (CASSANDRA-6892)
 * Fix error with super columns in mixed 1.2-2.0 clusters (CASSANDRA-6966)
 * Fix bad skip of sstables on slice query with composite start/finish (CASSANDRA-6825)
 * Fix unintended update with conditional statement (CASSANDRA-6893)
 * Fix map element access in IF (CASSANDRA-6914)
 * Avoid costly range calculations for range queries on system keyspaces
   (CASSANDRA-6906)
 * Fix SSTable not released if stream session fails (CASSANDRA-6818)
 * Avoid build failure due to ANTLR timeout (CASSANDRA-6991)
 * Queries on compact tables can return more rows that requested (CASSANDRA-7052)
 * USING TIMESTAMP for batches does not work (CASSANDRA-7053)
 * Fix performance regression from CASSANDRA-5614 (CASSANDRA-6949)
 * Ensure that batchlog and hint timeouts do not produce hints (CASSANDRA-7058)
 * Merge groupable mutations in TriggerExecutor#execute() (CASSANDRA-7047)
 * Plug holes in resource release when wiring up StreamSession (CASSANDRA-7073)
 * Re-add parameter columns to tracing session (CASSANDRA-6942)
 * Preserves CQL metadata when updating table from thrift (CASSANDRA-6831)
Merged from 1.2:
 * Fix nodetool display with vnodes (CASSANDRA-7082)
 * Add UNLOGGED, COUNTER options to BATCH documentation (CASSANDRA-6816)
 * add extra SSL cipher suites (CASSANDRA-6613)
 * fix nodetool getsstables for blob PK (CASSANDRA-6803)
 * Fix BatchlogManager#deleteBatch() use of millisecond timestamps
   (CASSANDRA-6822)
 * Continue assassinating even if the endpoint vanishes (CASSANDRA-6787)
 * Schedule schema pulls on change (CASSANDRA-6971)
 * Non-droppable verbs shouldn't be dropped from OTC (CASSANDRA-6980)
 * Shutdown batchlog executor in SS#drain() (CASSANDRA-7025)
 * Fix batchlog to account for CF truncation records (CASSANDRA-6999)
 * Fix CQLSH parsing of functions and BLOB literals (CASSANDRA-7018)
 * Properly load trustore in the native protocol (CASSANDRA-6847)
 * Always clean up references in SerializingCache (CASSANDRA-6994)
 * Don't shut MessagingService down when replacing a node (CASSANDRA-6476)
 * fix npe when doing -Dcassandra.fd_initial_value_ms (CASSANDRA-6751)


2.1.0-beta1
 * Add flush directory distinct from compaction directories (CASSANDRA-6357)
 * Require JNA by default (CASSANDRA-6575)
 * add listsnapshots command to nodetool (CASSANDRA-5742)
 * Introduce AtomicBTreeColumns (CASSANDRA-6271, 6692)
 * Multithreaded commitlog (CASSANDRA-3578)
 * allocate fixed index summary memory pool and resample cold index summaries 
   to use less memory (CASSANDRA-5519)
 * Removed multithreaded compaction (CASSANDRA-6142)
 * Parallelize fetching rows for low-cardinality indexes (CASSANDRA-1337)
 * change logging from log4j to logback (CASSANDRA-5883)
 * switch to LZ4 compression for internode communication (CASSANDRA-5887)
 * Stop using Thrift-generated Index* classes internally (CASSANDRA-5971)
 * Remove 1.2 network compatibility code (CASSANDRA-5960)
 * Remove leveled json manifest migration code (CASSANDRA-5996)
 * Remove CFDefinition (CASSANDRA-6253)
 * Use AtomicIntegerFieldUpdater in RefCountedMemory (CASSANDRA-6278)
 * User-defined types for CQL3 (CASSANDRA-5590)
 * Use of o.a.c.metrics in nodetool (CASSANDRA-5871, 6406)
 * Batch read from OTC's queue and cleanup (CASSANDRA-1632)
 * Secondary index support for collections (CASSANDRA-4511, 6383)
 * SSTable metadata(Stats.db) format change (CASSANDRA-6356)
 * Push composites support in the storage engine
   (CASSANDRA-5417, CASSANDRA-6520)
 * Add snapshot space used to cfstats (CASSANDRA-6231)
 * Add cardinality estimator for key count estimation (CASSANDRA-5906)
 * CF id is changed to be non-deterministic. Data dir/key cache are created
   uniquely for CF id (CASSANDRA-5202)
 * New counters implementation (CASSANDRA-6504)
 * Replace UnsortedColumns, EmptyColumns, TreeMapBackedSortedColumns with new
   ArrayBackedSortedColumns (CASSANDRA-6630, CASSANDRA-6662, CASSANDRA-6690)
 * Add option to use row cache with a given amount of rows (CASSANDRA-5357)
 * Avoid repairing already repaired data (CASSANDRA-5351)
 * Reject counter updates with USING TTL/TIMESTAMP (CASSANDRA-6649)
 * Replace index_interval with min/max_index_interval (CASSANDRA-6379)
 * Lift limitation that order by columns must be selected for IN queries (CASSANDRA-4911)


2.0.5
 * Reduce garbage generated by bloom filter lookups (CASSANDRA-6609)
 * Add ks.cf names to tombstone logging (CASSANDRA-6597)
 * Use LOCAL_QUORUM for LWT operations at LOCAL_SERIAL (CASSANDRA-6495)
 * Wait for gossip to settle before accepting client connections (CASSANDRA-4288)
 * Delete unfinished compaction incrementally (CASSANDRA-6086)
 * Allow specifying custom secondary index options in CQL3 (CASSANDRA-6480)
 * Improve replica pinning for cache efficiency in DES (CASSANDRA-6485)
 * Fix LOCAL_SERIAL from thrift (CASSANDRA-6584)
 * Don't special case received counts in CAS timeout exceptions (CASSANDRA-6595)
 * Add support for 2.1 global counter shards (CASSANDRA-6505)
 * Fix NPE when streaming connection is not yet established (CASSANDRA-6210)
 * Avoid rare duplicate read repair triggering (CASSANDRA-6606)
 * Fix paging discardFirst (CASSANDRA-6555)
 * Fix ArrayIndexOutOfBoundsException in 2ndary index query (CASSANDRA-6470)
 * Release sstables upon rebuilding 2i (CASSANDRA-6635)
 * Add AbstractCompactionStrategy.startup() method (CASSANDRA-6637)
 * SSTableScanner may skip rows during cleanup (CASSANDRA-6638)
 * sstables from stalled repair sessions can resurrect deleted data (CASSANDRA-6503)
 * Switch stress to use ITransportFactory (CASSANDRA-6641)
 * Fix IllegalArgumentException during prepare (CASSANDRA-6592)
 * Fix possible loss of 2ndary index entries during compaction (CASSANDRA-6517)
 * Fix direct Memory on architectures that do not support unaligned long access
   (CASSANDRA-6628)
 * Let scrub optionally skip broken counter partitions (CASSANDRA-5930)
Merged from 1.2:
 * fsync compression metadata (CASSANDRA-6531)
 * Validate CF existence on execution for prepared statement (CASSANDRA-6535)
 * Add ability to throttle batchlog replay (CASSANDRA-6550)
 * Fix executing LOCAL_QUORUM with SimpleStrategy (CASSANDRA-6545)
 * Avoid StackOverflow when using large IN queries (CASSANDRA-6567)
 * Nodetool upgradesstables includes secondary indexes (CASSANDRA-6598)
 * Paginate batchlog replay (CASSANDRA-6569)
 * skip blocking on streaming during drain (CASSANDRA-6603)
 * Improve error message when schema doesn't match loaded sstable (CASSANDRA-6262)
 * Add properties to adjust FD initial value and max interval (CASSANDRA-4375)
 * Fix preparing with batch and delete from collection (CASSANDRA-6607)
 * Fix ABSC reverse iterator's remove() method (CASSANDRA-6629)
 * Handle host ID conflicts properly (CASSANDRA-6615)
 * Move handling of migration event source to solve bootstrap race. (CASSANDRA-6648)
 * Make sure compaction throughput value doesn't overflow with int math (CASSANDRA-6647)


2.0.4
 * Allow removing snapshots of no-longer-existing CFs (CASSANDRA-6418)
 * add StorageService.stopDaemon() (CASSANDRA-4268)
 * add IRE for invalid CF supplied to get_count (CASSANDRA-5701)
 * add client encryption support to sstableloader (CASSANDRA-6378)
 * Fix accept() loop for SSL sockets post-shutdown (CASSANDRA-6468)
 * Fix size-tiered compaction in LCS L0 (CASSANDRA-6496)
 * Fix assertion failure in filterColdSSTables (CASSANDRA-6483)
 * Fix row tombstones in larger-than-memory compactions (CASSANDRA-6008)
 * Fix cleanup ClassCastException (CASSANDRA-6462)
 * Reduce gossip memory use by interning VersionedValue strings (CASSANDRA-6410)
 * Allow specifying datacenters to participate in a repair (CASSANDRA-6218)
 * Fix divide-by-zero in PCI (CASSANDRA-6403)
 * Fix setting last compacted key in the wrong level for LCS (CASSANDRA-6284)
 * Add millisecond precision formats to the timestamp parser (CASSANDRA-6395)
 * Expose a total memtable size metric for a CF (CASSANDRA-6391)
 * cqlsh: handle symlinks properly (CASSANDRA-6425)
 * Fix potential infinite loop when paging query with IN (CASSANDRA-6464)
 * Fix assertion error in AbstractQueryPager.discardFirst (CASSANDRA-6447)
 * Fix streaming older SSTable yields unnecessary tombstones (CASSANDRA-6527)
Merged from 1.2:
 * Improved error message on bad properties in DDL queries (CASSANDRA-6453)
 * Randomize batchlog candidates selection (CASSANDRA-6481)
 * Fix thundering herd on endpoint cache invalidation (CASSANDRA-6345, 6485)
 * Improve batchlog write performance with vnodes (CASSANDRA-6488)
 * cqlsh: quote single quotes in strings inside collections (CASSANDRA-6172)
 * Improve gossip performance for typical messages (CASSANDRA-6409)
 * Throw IRE if a prepared statement has more markers than supported 
   (CASSANDRA-5598)
 * Expose Thread metrics for the native protocol server (CASSANDRA-6234)
 * Change snapshot response message verb to INTERNAL to avoid dropping it 
   (CASSANDRA-6415)
 * Warn when collection read has > 65K elements (CASSANDRA-5428)
 * Fix cache persistence when both row and key cache are enabled 
   (CASSANDRA-6413)
 * (Hadoop) add describe_local_ring (CASSANDRA-6268)
 * Fix handling of concurrent directory creation failure (CASSANDRA-6459)
 * Allow executing CREATE statements multiple times (CASSANDRA-6471)
 * Don't send confusing info with timeouts (CASSANDRA-6491)
 * Don't resubmit counter mutation runnables internally (CASSANDRA-6427)
 * Don't drop local mutations without a hint (CASSANDRA-6510)
 * Don't allow null max_hint_window_in_ms (CASSANDRA-6419)
 * Validate SliceRange start and finish lengths (CASSANDRA-6521)


2.0.3
 * Fix FD leak on slice read path (CASSANDRA-6275)
 * Cancel read meter task when closing SSTR (CASSANDRA-6358)
 * free off-heap IndexSummary during bulk (CASSANDRA-6359)
 * Recover from IOException in accept() thread (CASSANDRA-6349)
 * Improve Gossip tolerance of abnormally slow tasks (CASSANDRA-6338)
 * Fix trying to hint timed out counter writes (CASSANDRA-6322)
 * Allow restoring specific columnfamilies from archived CL (CASSANDRA-4809)
 * Avoid flushing compaction_history after each operation (CASSANDRA-6287)
 * Fix repair assertion error when tombstones expire (CASSANDRA-6277)
 * Skip loading corrupt key cache (CASSANDRA-6260)
 * Fixes for compacting larger-than-memory rows (CASSANDRA-6274)
 * Compact hottest sstables first and optionally omit coldest from
   compaction entirely (CASSANDRA-6109)
 * Fix modifying column_metadata from thrift (CASSANDRA-6182)
 * cqlsh: fix LIST USERS output (CASSANDRA-6242)
 * Add IRequestSink interface (CASSANDRA-6248)
 * Update memtable size while flushing (CASSANDRA-6249)
 * Provide hooks around CQL2/CQL3 statement execution (CASSANDRA-6252)
 * Require Permission.SELECT for CAS updates (CASSANDRA-6247)
 * New CQL-aware SSTableWriter (CASSANDRA-5894)
 * Reject CAS operation when the protocol v1 is used (CASSANDRA-6270)
 * Correctly throw error when frame too large (CASSANDRA-5981)
 * Fix serialization bug in PagedRange with 2ndary indexes (CASSANDRA-6299)
 * Fix CQL3 table validation in Thrift (CASSANDRA-6140)
 * Fix bug missing results with IN clauses (CASSANDRA-6327)
 * Fix paging with reversed slices (CASSANDRA-6343)
 * Set minTimestamp correctly to be able to drop expired sstables (CASSANDRA-6337)
 * Support NaN and Infinity as float literals (CASSANDRA-6003)
 * Remove RF from nodetool ring output (CASSANDRA-6289)
 * Fix attempting to flush empty rows (CASSANDRA-6374)
 * Fix potential out of bounds exception when paging (CASSANDRA-6333)
Merged from 1.2:
 * Optimize FD phi calculation (CASSANDRA-6386)
 * Improve initial FD phi estimate when starting up (CASSANDRA-6385)
 * Don't list CQL3 table in CLI describe even if named explicitely 
   (CASSANDRA-5750)
 * Invalidate row cache when dropping CF (CASSANDRA-6351)
 * add non-jamm path for cached statements (CASSANDRA-6293)
 * add windows bat files for shell commands (CASSANDRA-6145)
 * Require logging in for Thrift CQL2/3 statement preparation (CASSANDRA-6254)
 * restrict max_num_tokens to 1536 (CASSANDRA-6267)
 * Nodetool gets default JMX port from cassandra-env.sh (CASSANDRA-6273)
 * make calculatePendingRanges asynchronous (CASSANDRA-6244)
 * Remove blocking flushes in gossip thread (CASSANDRA-6297)
 * Fix potential socket leak in connectionpool creation (CASSANDRA-6308)
 * Allow LOCAL_ONE/LOCAL_QUORUM to work with SimpleStrategy (CASSANDRA-6238)
 * cqlsh: handle 'null' as session duration (CASSANDRA-6317)
 * Fix json2sstable handling of range tombstones (CASSANDRA-6316)
 * Fix missing one row in reverse query (CASSANDRA-6330)
 * Fix reading expired row value from row cache (CASSANDRA-6325)
 * Fix AssertionError when doing set element deletion (CASSANDRA-6341)
 * Make CL code for the native protocol match the one in C* 2.0
   (CASSANDRA-6347)
 * Disallow altering CQL3 table from thrift (CASSANDRA-6370)
 * Fix size computation of prepared statement (CASSANDRA-6369)


2.0.2
 * Update FailureDetector to use nanontime (CASSANDRA-4925)
 * Fix FileCacheService regressions (CASSANDRA-6149)
 * Never return WriteTimeout for CL.ANY (CASSANDRA-6132)
 * Fix race conditions in bulk loader (CASSANDRA-6129)
 * Add configurable metrics reporting (CASSANDRA-4430)
 * drop queries exceeding a configurable number of tombstones (CASSANDRA-6117)
 * Track and persist sstable read activity (CASSANDRA-5515)
 * Fixes for speculative retry (CASSANDRA-5932, CASSANDRA-6194)
 * Improve memory usage of metadata min/max column names (CASSANDRA-6077)
 * Fix thrift validation refusing row markers on CQL3 tables (CASSANDRA-6081)
 * Fix insertion of collections with CAS (CASSANDRA-6069)
 * Correctly send metadata on SELECT COUNT (CASSANDRA-6080)
 * Track clients' remote addresses in ClientState (CASSANDRA-6070)
 * Create snapshot dir if it does not exist when migrating
   leveled manifest (CASSANDRA-6093)
 * make sequential nodetool repair the default (CASSANDRA-5950)
 * Add more hooks for compaction strategy implementations (CASSANDRA-6111)
 * Fix potential NPE on composite 2ndary indexes (CASSANDRA-6098)
 * Delete can potentially be skipped in batch (CASSANDRA-6115)
 * Allow alter keyspace on system_traces (CASSANDRA-6016)
 * Disallow empty column names in cql (CASSANDRA-6136)
 * Use Java7 file-handling APIs and fix file moving on Windows (CASSANDRA-5383)
 * Save compaction history to system keyspace (CASSANDRA-5078)
 * Fix NPE if StorageService.getOperationMode() is executed before full startup (CASSANDRA-6166)
 * CQL3: support pre-epoch longs for TimestampType (CASSANDRA-6212)
 * Add reloadtriggers command to nodetool (CASSANDRA-4949)
 * cqlsh: ignore empty 'value alias' in DESCRIBE (CASSANDRA-6139)
 * Fix sstable loader (CASSANDRA-6205)
 * Reject bootstrapping if the node already exists in gossip (CASSANDRA-5571)
 * Fix NPE while loading paxos state (CASSANDRA-6211)
 * cqlsh: add SHOW SESSION <tracing-session> command (CASSANDRA-6228)
Merged from 1.2:
 * (Hadoop) Require CFRR batchSize to be at least 2 (CASSANDRA-6114)
 * Add a warning for small LCS sstable size (CASSANDRA-6191)
 * Add ability to list specific KS/CF combinations in nodetool cfstats (CASSANDRA-4191)
 * Mark CF clean if a mutation raced the drop and got it marked dirty (CASSANDRA-5946)
 * Add a LOCAL_ONE consistency level (CASSANDRA-6202)
 * Limit CQL prepared statement cache by size instead of count (CASSANDRA-6107)
 * Tracing should log write failure rather than raw exceptions (CASSANDRA-6133)
 * lock access to TM.endpointToHostIdMap (CASSANDRA-6103)
 * Allow estimated memtable size to exceed slab allocator size (CASSANDRA-6078)
 * Start MeteredFlusher earlier to prevent OOM during CL replay (CASSANDRA-6087)
 * Avoid sending Truncate command to fat clients (CASSANDRA-6088)
 * Allow where clause conditions to be in parenthesis (CASSANDRA-6037)
 * Do not open non-ssl storage port if encryption option is all (CASSANDRA-3916)
 * Move batchlog replay to its own executor (CASSANDRA-6079)
 * Add tombstone debug threshold and histogram (CASSANDRA-6042, 6057)
 * Enable tcp keepalive on incoming connections (CASSANDRA-4053)
 * Fix fat client schema pull NPE (CASSANDRA-6089)
 * Fix memtable flushing for indexed tables (CASSANDRA-6112)
 * Fix skipping columns with multiple slices (CASSANDRA-6119)
 * Expose connected thrift + native client counts (CASSANDRA-5084)
 * Optimize auth setup (CASSANDRA-6122)
 * Trace index selection (CASSANDRA-6001)
 * Update sstablesPerReadHistogram to use biased sampling (CASSANDRA-6164)
 * Log UnknownColumnfamilyException when closing socket (CASSANDRA-5725)
 * Properly error out on CREATE INDEX for counters table (CASSANDRA-6160)
 * Handle JMX notification failure for repair (CASSANDRA-6097)
 * (Hadoop) Fetch no more than 128 splits in parallel (CASSANDRA-6169)
 * stress: add username/password authentication support (CASSANDRA-6068)
 * Fix indexed queries with row cache enabled on parent table (CASSANDRA-5732)
 * Fix compaction race during columnfamily drop (CASSANDRA-5957)
 * Fix validation of empty column names for compact tables (CASSANDRA-6152)
 * Skip replaying mutations that pass CRC but fail to deserialize (CASSANDRA-6183)
 * Rework token replacement to use replace_address (CASSANDRA-5916)
 * Fix altering column types (CASSANDRA-6185)
 * cqlsh: fix CREATE/ALTER WITH completion (CASSANDRA-6196)
 * add windows bat files for shell commands (CASSANDRA-6145)
 * Fix potential stack overflow during range tombstones insertion (CASSANDRA-6181)
 * (Hadoop) Make LOCAL_ONE the default consistency level (CASSANDRA-6214)


2.0.1
 * Fix bug that could allow reading deleted data temporarily (CASSANDRA-6025)
 * Improve memory use defaults (CASSANDRA-6059)
 * Make ThriftServer more easlly extensible (CASSANDRA-6058)
 * Remove Hadoop dependency from ITransportFactory (CASSANDRA-6062)
 * add file_cache_size_in_mb setting (CASSANDRA-5661)
 * Improve error message when yaml contains invalid properties (CASSANDRA-5958)
 * Improve leveled compaction's ability to find non-overlapping L0 compactions
   to work on concurrently (CASSANDRA-5921)
 * Notify indexer of columns shadowed by range tombstones (CASSANDRA-5614)
 * Log Merkle tree stats (CASSANDRA-2698)
 * Switch from crc32 to adler32 for compressed sstable checksums (CASSANDRA-5862)
 * Improve offheap memcpy performance (CASSANDRA-5884)
 * Use a range aware scanner for cleanup (CASSANDRA-2524)
 * Cleanup doesn't need to inspect sstables that contain only local data
   (CASSANDRA-5722)
 * Add ability for CQL3 to list partition keys (CASSANDRA-4536)
 * Improve native protocol serialization (CASSANDRA-5664)
 * Upgrade Thrift to 0.9.1 (CASSANDRA-5923)
 * Require superuser status for adding triggers (CASSANDRA-5963)
 * Make standalone scrubber handle old and new style leveled manifest
   (CASSANDRA-6005)
 * Fix paxos bugs (CASSANDRA-6012, 6013, 6023)
 * Fix paged ranges with multiple replicas (CASSANDRA-6004)
 * Fix potential AssertionError during tracing (CASSANDRA-6041)
 * Fix NPE in sstablesplit (CASSANDRA-6027)
 * Migrate pre-2.0 key/value/column aliases to system.schema_columns
   (CASSANDRA-6009)
 * Paging filter empty rows too agressively (CASSANDRA-6040)
 * Support variadic parameters for IN clauses (CASSANDRA-4210)
 * cqlsh: return the result of CAS writes (CASSANDRA-5796)
 * Fix validation of IN clauses with 2ndary indexes (CASSANDRA-6050)
 * Support named bind variables in CQL (CASSANDRA-6033)
Merged from 1.2:
 * Allow cache-keys-to-save to be set at runtime (CASSANDRA-5980)
 * Avoid second-guessing out-of-space state (CASSANDRA-5605)
 * Tuning knobs for dealing with large blobs and many CFs (CASSANDRA-5982)
 * (Hadoop) Fix CQLRW for thrift tables (CASSANDRA-6002)
 * Fix possible divide-by-zero in HHOM (CASSANDRA-5990)
 * Allow local batchlog writes for CL.ANY (CASSANDRA-5967)
 * Upgrade metrics-core to version 2.2.0 (CASSANDRA-5947)
 * Fix CqlRecordWriter with composite keys (CASSANDRA-5949)
 * Add snitch, schema version, cluster, partitioner to JMX (CASSANDRA-5881)
 * Allow disabling SlabAllocator (CASSANDRA-5935)
 * Make user-defined compaction JMX blocking (CASSANDRA-4952)
 * Fix streaming does not transfer wrapped range (CASSANDRA-5948)
 * Fix loading index summary containing empty key (CASSANDRA-5965)
 * Correctly handle limits in CompositesSearcher (CASSANDRA-5975)
 * Pig: handle CQL collections (CASSANDRA-5867)
 * Pass the updated cf to the PRSI index() method (CASSANDRA-5999)
 * Allow empty CQL3 batches (as no-op) (CASSANDRA-5994)
 * Support null in CQL3 functions (CASSANDRA-5910)
 * Replace the deprecated MapMaker with CacheLoader (CASSANDRA-6007)
 * Add SSTableDeletingNotification to DataTracker (CASSANDRA-6010)
 * Fix snapshots in use get deleted during snapshot repair (CASSANDRA-6011)
 * Move hints and exception count to o.a.c.metrics (CASSANDRA-6017)
 * Fix memory leak in snapshot repair (CASSANDRA-6047)
 * Fix sstable2sjon for CQL3 tables (CASSANDRA-5852)


2.0.0
 * Fix thrift validation when inserting into CQL3 tables (CASSANDRA-5138)
 * Fix periodic memtable flushing behavior with clean memtables (CASSANDRA-5931)
 * Fix dateOf() function for pre-2.0 timestamp columns (CASSANDRA-5928)
 * Fix SSTable unintentionally loads BF when opened for batch (CASSANDRA-5938)
 * Add stream session progress to JMX (CASSANDRA-4757)
 * Fix NPE during CAS operation (CASSANDRA-5925)
Merged from 1.2:
 * Fix getBloomFilterDiskSpaceUsed for AlwaysPresentFilter (CASSANDRA-5900)
 * Don't announce schema version until we've loaded the changes locally
   (CASSANDRA-5904)
 * Fix to support off heap bloom filters size greater than 2 GB (CASSANDRA-5903)
 * Properly handle parsing huge map and set literals (CASSANDRA-5893)


2.0.0-rc2
 * enable vnodes by default (CASSANDRA-5869)
 * fix CAS contention timeout (CASSANDRA-5830)
 * fix HsHa to respect max frame size (CASSANDRA-4573)
 * Fix (some) 2i on composite components omissions (CASSANDRA-5851)
 * cqlsh: add DESCRIBE FULL SCHEMA variant (CASSANDRA-5880)
Merged from 1.2:
 * Correctly validate sparse composite cells in scrub (CASSANDRA-5855)
 * Add KeyCacheHitRate metric to CF metrics (CASSANDRA-5868)
 * cqlsh: add support for multiline comments (CASSANDRA-5798)
 * Handle CQL3 SELECT duplicate IN restrictions on clustering columns
   (CASSANDRA-5856)


2.0.0-rc1
 * improve DecimalSerializer performance (CASSANDRA-5837)
 * fix potential spurious wakeup in AsyncOneResponse (CASSANDRA-5690)
 * fix schema-related trigger issues (CASSANDRA-5774)
 * Better validation when accessing CQL3 table from thrift (CASSANDRA-5138)
 * Fix assertion error during repair (CASSANDRA-5801)
 * Fix range tombstone bug (CASSANDRA-5805)
 * DC-local CAS (CASSANDRA-5797)
 * Add a native_protocol_version column to the system.local table (CASSANRDA-5819)
 * Use index_interval from cassandra.yaml when upgraded (CASSANDRA-5822)
 * Fix buffer underflow on socket close (CASSANDRA-5792)
Merged from 1.2:
 * Fix reading DeletionTime from 1.1-format sstables (CASSANDRA-5814)
 * cqlsh: add collections support to COPY (CASSANDRA-5698)
 * retry important messages for any IOException (CASSANDRA-5804)
 * Allow empty IN relations in SELECT/UPDATE/DELETE statements (CASSANDRA-5626)
 * cqlsh: fix crashing on Windows due to libedit detection (CASSANDRA-5812)
 * fix bulk-loading compressed sstables (CASSANDRA-5820)
 * (Hadoop) fix quoting in CqlPagingRecordReader and CqlRecordWriter 
   (CASSANDRA-5824)
 * update default LCS sstable size to 160MB (CASSANDRA-5727)
 * Allow compacting 2Is via nodetool (CASSANDRA-5670)
 * Hex-encode non-String keys in OPP (CASSANDRA-5793)
 * nodetool history logging (CASSANDRA-5823)
 * (Hadoop) fix support for Thrift tables in CqlPagingRecordReader 
   (CASSANDRA-5752)
 * add "all time blocked" to StatusLogger output (CASSANDRA-5825)
 * Future-proof inter-major-version schema migrations (CASSANDRA-5845)
 * (Hadoop) add CqlPagingRecordReader support for ReversedType in Thrift table
   (CASSANDRA-5718)
 * Add -no-snapshot option to scrub (CASSANDRA-5891)
 * Fix to support off heap bloom filters size greater than 2 GB (CASSANDRA-5903)
 * Properly handle parsing huge map and set literals (CASSANDRA-5893)
 * Fix LCS L0 compaction may overlap in L1 (CASSANDRA-5907)
 * New sstablesplit tool to split large sstables offline (CASSANDRA-4766)
 * Fix potential deadlock in native protocol server (CASSANDRA-5926)
 * Disallow incompatible type change in CQL3 (CASSANDRA-5882)
Merged from 1.1:
 * Correctly validate sparse composite cells in scrub (CASSANDRA-5855)


2.0.0-beta2
 * Replace countPendingHints with Hints Created metric (CASSANDRA-5746)
 * Allow nodetool with no args, and with help to run without a server (CASSANDRA-5734)
 * Cleanup AbstractType/TypeSerializer classes (CASSANDRA-5744)
 * Remove unimplemented cli option schema-mwt (CASSANDRA-5754)
 * Support range tombstones in thrift (CASSANDRA-5435)
 * Normalize table-manipulating CQL3 statements' class names (CASSANDRA-5759)
 * cqlsh: add missing table options to DESCRIBE output (CASSANDRA-5749)
 * Fix assertion error during repair (CASSANDRA-5757)
 * Fix bulkloader (CASSANDRA-5542)
 * Add LZ4 compression to the native protocol (CASSANDRA-5765)
 * Fix bugs in the native protocol v2 (CASSANDRA-5770)
 * CAS on 'primary key only' table (CASSANDRA-5715)
 * Support streaming SSTables of old versions (CASSANDRA-5772)
 * Always respect protocol version in native protocol (CASSANDRA-5778)
 * Fix ConcurrentModificationException during streaming (CASSANDRA-5782)
 * Update deletion timestamp in Commit#updatesWithPaxosTime (CASSANDRA-5787)
 * Thrift cas() method crashes if input columns are not sorted (CASSANDRA-5786)
 * Order columns names correctly when querying for CAS (CASSANDRA-5788)
 * Fix streaming retry (CASSANDRA-5775)
Merged from 1.2:
 * if no seeds can be a reached a node won't start in a ring by itself (CASSANDRA-5768)
 * add cassandra.unsafesystem property (CASSANDRA-5704)
 * (Hadoop) quote identifiers in CqlPagingRecordReader (CASSANDRA-5763)
 * Add replace_node functionality for vnodes (CASSANDRA-5337)
 * Add timeout events to query traces (CASSANDRA-5520)
 * Fix serialization of the LEFT gossip value (CASSANDRA-5696)
 * Pig: support for cql3 tables (CASSANDRA-5234)
 * Fix skipping range tombstones with reverse queries (CASSANDRA-5712)
 * Expire entries out of ThriftSessionManager (CASSANDRA-5719)
 * Don't keep ancestor information in memory (CASSANDRA-5342)
 * Expose native protocol server status in nodetool info (CASSANDRA-5735)
 * Fix pathetic performance of range tombstones (CASSANDRA-5677)
 * Fix querying with an empty (impossible) range (CASSANDRA-5573)
 * cqlsh: handle CUSTOM 2i in DESCRIBE output (CASSANDRA-5760)
 * Fix minor bug in Range.intersects(Bound) (CASSANDRA-5771)
 * cqlsh: handle disabled compression in DESCRIBE output (CASSANDRA-5766)
 * Ensure all UP events are notified on the native protocol (CASSANDRA-5769)
 * Fix formatting of sstable2json with multiple -k arguments (CASSANDRA-5781)
 * Don't rely on row marker for queries in general to hide lost markers
   after TTL expires (CASSANDRA-5762)
 * Sort nodetool help output (CASSANDRA-5776)
 * Fix column expiring during 2 phases compaction (CASSANDRA-5799)
 * now() is being rejected in INSERTs when inside collections (CASSANDRA-5795)


2.0.0-beta1
 * Add support for indexing clustered columns (CASSANDRA-5125)
 * Removed on-heap row cache (CASSANDRA-5348)
 * use nanotime consistently for node-local timeouts (CASSANDRA-5581)
 * Avoid unnecessary second pass on name-based queries (CASSANDRA-5577)
 * Experimental triggers (CASSANDRA-1311)
 * JEMalloc support for off-heap allocation (CASSANDRA-3997)
 * Single-pass compaction (CASSANDRA-4180)
 * Removed token range bisection (CASSANDRA-5518)
 * Removed compatibility with pre-1.2.5 sstables and network messages
   (CASSANDRA-5511)
 * removed PBSPredictor (CASSANDRA-5455)
 * CAS support (CASSANDRA-5062, 5441, 5442, 5443, 5619, 5667)
 * Leveled compaction performs size-tiered compactions in L0 
   (CASSANDRA-5371, 5439)
 * Add yaml network topology snitch for mixed ec2/other envs (CASSANDRA-5339)
 * Log when a node is down longer than the hint window (CASSANDRA-4554)
 * Optimize tombstone creation for ExpiringColumns (CASSANDRA-4917)
 * Improve LeveledScanner work estimation (CASSANDRA-5250, 5407)
 * Replace compaction lock with runWithCompactionsDisabled (CASSANDRA-3430)
 * Change Message IDs to ints (CASSANDRA-5307)
 * Move sstable level information into the Stats component, removing the
   need for a separate Manifest file (CASSANDRA-4872)
 * avoid serializing to byte[] on commitlog append (CASSANDRA-5199)
 * make index_interval configurable per columnfamily (CASSANDRA-3961, CASSANDRA-5650)
 * add default_time_to_live (CASSANDRA-3974)
 * add memtable_flush_period_in_ms (CASSANDRA-4237)
 * replace supercolumns internally by composites (CASSANDRA-3237, 5123)
 * upgrade thrift to 0.9.0 (CASSANDRA-3719)
 * drop unnecessary keyspace parameter from user-defined compaction API 
   (CASSANDRA-5139)
 * more robust solution to incomplete compactions + counters (CASSANDRA-5151)
 * Change order of directory searching for c*.in.sh (CASSANDRA-3983)
 * Add tool to reset SSTable compaction level for LCS (CASSANDRA-5271)
 * Allow custom configuration loader (CASSANDRA-5045)
 * Remove memory emergency pressure valve logic (CASSANDRA-3534)
 * Reduce request latency with eager retry (CASSANDRA-4705)
 * cqlsh: Remove ASSUME command (CASSANDRA-5331)
 * Rebuild BF when loading sstables if bloom_filter_fp_chance
   has changed since compaction (CASSANDRA-5015)
 * remove row-level bloom filters (CASSANDRA-4885)
 * Change Kernel Page Cache skipping into row preheating (disabled by default)
   (CASSANDRA-4937)
 * Improve repair by deciding on a gcBefore before sending
   out TreeRequests (CASSANDRA-4932)
 * Add an official way to disable compactions (CASSANDRA-5074)
 * Reenable ALTER TABLE DROP with new semantics (CASSANDRA-3919)
 * Add binary protocol versioning (CASSANDRA-5436)
 * Swap THshaServer for TThreadedSelectorServer (CASSANDRA-5530)
 * Add alias support to SELECT statement (CASSANDRA-5075)
 * Don't create empty RowMutations in CommitLogReplayer (CASSANDRA-5541)
 * Use range tombstones when dropping cfs/columns from schema (CASSANDRA-5579)
 * cqlsh: drop CQL2/CQL3-beta support (CASSANDRA-5585)
 * Track max/min column names in sstables to be able to optimize slice
   queries (CASSANDRA-5514, CASSANDRA-5595, CASSANDRA-5600)
 * Binary protocol: allow batching already prepared statements (CASSANDRA-4693)
 * Allow preparing timestamp, ttl and limit in CQL3 queries (CASSANDRA-4450)
 * Support native link w/o JNA in Java7 (CASSANDRA-3734)
 * Use SASL authentication in binary protocol v2 (CASSANDRA-5545)
 * Replace Thrift HsHa with LMAX Disruptor based implementation (CASSANDRA-5582)
 * cqlsh: Add row count to SELECT output (CASSANDRA-5636)
 * Include a timestamp with all read commands to determine column expiration
   (CASSANDRA-5149)
 * Streaming 2.0 (CASSANDRA-5286, 5699)
 * Conditional create/drop ks/table/index statements in CQL3 (CASSANDRA-2737)
 * more pre-table creation property validation (CASSANDRA-5693)
 * Redesign repair messages (CASSANDRA-5426)
 * Fix ALTER RENAME post-5125 (CASSANDRA-5702)
 * Disallow renaming a 2ndary indexed column (CASSANDRA-5705)
 * Rename Table to Keyspace (CASSANDRA-5613)
 * Ensure changing column_index_size_in_kb on different nodes don't corrupt the
   sstable (CASSANDRA-5454)
 * Move resultset type information into prepare, not execute (CASSANDRA-5649)
 * Auto paging in binary protocol (CASSANDRA-4415, 5714)
 * Don't tie client side use of AbstractType to JDBC (CASSANDRA-4495)
 * Adds new TimestampType to replace DateType (CASSANDRA-5723, CASSANDRA-5729)
Merged from 1.2:
 * make starting native protocol server idempotent (CASSANDRA-5728)
 * Fix loading key cache when a saved entry is no longer valid (CASSANDRA-5706)
 * Fix serialization of the LEFT gossip value (CASSANDRA-5696)
 * cqlsh: Don't show 'null' in place of empty values (CASSANDRA-5675)
 * Race condition in detecting version on a mixed 1.1/1.2 cluster
   (CASSANDRA-5692)
 * Fix skipping range tombstones with reverse queries (CASSANDRA-5712)
 * Expire entries out of ThriftSessionManager (CASSANRDA-5719)
 * Don't keep ancestor information in memory (CASSANDRA-5342)
 * cqlsh: fix handling of semicolons inside BATCH queries (CASSANDRA-5697)


1.2.6
 * Fix tracing when operation completes before all responses arrive 
   (CASSANDRA-5668)
 * Fix cross-DC mutation forwarding (CASSANDRA-5632)
 * Reduce SSTableLoader memory usage (CASSANDRA-5555)
 * Scale hinted_handoff_throttle_in_kb to cluster size (CASSANDRA-5272)
 * (Hadoop) Add CQL3 input/output formats (CASSANDRA-4421, 5622)
 * (Hadoop) Fix InputKeyRange in CFIF (CASSANDRA-5536)
 * Fix dealing with ridiculously large max sstable sizes in LCS (CASSANDRA-5589)
 * Ignore pre-truncate hints (CASSANDRA-4655)
 * Move System.exit on OOM into a separate thread (CASSANDRA-5273)
 * Write row markers when serializing schema (CASSANDRA-5572)
 * Check only SSTables for the requested range when streaming (CASSANDRA-5569)
 * Improve batchlog replay behavior and hint ttl handling (CASSANDRA-5314)
 * Exclude localTimestamp from validation for tombstones (CASSANDRA-5398)
 * cqlsh: add custom prompt support (CASSANDRA-5539)
 * Reuse prepared statements in hot auth queries (CASSANDRA-5594)
 * cqlsh: add vertical output option (see EXPAND) (CASSANDRA-5597)
 * Add a rate limit option to stress (CASSANDRA-5004)
 * have BulkLoader ignore snapshots directories (CASSANDRA-5587) 
 * fix SnitchProperties logging context (CASSANDRA-5602)
 * Expose whether jna is enabled and memory is locked via JMX (CASSANDRA-5508)
 * cqlsh: fix COPY FROM with ReversedType (CASSANDRA-5610)
 * Allow creating CUSTOM indexes on collections (CASSANDRA-5615)
 * Evaluate now() function at execution time (CASSANDRA-5616)
 * Expose detailed read repair metrics (CASSANDRA-5618)
 * Correct blob literal + ReversedType parsing (CASSANDRA-5629)
 * Allow GPFS to prefer the internal IP like EC2MRS (CASSANDRA-5630)
 * fix help text for -tspw cassandra-cli (CASSANDRA-5643)
 * don't throw away initial causes exceptions for internode encryption issues 
   (CASSANDRA-5644)
 * Fix message spelling errors for cql select statements (CASSANDRA-5647)
 * Suppress custom exceptions thru jmx (CASSANDRA-5652)
 * Update CREATE CUSTOM INDEX syntax (CASSANDRA-5639)
 * Fix PermissionDetails.equals() method (CASSANDRA-5655)
 * Never allow partition key ranges in CQL3 without token() (CASSANDRA-5666)
 * Gossiper incorrectly drops AppState for an upgrading node (CASSANDRA-5660)
 * Connection thrashing during multi-region ec2 during upgrade, due to 
   messaging version (CASSANDRA-5669)
 * Avoid over reconnecting in EC2MRS (CASSANDRA-5678)
 * Fix ReadResponseSerializer.serializedSize() for digest reads (CASSANDRA-5476)
 * allow sstable2json on 2i CFs (CASSANDRA-5694)
Merged from 1.1:
 * Remove buggy thrift max message length option (CASSANDRA-5529)
 * Fix NPE in Pig's widerow mode (CASSANDRA-5488)
 * Add split size parameter to Pig and disable split combination (CASSANDRA-5544)


1.2.5
 * make BytesToken.toString only return hex bytes (CASSANDRA-5566)
 * Ensure that submitBackground enqueues at least one task (CASSANDRA-5554)
 * fix 2i updates with identical values and timestamps (CASSANDRA-5540)
 * fix compaction throttling bursty-ness (CASSANDRA-4316)
 * reduce memory consumption of IndexSummary (CASSANDRA-5506)
 * remove per-row column name bloom filters (CASSANDRA-5492)
 * Include fatal errors in trace events (CASSANDRA-5447)
 * Ensure that PerRowSecondaryIndex is notified of row-level deletes
   (CASSANDRA-5445)
 * Allow empty blob literals in CQL3 (CASSANDRA-5452)
 * Fix streaming RangeTombstones at column index boundary (CASSANDRA-5418)
 * Fix preparing statements when current keyspace is not set (CASSANDRA-5468)
 * Fix SemanticVersion.isSupportedBy minor/patch handling (CASSANDRA-5496)
 * Don't provide oldCfId for post-1.1 system cfs (CASSANDRA-5490)
 * Fix primary range ignores replication strategy (CASSANDRA-5424)
 * Fix shutdown of binary protocol server (CASSANDRA-5507)
 * Fix repair -snapshot not working (CASSANDRA-5512)
 * Set isRunning flag later in binary protocol server (CASSANDRA-5467)
 * Fix use of CQL3 functions with descending clustering order (CASSANDRA-5472)
 * Disallow renaming columns one at a time for thrift table in CQL3
   (CASSANDRA-5531)
 * cqlsh: add CLUSTERING ORDER BY support to DESCRIBE (CASSANDRA-5528)
 * Add custom secondary index support to CQL3 (CASSANDRA-5484)
 * Fix repair hanging silently on unexpected error (CASSANDRA-5229)
 * Fix Ec2Snitch regression introduced by CASSANDRA-5171 (CASSANDRA-5432)
 * Add nodetool enablebackup/disablebackup (CASSANDRA-5556)
 * cqlsh: fix DESCRIBE after case insensitive USE (CASSANDRA-5567)
Merged from 1.1
 * Add retry mechanism to OTC for non-droppable_verbs (CASSANDRA-5393)
 * Use allocator information to improve memtable memory usage estimate
   (CASSANDRA-5497)
 * Fix trying to load deleted row into row cache on startup (CASSANDRA-4463)
 * fsync leveled manifest to avoid corruption (CASSANDRA-5535)
 * Fix Bound intersection computation (CASSANDRA-5551)
 * sstablescrub now respects max memory size in cassandra.in.sh (CASSANDRA-5562)


1.2.4
 * Ensure that PerRowSecondaryIndex updates see the most recent values
   (CASSANDRA-5397)
 * avoid duplicate index entries ind PrecompactedRow and 
   ParallelCompactionIterable (CASSANDRA-5395)
 * remove the index entry on oldColumn when new column is a tombstone 
   (CASSANDRA-5395)
 * Change default stream throughput from 400 to 200 mbps (CASSANDRA-5036)
 * Gossiper logs DOWN for symmetry with UP (CASSANDRA-5187)
 * Fix mixing prepared statements between keyspaces (CASSANDRA-5352)
 * Fix consistency level during bootstrap - strike 3 (CASSANDRA-5354)
 * Fix transposed arguments in AlreadyExistsException (CASSANDRA-5362)
 * Improve asynchronous hint delivery (CASSANDRA-5179)
 * Fix Guava dependency version (12.0 -> 13.0.1) for Maven (CASSANDRA-5364)
 * Validate that provided CQL3 collection value are < 64K (CASSANDRA-5355)
 * Make upgradeSSTable skip current version sstables by default (CASSANDRA-5366)
 * Optimize min/max timestamp collection (CASSANDRA-5373)
 * Invalid streamId in cql binary protocol when using invalid CL 
   (CASSANDRA-5164)
 * Fix validation for IN where clauses with collections (CASSANDRA-5376)
 * Copy resultSet on count query to avoid ConcurrentModificationException 
   (CASSANDRA-5382)
 * Correctly typecheck in CQL3 even with ReversedType (CASSANDRA-5386)
 * Fix streaming compressed files when using encryption (CASSANDRA-5391)
 * cassandra-all 1.2.0 pom missing netty dependency (CASSANDRA-5392)
 * Fix writetime/ttl functions on null values (CASSANDRA-5341)
 * Fix NPE during cql3 select with token() (CASSANDRA-5404)
 * IndexHelper.skipBloomFilters won't skip non-SHA filters (CASSANDRA-5385)
 * cqlsh: Print maps ordered by key, sort sets (CASSANDRA-5413)
 * Add null syntax support in CQL3 for inserts (CASSANDRA-3783)
 * Allow unauthenticated set_keyspace() calls (CASSANDRA-5423)
 * Fix potential incremental backups race (CASSANDRA-5410)
 * Fix prepared BATCH statements with batch-level timestamps (CASSANDRA-5415)
 * Allow overriding superuser setup delay (CASSANDRA-5430)
 * cassandra-shuffle with JMX usernames and passwords (CASSANDRA-5431)
Merged from 1.1:
 * cli: Quote ks and cf names in schema output when needed (CASSANDRA-5052)
 * Fix bad default for min/max timestamp in SSTableMetadata (CASSANDRA-5372)
 * Fix cf name extraction from manifest in Directories.migrateFile() 
   (CASSANDRA-5242)
 * Support pluggable internode authentication (CASSANDRA-5401)


1.2.3
 * add check for sstable overlap within a level on startup (CASSANDRA-5327)
 * replace ipv6 colons in jmx object names (CASSANDRA-5298, 5328)
 * Avoid allocating SSTableBoundedScanner during repair when the range does 
   not intersect the sstable (CASSANDRA-5249)
 * Don't lowercase property map keys (this breaks NTS) (CASSANDRA-5292)
 * Fix composite comparator with super columns (CASSANDRA-5287)
 * Fix insufficient validation of UPDATE queries against counter cfs
   (CASSANDRA-5300)
 * Fix PropertyFileSnitch default DC/Rack behavior (CASSANDRA-5285)
 * Handle null values when executing prepared statement (CASSANDRA-5081)
 * Add netty to pom dependencies (CASSANDRA-5181)
 * Include type arguments in Thrift CQLPreparedResult (CASSANDRA-5311)
 * Fix compaction not removing columns when bf_fp_ratio is 1 (CASSANDRA-5182)
 * cli: Warn about missing CQL3 tables in schema descriptions (CASSANDRA-5309)
 * Re-enable unknown option in replication/compaction strategies option for
   backward compatibility (CASSANDRA-4795)
 * Add binary protocol support to stress (CASSANDRA-4993)
 * cqlsh: Fix COPY FROM value quoting and null handling (CASSANDRA-5305)
 * Fix repair -pr for vnodes (CASSANDRA-5329)
 * Relax CL for auth queries for non-default users (CASSANDRA-5310)
 * Fix AssertionError during repair (CASSANDRA-5245)
 * Don't announce migrations to pre-1.2 nodes (CASSANDRA-5334)
Merged from 1.1:
 * Update offline scrub for 1.0 -> 1.1 directory structure (CASSANDRA-5195)
 * add tmp flag to Descriptor hashcode (CASSANDRA-4021)
 * fix logging of "Found table data in data directories" when only system tables
   are present (CASSANDRA-5289)
 * cli: Add JMX authentication support (CASSANDRA-5080)
 * nodetool: ability to repair specific range (CASSANDRA-5280)
 * Fix possible assertion triggered in SliceFromReadCommand (CASSANDRA-5284)
 * cqlsh: Add inet type support on Windows (ipv4-only) (CASSANDRA-4801)
 * Fix race when initializing ColumnFamilyStore (CASSANDRA-5350)
 * Add UseTLAB JVM flag (CASSANDRA-5361)


1.2.2
 * fix potential for multiple concurrent compactions of the same sstables
   (CASSANDRA-5256)
 * avoid no-op caching of byte[] on commitlog append (CASSANDRA-5199)
 * fix symlinks under data dir not working (CASSANDRA-5185)
 * fix bug in compact storage metadata handling (CASSANDRA-5189)
 * Validate login for USE queries (CASSANDRA-5207)
 * cli: remove default username and password (CASSANDRA-5208)
 * configure populate_io_cache_on_flush per-CF (CASSANDRA-4694)
 * allow configuration of internode socket buffer (CASSANDRA-3378)
 * Make sstable directory picking blacklist-aware again (CASSANDRA-5193)
 * Correctly expire gossip states for edge cases (CASSANDRA-5216)
 * Improve handling of directory creation failures (CASSANDRA-5196)
 * Expose secondary indicies to the rest of nodetool (CASSANDRA-4464)
 * Binary protocol: avoid sending notification for 0.0.0.0 (CASSANDRA-5227)
 * add UseCondCardMark XX jvm settings on jdk 1.7 (CASSANDRA-4366)
 * CQL3 refactor to allow conversion function (CASSANDRA-5226)
 * Fix drop of sstables in some circumstance (CASSANDRA-5232)
 * Implement caching of authorization results (CASSANDRA-4295)
 * Add support for LZ4 compression (CASSANDRA-5038)
 * Fix missing columns in wide rows queries (CASSANDRA-5225)
 * Simplify auth setup and make system_auth ks alterable (CASSANDRA-5112)
 * Stop compactions from hanging during bootstrap (CASSANDRA-5244)
 * fix compressed streaming sending extra chunk (CASSANDRA-5105)
 * Add CQL3-based implementations of IAuthenticator and IAuthorizer
   (CASSANDRA-4898)
 * Fix timestamp-based tomstone removal logic (CASSANDRA-5248)
 * cli: Add JMX authentication support (CASSANDRA-5080)
 * Fix forceFlush behavior (CASSANDRA-5241)
 * cqlsh: Add username autocompletion (CASSANDRA-5231)
 * Fix CQL3 composite partition key error (CASSANDRA-5240)
 * Allow IN clause on last clustering key (CASSANDRA-5230)
Merged from 1.1:
 * fix start key/end token validation for wide row iteration (CASSANDRA-5168)
 * add ConfigHelper support for Thrift frame and max message sizes (CASSANDRA-5188)
 * fix nodetool repair not fail on node down (CASSANDRA-5203)
 * always collect tombstone hints (CASSANDRA-5068)
 * Fix error when sourcing file in cqlsh (CASSANDRA-5235)


1.2.1
 * stream undelivered hints on decommission (CASSANDRA-5128)
 * GossipingPropertyFileSnitch loads saved dc/rack info if needed (CASSANDRA-5133)
 * drain should flush system CFs too (CASSANDRA-4446)
 * add inter_dc_tcp_nodelay setting (CASSANDRA-5148)
 * re-allow wrapping ranges for start_token/end_token range pairitspwng (CASSANDRA-5106)
 * fix validation compaction of empty rows (CASSANDRA-5136)
 * nodetool methods to enable/disable hint storage/delivery (CASSANDRA-4750)
 * disallow bloom filter false positive chance of 0 (CASSANDRA-5013)
 * add threadpool size adjustment methods to JMXEnabledThreadPoolExecutor and 
   CompactionManagerMBean (CASSANDRA-5044)
 * fix hinting for dropped local writes (CASSANDRA-4753)
 * off-heap cache doesn't need mutable column container (CASSANDRA-5057)
 * apply disk_failure_policy to bad disks on initial directory creation 
   (CASSANDRA-4847)
 * Optimize name-based queries to use ArrayBackedSortedColumns (CASSANDRA-5043)
 * Fall back to old manifest if most recent is unparseable (CASSANDRA-5041)
 * pool [Compressed]RandomAccessReader objects on the partitioned read path
   (CASSANDRA-4942)
 * Add debug logging to list filenames processed by Directories.migrateFile 
   method (CASSANDRA-4939)
 * Expose black-listed directories via JMX (CASSANDRA-4848)
 * Log compaction merge counts (CASSANDRA-4894)
 * Minimize byte array allocation by AbstractData{Input,Output} (CASSANDRA-5090)
 * Add SSL support for the binary protocol (CASSANDRA-5031)
 * Allow non-schema system ks modification for shuffle to work (CASSANDRA-5097)
 * cqlsh: Add default limit to SELECT statements (CASSANDRA-4972)
 * cqlsh: fix DESCRIBE for 1.1 cfs in CQL3 (CASSANDRA-5101)
 * Correctly gossip with nodes >= 1.1.7 (CASSANDRA-5102)
 * Ensure CL guarantees on digest mismatch (CASSANDRA-5113)
 * Validate correctly selects on composite partition key (CASSANDRA-5122)
 * Fix exception when adding collection (CASSANDRA-5117)
 * Handle states for non-vnode clusters correctly (CASSANDRA-5127)
 * Refuse unrecognized replication and compaction strategy options (CASSANDRA-4795)
 * Pick the correct value validator in sstable2json for cql3 tables (CASSANDRA-5134)
 * Validate login for describe_keyspace, describe_keyspaces and set_keyspace
   (CASSANDRA-5144)
 * Fix inserting empty maps (CASSANDRA-5141)
 * Don't remove tokens from System table for node we know (CASSANDRA-5121)
 * fix streaming progress report for compresed files (CASSANDRA-5130)
 * Coverage analysis for low-CL queries (CASSANDRA-4858)
 * Stop interpreting dates as valid timeUUID value (CASSANDRA-4936)
 * Adds E notation for floating point numbers (CASSANDRA-4927)
 * Detect (and warn) unintentional use of the cql2 thrift methods when cql3 was
   intended (CASSANDRA-5172)
 * cli: Quote ks and cf names in schema output when needed (CASSANDRA-5052)
 * Fix cf name extraction from manifest in Directories.migrateFile() (CASSANDRA-5242)
 * Replace mistaken usage of commons-logging with slf4j (CASSANDRA-5464)
 * Ensure Jackson dependency matches lib (CASSANDRA-5126)
 * Expose droppable tombstone ratio stats over JMX (CASSANDRA-5159)
Merged from 1.1:
 * Simplify CompressedRandomAccessReader to work around JDK FD bug (CASSANDRA-5088)
 * Improve handling a changing target throttle rate mid-compaction (CASSANDRA-5087)
 * Pig: correctly decode row keys in widerow mode (CASSANDRA-5098)
 * nodetool repair command now prints progress (CASSANDRA-4767)
 * fix user defined compaction to run against 1.1 data directory (CASSANDRA-5118)
 * Fix CQL3 BATCH authorization caching (CASSANDRA-5145)
 * fix get_count returns incorrect value with TTL (CASSANDRA-5099)
 * better handling for mid-compaction failure (CASSANDRA-5137)
 * convert default marshallers list to map for better readability (CASSANDRA-5109)
 * fix ConcurrentModificationException in getBootstrapSource (CASSANDRA-5170)
 * fix sstable maxtimestamp for row deletes and pre-1.1.1 sstables (CASSANDRA-5153)
 * Fix thread growth on node removal (CASSANDRA-5175)
 * Make Ec2Region's datacenter name configurable (CASSANDRA-5155)


1.2.0
 * Disallow counters in collections (CASSANDRA-5082)
 * cqlsh: add unit tests (CASSANDRA-3920)
 * fix default bloom_filter_fp_chance for LeveledCompactionStrategy (CASSANDRA-5093)
Merged from 1.1:
 * add validation for get_range_slices with start_key and end_token (CASSANDRA-5089)


1.2.0-rc2
 * fix nodetool ownership display with vnodes (CASSANDRA-5065)
 * cqlsh: add DESCRIBE KEYSPACES command (CASSANDRA-5060)
 * Fix potential infinite loop when reloading CFS (CASSANDRA-5064)
 * Fix SimpleAuthorizer example (CASSANDRA-5072)
 * cqlsh: force CL.ONE for tracing and system.schema* queries (CASSANDRA-5070)
 * Includes cassandra-shuffle in the debian package (CASSANDRA-5058)
Merged from 1.1:
 * fix multithreaded compaction deadlock (CASSANDRA-4492)
 * fix temporarily missing schema after upgrade from pre-1.1.5 (CASSANDRA-5061)
 * Fix ALTER TABLE overriding compression options with defaults
   (CASSANDRA-4996, 5066)
 * fix specifying and altering crc_check_chance (CASSANDRA-5053)
 * fix Murmur3Partitioner ownership% calculation (CASSANDRA-5076)
 * Don't expire columns sooner than they should in 2ndary indexes (CASSANDRA-5079)


1.2-rc1
 * rename rpc_timeout settings to request_timeout (CASSANDRA-5027)
 * add BF with 0.1 FP to LCS by default (CASSANDRA-5029)
 * Fix preparing insert queries (CASSANDRA-5016)
 * Fix preparing queries with counter increment (CASSANDRA-5022)
 * Fix preparing updates with collections (CASSANDRA-5017)
 * Don't generate UUID based on other node address (CASSANDRA-5002)
 * Fix message when trying to alter a clustering key type (CASSANDRA-5012)
 * Update IAuthenticator to match the new IAuthorizer (CASSANDRA-5003)
 * Fix inserting only a key in CQL3 (CASSANDRA-5040)
 * Fix CQL3 token() function when used with strings (CASSANDRA-5050)
Merged from 1.1:
 * reduce log spam from invalid counter shards (CASSANDRA-5026)
 * Improve schema propagation performance (CASSANDRA-5025)
 * Fix for IndexHelper.IndexFor throws OOB Exception (CASSANDRA-5030)
 * cqlsh: make it possible to describe thrift CFs (CASSANDRA-4827)
 * cqlsh: fix timestamp formatting on some platforms (CASSANDRA-5046)


1.2-beta3
 * make consistency level configurable in cqlsh (CASSANDRA-4829)
 * fix cqlsh rendering of blob fields (CASSANDRA-4970)
 * fix cqlsh DESCRIBE command (CASSANDRA-4913)
 * save truncation position in system table (CASSANDRA-4906)
 * Move CompressionMetadata off-heap (CASSANDRA-4937)
 * allow CLI to GET cql3 columnfamily data (CASSANDRA-4924)
 * Fix rare race condition in getExpireTimeForEndpoint (CASSANDRA-4402)
 * acquire references to overlapping sstables during compaction so bloom filter
   doesn't get free'd prematurely (CASSANDRA-4934)
 * Don't share slice query filter in CQL3 SelectStatement (CASSANDRA-4928)
 * Separate tracing from Log4J (CASSANDRA-4861)
 * Exclude gcable tombstones from merkle-tree computation (CASSANDRA-4905)
 * Better printing of AbstractBounds for tracing (CASSANDRA-4931)
 * Optimize mostRecentTombstone check in CC.collectAllData (CASSANDRA-4883)
 * Change stream session ID to UUID to avoid collision from same node (CASSANDRA-4813)
 * Use Stats.db when bulk loading if present (CASSANDRA-4957)
 * Skip repair on system_trace and keyspaces with RF=1 (CASSANDRA-4956)
 * (cql3) Remove arbitrary SELECT limit (CASSANDRA-4918)
 * Correctly handle prepared operation on collections (CASSANDRA-4945)
 * Fix CQL3 LIMIT (CASSANDRA-4877)
 * Fix Stress for CQL3 (CASSANDRA-4979)
 * Remove cassandra specific exceptions from JMX interface (CASSANDRA-4893)
 * (CQL3) Force using ALLOW FILTERING on potentially inefficient queries (CASSANDRA-4915)
 * (cql3) Fix adding column when the table has collections (CASSANDRA-4982)
 * (cql3) Fix allowing collections with compact storage (CASSANDRA-4990)
 * (cql3) Refuse ttl/writetime function on collections (CASSANDRA-4992)
 * Replace IAuthority with new IAuthorizer (CASSANDRA-4874)
 * clqsh: fix KEY pseudocolumn escaping when describing Thrift tables
   in CQL3 mode (CASSANDRA-4955)
 * add basic authentication support for Pig CassandraStorage (CASSANDRA-3042)
 * fix CQL2 ALTER TABLE compaction_strategy_class altering (CASSANDRA-4965)
Merged from 1.1:
 * Fall back to old describe_splits if d_s_ex is not available (CASSANDRA-4803)
 * Improve error reporting when streaming ranges fail (CASSANDRA-5009)
 * Fix cqlsh timestamp formatting of timezone info (CASSANDRA-4746)
 * Fix assertion failure with leveled compaction (CASSANDRA-4799)
 * Check for null end_token in get_range_slice (CASSANDRA-4804)
 * Remove all remnants of removed nodes (CASSANDRA-4840)
 * Add aut-reloading of the log4j file in debian package (CASSANDRA-4855)
 * Fix estimated row cache entry size (CASSANDRA-4860)
 * reset getRangeSlice filter after finishing a row for get_paged_slice
   (CASSANDRA-4919)
 * expunge row cache post-truncate (CASSANDRA-4940)
 * Allow static CF definition with compact storage (CASSANDRA-4910)
 * Fix endless loop/compaction of schema_* CFs due to broken timestamps (CASSANDRA-4880)
 * Fix 'wrong class type' assertion in CounterColumn (CASSANDRA-4976)


1.2-beta2
 * fp rate of 1.0 disables BF entirely; LCS defaults to 1.0 (CASSANDRA-4876)
 * off-heap bloom filters for row keys (CASSANDRA_4865)
 * add extension point for sstable components (CASSANDRA-4049)
 * improve tracing output (CASSANDRA-4852, 4862)
 * make TRACE verb droppable (CASSANDRA-4672)
 * fix BulkLoader recognition of CQL3 columnfamilies (CASSANDRA-4755)
 * Sort commitlog segments for replay by id instead of mtime (CASSANDRA-4793)
 * Make hint delivery asynchronous (CASSANDRA-4761)
 * Pluggable Thrift transport factories for CLI and cqlsh (CASSANDRA-4609, 4610)
 * cassandra-cli: allow Double value type to be inserted to a column (CASSANDRA-4661)
 * Add ability to use custom TServerFactory implementations (CASSANDRA-4608)
 * optimize batchlog flushing to skip successful batches (CASSANDRA-4667)
 * include metadata for system keyspace itself in schema tables (CASSANDRA-4416)
 * add check to PropertyFileSnitch to verify presence of location for
   local node (CASSANDRA-4728)
 * add PBSPredictor consistency modeler (CASSANDRA-4261)
 * remove vestiges of Thrift unframed mode (CASSANDRA-4729)
 * optimize single-row PK lookups (CASSANDRA-4710)
 * adjust blockFor calculation to account for pending ranges due to node 
   movement (CASSANDRA-833)
 * Change CQL version to 3.0.0 and stop accepting 3.0.0-beta1 (CASSANDRA-4649)
 * (CQL3) Make prepared statement global instead of per connection 
   (CASSANDRA-4449)
 * Fix scrubbing of CQL3 created tables (CASSANDRA-4685)
 * (CQL3) Fix validation when using counter and regular columns in the same 
   table (CASSANDRA-4706)
 * Fix bug starting Cassandra with simple authentication (CASSANDRA-4648)
 * Add support for batchlog in CQL3 (CASSANDRA-4545, 4738)
 * Add support for multiple column family outputs in CFOF (CASSANDRA-4208)
 * Support repairing only the local DC nodes (CASSANDRA-4747)
 * Use rpc_address for binary protocol and change default port (CASSANDRA-4751)
 * Fix use of collections in prepared statements (CASSANDRA-4739)
 * Store more information into peers table (CASSANDRA-4351, 4814)
 * Configurable bucket size for size tiered compaction (CASSANDRA-4704)
 * Run leveled compaction in parallel (CASSANDRA-4310)
 * Fix potential NPE during CFS reload (CASSANDRA-4786)
 * Composite indexes may miss results (CASSANDRA-4796)
 * Move consistency level to the protocol level (CASSANDRA-4734, 4824)
 * Fix Subcolumn slice ends not respected (CASSANDRA-4826)
 * Fix Assertion error in cql3 select (CASSANDRA-4783)
 * Fix list prepend logic (CQL3) (CASSANDRA-4835)
 * Add booleans as literals in CQL3 (CASSANDRA-4776)
 * Allow renaming PK columns in CQL3 (CASSANDRA-4822)
 * Fix binary protocol NEW_NODE event (CASSANDRA-4679)
 * Fix potential infinite loop in tombstone compaction (CASSANDRA-4781)
 * Remove system tables accounting from schema (CASSANDRA-4850)
 * (cql3) Force provided columns in clustering key order in 
   'CLUSTERING ORDER BY' (CASSANDRA-4881)
 * Fix composite index bug (CASSANDRA-4884)
 * Fix short read protection for CQL3 (CASSANDRA-4882)
 * Add tracing support to the binary protocol (CASSANDRA-4699)
 * (cql3) Don't allow prepared marker inside collections (CASSANDRA-4890)
 * Re-allow order by on non-selected columns (CASSANDRA-4645)
 * Bug when composite index is created in a table having collections (CASSANDRA-4909)
 * log index scan subject in CompositesSearcher (CASSANDRA-4904)
Merged from 1.1:
 * add get[Row|Key]CacheEntries to CacheServiceMBean (CASSANDRA-4859)
 * fix get_paged_slice to wrap to next row correctly (CASSANDRA-4816)
 * fix indexing empty column values (CASSANDRA-4832)
 * allow JdbcDate to compose null Date objects (CASSANDRA-4830)
 * fix possible stackoverflow when compacting 1000s of sstables
   (CASSANDRA-4765)
 * fix wrong leveled compaction progress calculation (CASSANDRA-4807)
 * add a close() method to CRAR to prevent leaking file descriptors (CASSANDRA-4820)
 * fix potential infinite loop in get_count (CASSANDRA-4833)
 * fix compositeType.{get/from}String methods (CASSANDRA-4842)
 * (CQL) fix CREATE COLUMNFAMILY permissions check (CASSANDRA-4864)
 * Fix DynamicCompositeType same type comparison (CASSANDRA-4711)
 * Fix duplicate SSTable reference when stream session failed (CASSANDRA-3306)
 * Allow static CF definition with compact storage (CASSANDRA-4910)
 * Fix endless loop/compaction of schema_* CFs due to broken timestamps (CASSANDRA-4880)
 * Fix 'wrong class type' assertion in CounterColumn (CASSANDRA-4976)


1.2-beta1
 * add atomic_batch_mutate (CASSANDRA-4542, -4635)
 * increase default max_hint_window_in_ms to 3h (CASSANDRA-4632)
 * include message initiation time to replicas so they can more
   accurately drop timed-out requests (CASSANDRA-2858)
 * fix clientutil.jar dependencies (CASSANDRA-4566)
 * optimize WriteResponse (CASSANDRA-4548)
 * new metrics (CASSANDRA-4009)
 * redesign KEYS indexes to avoid read-before-write (CASSANDRA-2897)
 * debug tracing (CASSANDRA-1123)
 * parallelize row cache loading (CASSANDRA-4282)
 * Make compaction, flush JBOD-aware (CASSANDRA-4292)
 * run local range scans on the read stage (CASSANDRA-3687)
 * clean up ioexceptions (CASSANDRA-2116)
 * add disk_failure_policy (CASSANDRA-2118)
 * Introduce new json format with row level deletion (CASSANDRA-4054)
 * remove redundant "name" column from schema_keyspaces (CASSANDRA-4433)
 * improve "nodetool ring" handling of multi-dc clusters (CASSANDRA-3047)
 * update NTS calculateNaturalEndpoints to be O(N log N) (CASSANDRA-3881)
 * split up rpc timeout by operation type (CASSANDRA-2819)
 * rewrite key cache save/load to use only sequential i/o (CASSANDRA-3762)
 * update MS protocol with a version handshake + broadcast address id
   (CASSANDRA-4311)
 * multithreaded hint replay (CASSANDRA-4189)
 * add inter-node message compression (CASSANDRA-3127)
 * remove COPP (CASSANDRA-2479)
 * Track tombstone expiration and compact when tombstone content is
   higher than a configurable threshold, default 20% (CASSANDRA-3442, 4234)
 * update MurmurHash to version 3 (CASSANDRA-2975)
 * (CLI) track elapsed time for `delete' operation (CASSANDRA-4060)
 * (CLI) jline version is bumped to 1.0 to properly  support
   'delete' key function (CASSANDRA-4132)
 * Save IndexSummary into new SSTable 'Summary' component (CASSANDRA-2392, 4289)
 * Add support for range tombstones (CASSANDRA-3708)
 * Improve MessagingService efficiency (CASSANDRA-3617)
 * Avoid ID conflicts from concurrent schema changes (CASSANDRA-3794)
 * Set thrift HSHA server thread limit to unlimited by default (CASSANDRA-4277)
 * Avoids double serialization of CF id in RowMutation messages
   (CASSANDRA-4293)
 * stream compressed sstables directly with java nio (CASSANDRA-4297)
 * Support multiple ranges in SliceQueryFilter (CASSANDRA-3885)
 * Add column metadata to system column families (CASSANDRA-4018)
 * (cql3) Always use composite types by default (CASSANDRA-4329)
 * (cql3) Add support for set, map and list (CASSANDRA-3647)
 * Validate date type correctly (CASSANDRA-4441)
 * (cql3) Allow definitions with only a PK (CASSANDRA-4361)
 * (cql3) Add support for row key composites (CASSANDRA-4179)
 * improve DynamicEndpointSnitch by using reservoir sampling (CASSANDRA-4038)
 * (cql3) Add support for 2ndary indexes (CASSANDRA-3680)
 * (cql3) fix defining more than one PK to be invalid (CASSANDRA-4477)
 * remove schema agreement checking from all external APIs (Thrift, CQL and CQL3) (CASSANDRA-4487)
 * add Murmur3Partitioner and make it default for new installations (CASSANDRA-3772, 4621)
 * (cql3) update pseudo-map syntax to use map syntax (CASSANDRA-4497)
 * Finer grained exceptions hierarchy and provides error code with exceptions (CASSANDRA-3979)
 * Adds events push to binary protocol (CASSANDRA-4480)
 * Rewrite nodetool help (CASSANDRA-2293)
 * Make CQL3 the default for CQL (CASSANDRA-4640)
 * update stress tool to be able to use CQL3 (CASSANDRA-4406)
 * Accept all thrift update on CQL3 cf but don't expose their metadata (CASSANDRA-4377)
 * Replace Throttle with Guava's RateLimiter for HintedHandOff (CASSANDRA-4541)
 * fix counter add/get using CQL2 and CQL3 in stress tool (CASSANDRA-4633)
 * Add sstable count per level to cfstats (CASSANDRA-4537)
 * (cql3) Add ALTER KEYSPACE statement (CASSANDRA-4611)
 * (cql3) Allow defining default consistency levels (CASSANDRA-4448)
 * (cql3) Fix queries using LIMIT missing results (CASSANDRA-4579)
 * fix cross-version gossip messaging (CASSANDRA-4576)
 * added inet data type (CASSANDRA-4627)


1.1.6
 * Wait for writes on synchronous read digest mismatch (CASSANDRA-4792)
 * fix commitlog replay for nanotime-infected sstables (CASSANDRA-4782)
 * preflight check ttl for maximum of 20 years (CASSANDRA-4771)
 * (Pig) fix widerow input with single column rows (CASSANDRA-4789)
 * Fix HH to compact with correct gcBefore, which avoids wiping out
   undelivered hints (CASSANDRA-4772)
 * LCS will merge up to 32 L0 sstables as intended (CASSANDRA-4778)
 * NTS will default unconfigured DC replicas to zero (CASSANDRA-4675)
 * use default consistency level in counter validation if none is
   explicitly provide (CASSANDRA-4700)
 * Improve IAuthority interface by introducing fine-grained
   access permissions and grant/revoke commands (CASSANDRA-4490, 4644)
 * fix assumption error in CLI when updating/describing keyspace 
   (CASSANDRA-4322)
 * Adds offline sstablescrub to debian packaging (CASSANDRA-4642)
 * Automatic fixing of overlapping leveled sstables (CASSANDRA-4644)
 * fix error when using ORDER BY with extended selections (CASSANDRA-4689)
 * (CQL3) Fix validation for IN queries for non-PK cols (CASSANDRA-4709)
 * fix re-created keyspace disappering after 1.1.5 upgrade 
   (CASSANDRA-4698, 4752)
 * (CLI) display elapsed time in 2 fraction digits (CASSANDRA-3460)
 * add authentication support to sstableloader (CASSANDRA-4712)
 * Fix CQL3 'is reversed' logic (CASSANDRA-4716, 4759)
 * (CQL3) Don't return ReversedType in result set metadata (CASSANDRA-4717)
 * Backport adding AlterKeyspace statement (CASSANDRA-4611)
 * (CQL3) Correcty accept upper-case data types (CASSANDRA-4770)
 * Add binary protocol events for schema changes (CASSANDRA-4684)
Merged from 1.0:
 * Switch from NBHM to CHM in MessagingService's callback map, which
   prevents OOM in long-running instances (CASSANDRA-4708)


1.1.5
 * add SecondaryIndex.reload API (CASSANDRA-4581)
 * use millis + atomicint for commitlog segment creation instead of
   nanotime, which has issues under some hypervisors (CASSANDRA-4601)
 * fix FD leak in slice queries (CASSANDRA-4571)
 * avoid recursion in leveled compaction (CASSANDRA-4587)
 * increase stack size under Java7 to 180K
 * Log(info) schema changes (CASSANDRA-4547)
 * Change nodetool setcachecapcity to manipulate global caches (CASSANDRA-4563)
 * (cql3) fix setting compaction strategy (CASSANDRA-4597)
 * fix broken system.schema_* timestamps on system startup (CASSANDRA-4561)
 * fix wrong skip of cache saving (CASSANDRA-4533)
 * Avoid NPE when lost+found is in data dir (CASSANDRA-4572)
 * Respect five-minute flush moratorium after initial CL replay (CASSANDRA-4474)
 * Adds ntp as recommended in debian packaging (CASSANDRA-4606)
 * Configurable transport in CF Record{Reader|Writer} (CASSANDRA-4558)
 * (cql3) fix potential NPE with both equal and unequal restriction (CASSANDRA-4532)
 * (cql3) improves ORDER BY validation (CASSANDRA-4624)
 * Fix potential deadlock during counter writes (CASSANDRA-4578)
 * Fix cql error with ORDER BY when using IN (CASSANDRA-4612)
Merged from 1.0:
 * increase Xss to 160k to accomodate latest 1.6 JVMs (CASSANDRA-4602)
 * fix toString of hint destination tokens (CASSANDRA-4568)
 * Fix multiple values for CurrentLocal NodeID (CASSANDRA-4626)


1.1.4
 * fix offline scrub to catch >= out of order rows (CASSANDRA-4411)
 * fix cassandra-env.sh on RHEL and other non-dash-based systems 
   (CASSANDRA-4494)
Merged from 1.0:
 * (Hadoop) fix setting key length for old-style mapred api (CASSANDRA-4534)
 * (Hadoop) fix iterating through a resultset consisting entirely
   of tombstoned rows (CASSANDRA-4466)


1.1.3
 * (cqlsh) add COPY TO (CASSANDRA-4434)
 * munmap commitlog segments before rename (CASSANDRA-4337)
 * (JMX) rename getRangeKeySample to sampleKeyRange to avoid returning
   multi-MB results as an attribute (CASSANDRA-4452)
 * flush based on data size, not throughput; overwritten columns no 
   longer artificially inflate liveRatio (CASSANDRA-4399)
 * update default commitlog segment size to 32MB and total commitlog
   size to 32/1024 MB for 32/64 bit JVMs, respectively (CASSANDRA-4422)
 * avoid using global partitioner to estimate ranges in index sstables
   (CASSANDRA-4403)
 * restore pre-CASSANDRA-3862 approach to removing expired tombstones
   from row cache during compaction (CASSANDRA-4364)
 * (stress) support for CQL prepared statements (CASSANDRA-3633)
 * Correctly catch exception when Snappy cannot be loaded (CASSANDRA-4400)
 * (cql3) Support ORDER BY when IN condition is given in WHERE clause (CASSANDRA-4327)
 * (cql3) delete "component_index" column on DROP TABLE call (CASSANDRA-4420)
 * change nanoTime() to currentTimeInMillis() in schema related code (CASSANDRA-4432)
 * add a token generation tool (CASSANDRA-3709)
 * Fix LCS bug with sstable containing only 1 row (CASSANDRA-4411)
 * fix "Can't Modify Index Name" problem on CF update (CASSANDRA-4439)
 * Fix assertion error in getOverlappingSSTables during repair (CASSANDRA-4456)
 * fix nodetool's setcompactionthreshold command (CASSANDRA-4455)
 * Ensure compacted files are never used, to avoid counter overcount (CASSANDRA-4436)
Merged from 1.0:
 * Push the validation of secondary index values to the SecondaryIndexManager (CASSANDRA-4240)
 * allow dropping columns shadowed by not-yet-expired supercolumn or row
   tombstones in PrecompactedRow (CASSANDRA-4396)


1.1.2
 * Fix cleanup not deleting index entries (CASSANDRA-4379)
 * Use correct partitioner when saving + loading caches (CASSANDRA-4331)
 * Check schema before trying to export sstable (CASSANDRA-2760)
 * Raise a meaningful exception instead of NPE when PFS encounters
   an unconfigured node + no default (CASSANDRA-4349)
 * fix bug in sstable blacklisting with LCS (CASSANDRA-4343)
 * LCS no longer promotes tiny sstables out of L0 (CASSANDRA-4341)
 * skip tombstones during hint replay (CASSANDRA-4320)
 * fix NPE in compactionstats (CASSANDRA-4318)
 * enforce 1m min keycache for auto (CASSANDRA-4306)
 * Have DeletedColumn.isMFD always return true (CASSANDRA-4307)
 * (cql3) exeption message for ORDER BY constraints said primary filter can be
    an IN clause, which is misleading (CASSANDRA-4319)
 * (cql3) Reject (not yet supported) creation of 2ndardy indexes on tables with
   composite primary keys (CASSANDRA-4328)
 * Set JVM stack size to 160k for java 7 (CASSANDRA-4275)
 * cqlsh: add COPY command to load data from CSV flat files (CASSANDRA-4012)
 * CFMetaData.fromThrift to throw ConfigurationException upon error (CASSANDRA-4353)
 * Use CF comparator to sort indexed columns in SecondaryIndexManager
   (CASSANDRA-4365)
 * add strategy_options to the KSMetaData.toString() output (CASSANDRA-4248)
 * (cql3) fix range queries containing unqueried results (CASSANDRA-4372)
 * (cql3) allow updating column_alias types (CASSANDRA-4041)
 * (cql3) Fix deletion bug (CASSANDRA-4193)
 * Fix computation of overlapping sstable for leveled compaction (CASSANDRA-4321)
 * Improve scrub and allow to run it offline (CASSANDRA-4321)
 * Fix assertionError in StorageService.bulkLoad (CASSANDRA-4368)
 * (cqlsh) add option to authenticate to a keyspace at startup (CASSANDRA-4108)
 * (cqlsh) fix ASSUME functionality (CASSANDRA-4352)
 * Fix ColumnFamilyRecordReader to not return progress > 100% (CASSANDRA-3942)
Merged from 1.0:
 * Set gc_grace on index CF to 0 (CASSANDRA-4314)


1.1.1
 * add populate_io_cache_on_flush option (CASSANDRA-2635)
 * allow larger cache capacities than 2GB (CASSANDRA-4150)
 * add getsstables command to nodetool (CASSANDRA-4199)
 * apply parent CF compaction settings to secondary index CFs (CASSANDRA-4280)
 * preserve commitlog size cap when recycling segments at startup
   (CASSANDRA-4201)
 * (Hadoop) fix split generation regression (CASSANDRA-4259)
 * ignore min/max compactions settings in LCS, while preserving
   behavior that min=max=0 disables autocompaction (CASSANDRA-4233)
 * log number of rows read from saved cache (CASSANDRA-4249)
 * calculate exact size required for cleanup operations (CASSANDRA-1404)
 * avoid blocking additional writes during flush when the commitlog
   gets behind temporarily (CASSANDRA-1991)
 * enable caching on index CFs based on data CF cache setting (CASSANDRA-4197)
 * warn on invalid replication strategy creation options (CASSANDRA-4046)
 * remove [Freeable]Memory finalizers (CASSANDRA-4222)
 * include tombstone size in ColumnFamily.size, which can prevent OOM
   during sudden mass delete operations by yielding a nonzero liveRatio
   (CASSANDRA-3741)
 * Open 1 sstableScanner per level for leveled compaction (CASSANDRA-4142)
 * Optimize reads when row deletion timestamps allow us to restrict
   the set of sstables we check (CASSANDRA-4116)
 * add support for commitlog archiving and point-in-time recovery
   (CASSANDRA-3690)
 * avoid generating redundant compaction tasks during streaming
   (CASSANDRA-4174)
 * add -cf option to nodetool snapshot, and takeColumnFamilySnapshot to
   StorageService mbean (CASSANDRA-556)
 * optimize cleanup to drop entire sstables where possible (CASSANDRA-4079)
 * optimize truncate when autosnapshot is disabled (CASSANDRA-4153)
 * update caches to use byte[] keys to reduce memory overhead (CASSANDRA-3966)
 * add column limit to cli (CASSANDRA-3012, 4098)
 * clean up and optimize DataOutputBuffer, used by CQL compression and
   CompositeType (CASSANDRA-4072)
 * optimize commitlog checksumming (CASSANDRA-3610)
 * identify and blacklist corrupted SSTables from future compactions 
   (CASSANDRA-2261)
 * Move CfDef and KsDef validation out of thrift (CASSANDRA-4037)
 * Expose API to repair a user provided range (CASSANDRA-3912)
 * Add way to force the cassandra-cli to refresh its schema (CASSANDRA-4052)
 * Avoid having replicate on write tasks stacking up at CL.ONE (CASSANDRA-2889)
 * (cql3) Backwards compatibility for composite comparators in non-cql3-aware
   clients (CASSANDRA-4093)
 * (cql3) Fix order by for reversed queries (CASSANDRA-4160)
 * (cql3) Add ReversedType support (CASSANDRA-4004)
 * (cql3) Add timeuuid type (CASSANDRA-4194)
 * (cql3) Minor fixes (CASSANDRA-4185)
 * (cql3) Fix prepared statement in BATCH (CASSANDRA-4202)
 * (cql3) Reduce the list of reserved keywords (CASSANDRA-4186)
 * (cql3) Move max/min compaction thresholds to compaction strategy options
   (CASSANDRA-4187)
 * Fix exception during move when localhost is the only source (CASSANDRA-4200)
 * (cql3) Allow paging through non-ordered partitioner results (CASSANDRA-3771)
 * (cql3) Fix drop index (CASSANDRA-4192)
 * (cql3) Don't return range ghosts anymore (CASSANDRA-3982)
 * fix re-creating Keyspaces/ColumnFamilies with the same name as dropped
   ones (CASSANDRA-4219)
 * fix SecondaryIndex LeveledManifest save upon snapshot (CASSANDRA-4230)
 * fix missing arrayOffset in FBUtilities.hash (CASSANDRA-4250)
 * (cql3) Add name of parameters in CqlResultSet (CASSANDRA-4242)
 * (cql3) Correctly validate order by queries (CASSANDRA-4246)
 * rename stress to cassandra-stress for saner packaging (CASSANDRA-4256)
 * Fix exception on colum metadata with non-string comparator (CASSANDRA-4269)
 * Check for unknown/invalid compression options (CASSANDRA-4266)
 * (cql3) Adds simple access to column timestamp and ttl (CASSANDRA-4217)
 * (cql3) Fix range queries with secondary indexes (CASSANDRA-4257)
 * Better error messages from improper input in cli (CASSANDRA-3865)
 * Try to stop all compaction upon Keyspace or ColumnFamily drop (CASSANDRA-4221)
 * (cql3) Allow keyspace properties to contain hyphens (CASSANDRA-4278)
 * (cql3) Correctly validate keyspace access in create table (CASSANDRA-4296)
 * Avoid deadlock in migration stage (CASSANDRA-3882)
 * Take supercolumn names and deletion info into account in memtable throughput
   (CASSANDRA-4264)
 * Add back backward compatibility for old style replication factor (CASSANDRA-4294)
 * Preserve compatibility with pre-1.1 index queries (CASSANDRA-4262)
Merged from 1.0:
 * Fix super columns bug where cache is not updated (CASSANDRA-4190)
 * fix maxTimestamp to include row tombstones (CASSANDRA-4116)
 * (CLI) properly handle quotes in create/update keyspace commands (CASSANDRA-4129)
 * Avoids possible deadlock during bootstrap (CASSANDRA-4159)
 * fix stress tool that hangs forever on timeout or error (CASSANDRA-4128)
 * stress tool to return appropriate exit code on failure (CASSANDRA-4188)
 * fix compaction NPE when out of disk space and assertions disabled
   (CASSANDRA-3985)
 * synchronize LCS getEstimatedTasks to avoid CME (CASSANDRA-4255)
 * ensure unique streaming session id's (CASSANDRA-4223)
 * kick off background compaction when min/max thresholds change 
   (CASSANDRA-4279)
 * improve ability of STCS.getBuckets to deal with 100s of 1000s of
   sstables, such as when convertinb back from LCS (CASSANDRA-4287)
 * Oversize integer in CQL throws NumberFormatException (CASSANDRA-4291)
 * fix 1.0.x node join to mixed version cluster, other nodes >= 1.1 (CASSANDRA-4195)
 * Fix LCS splitting sstable base on uncompressed size (CASSANDRA-4419)
 * Push the validation of secondary index values to the SecondaryIndexManager (CASSANDRA-4240)
 * Don't purge columns during upgradesstables (CASSANDRA-4462)
 * Make cqlsh work with piping (CASSANDRA-4113)
 * Validate arguments for nodetool decommission (CASSANDRA-4061)
 * Report thrift status in nodetool info (CASSANDRA-4010)


1.1.0-final
 * average a reduced liveRatio estimate with the previous one (CASSANDRA-4065)
 * Allow KS and CF names up to 48 characters (CASSANDRA-4157)
 * fix stress build (CASSANDRA-4140)
 * add time remaining estimate to nodetool compactionstats (CASSANDRA-4167)
 * (cql) fix NPE in cql3 ALTER TABLE (CASSANDRA-4163)
 * (cql) Add support for CL.TWO and CL.THREE in CQL (CASSANDRA-4156)
 * (cql) Fix type in CQL3 ALTER TABLE preventing update (CASSANDRA-4170)
 * (cql) Throw invalid exception from CQL3 on obsolete options (CASSANDRA-4171)
 * (cqlsh) fix recognizing uppercase SELECT keyword (CASSANDRA-4161)
 * Pig: wide row support (CASSANDRA-3909)
Merged from 1.0:
 * avoid streaming empty files with bulk loader if sstablewriter errors out
   (CASSANDRA-3946)


1.1-rc1
 * Include stress tool in binary builds (CASSANDRA-4103)
 * (Hadoop) fix wide row iteration when last row read was deleted
   (CASSANDRA-4154)
 * fix read_repair_chance to really default to 0.1 in the cli (CASSANDRA-4114)
 * Adds caching and bloomFilterFpChange to CQL options (CASSANDRA-4042)
 * Adds posibility to autoconfigure size of the KeyCache (CASSANDRA-4087)
 * fix KEYS index from skipping results (CASSANDRA-3996)
 * Remove sliced_buffer_size_in_kb dead option (CASSANDRA-4076)
 * make loadNewSStable preserve sstable version (CASSANDRA-4077)
 * Respect 1.0 cache settings as much as possible when upgrading 
   (CASSANDRA-4088)
 * relax path length requirement for sstable files when upgrading on 
   non-Windows platforms (CASSANDRA-4110)
 * fix terminination of the stress.java when errors were encountered
   (CASSANDRA-4128)
 * Move CfDef and KsDef validation out of thrift (CASSANDRA-4037)
 * Fix get_paged_slice (CASSANDRA-4136)
 * CQL3: Support slice with exclusive start and stop (CASSANDRA-3785)
Merged from 1.0:
 * support PropertyFileSnitch in bulk loader (CASSANDRA-4145)
 * add auto_snapshot option allowing disabling snapshot before drop/truncate
   (CASSANDRA-3710)
 * allow short snitch names (CASSANDRA-4130)


1.1-beta2
 * rename loaded sstables to avoid conflicts with local snapshots
   (CASSANDRA-3967)
 * start hint replay as soon as FD notifies that the target is back up
   (CASSANDRA-3958)
 * avoid unproductive deserializing of cached rows during compaction
   (CASSANDRA-3921)
 * fix concurrency issues with CQL keyspace creation (CASSANDRA-3903)
 * Show Effective Owership via Nodetool ring <keyspace> (CASSANDRA-3412)
 * Update ORDER BY syntax for CQL3 (CASSANDRA-3925)
 * Fix BulkRecordWriter to not throw NPE if reducer gets no map data from Hadoop (CASSANDRA-3944)
 * Fix bug with counters in super columns (CASSANDRA-3821)
 * Remove deprecated merge_shard_chance (CASSANDRA-3940)
 * add a convenient way to reset a node's schema (CASSANDRA-2963)
 * fix for intermittent SchemaDisagreementException (CASSANDRA-3884)
 * CLI `list <CF>` to limit number of columns and their order (CASSANDRA-3012)
 * ignore deprecated KsDef/CfDef/ColumnDef fields in native schema (CASSANDRA-3963)
 * CLI to report when unsupported column_metadata pair was given (CASSANDRA-3959)
 * reincarnate removed and deprecated KsDef/CfDef attributes (CASSANDRA-3953)
 * Fix race between writes and read for cache (CASSANDRA-3862)
 * perform static initialization of StorageProxy on start-up (CASSANDRA-3797)
 * support trickling fsync() on writes (CASSANDRA-3950)
 * expose counters for unavailable/timeout exceptions given to thrift clients (CASSANDRA-3671)
 * avoid quadratic startup time in LeveledManifest (CASSANDRA-3952)
 * Add type information to new schema_ columnfamilies and remove thrift
   serialization for schema (CASSANDRA-3792)
 * add missing column validator options to the CLI help (CASSANDRA-3926)
 * skip reading saved key cache if CF's caching strategy is NONE or ROWS_ONLY (CASSANDRA-3954)
 * Unify migration code (CASSANDRA-4017)
Merged from 1.0:
 * cqlsh: guess correct version of Python for Arch Linux (CASSANDRA-4090)
 * (CLI) properly handle quotes in create/update keyspace commands (CASSANDRA-4129)
 * Avoids possible deadlock during bootstrap (CASSANDRA-4159)
 * fix stress tool that hangs forever on timeout or error (CASSANDRA-4128)
 * Fix super columns bug where cache is not updated (CASSANDRA-4190)
 * stress tool to return appropriate exit code on failure (CASSANDRA-4188)


1.0.9
 * improve index sampling performance (CASSANDRA-4023)
 * always compact away deleted hints immediately after handoff (CASSANDRA-3955)
 * delete hints from dropped ColumnFamilies on handoff instead of
   erroring out (CASSANDRA-3975)
 * add CompositeType ref to the CLI doc for create/update column family (CASSANDRA-3980)
 * Pig: support Counter ColumnFamilies (CASSANDRA-3973)
 * Pig: Composite column support (CASSANDRA-3684)
 * Avoid NPE during repair when a keyspace has no CFs (CASSANDRA-3988)
 * Fix division-by-zero error on get_slice (CASSANDRA-4000)
 * don't change manifest level for cleanup, scrub, and upgradesstables
   operations under LeveledCompactionStrategy (CASSANDRA-3989, 4112)
 * fix race leading to super columns assertion failure (CASSANDRA-3957)
 * fix NPE on invalid CQL delete command (CASSANDRA-3755)
 * allow custom types in CLI's assume command (CASSANDRA-4081)
 * fix totalBytes count for parallel compactions (CASSANDRA-3758)
 * fix intermittent NPE in get_slice (CASSANDRA-4095)
 * remove unnecessary asserts in native code interfaces (CASSANDRA-4096)
 * Validate blank keys in CQL to avoid assertion errors (CASSANDRA-3612)
 * cqlsh: fix bad decoding of some column names (CASSANDRA-4003)
 * cqlsh: fix incorrect padding with unicode chars (CASSANDRA-4033)
 * Fix EC2 snitch incorrectly reporting region (CASSANDRA-4026)
 * Shut down thrift during decommission (CASSANDRA-4086)
 * Expose nodetool cfhistograms for 2ndary indexes (CASSANDRA-4063)
Merged from 0.8:
 * Fix ConcurrentModificationException in gossiper (CASSANDRA-4019)


1.1-beta1
 * (cqlsh)
   + add SOURCE and CAPTURE commands, and --file option (CASSANDRA-3479)
   + add ALTER COLUMNFAMILY WITH (CASSANDRA-3523)
   + bundle Python dependencies with Cassandra (CASSANDRA-3507)
   + added to Debian package (CASSANDRA-3458)
   + display byte data instead of erroring out on decode failure 
     (CASSANDRA-3874)
 * add nodetool rebuild_index (CASSANDRA-3583)
 * add nodetool rangekeysample (CASSANDRA-2917)
 * Fix streaming too much data during move operations (CASSANDRA-3639)
 * Nodetool and CLI connect to localhost by default (CASSANDRA-3568)
 * Reduce memory used by primary index sample (CASSANDRA-3743)
 * (Hadoop) separate input/output configurations (CASSANDRA-3197, 3765)
 * avoid returning internal Cassandra classes over JMX (CASSANDRA-2805)
 * add row-level isolation via SnapTree (CASSANDRA-2893)
 * Optimize key count estimation when opening sstable on startup
   (CASSANDRA-2988)
 * multi-dc replication optimization supporting CL > ONE (CASSANDRA-3577)
 * add command to stop compactions (CASSANDRA-1740, 3566, 3582)
 * multithreaded streaming (CASSANDRA-3494)
 * removed in-tree redhat spec (CASSANDRA-3567)
 * "defragment" rows for name-based queries under STCS, again (CASSANDRA-2503)
 * Recycle commitlog segments for improved performance 
   (CASSANDRA-3411, 3543, 3557, 3615)
 * update size-tiered compaction to prioritize small tiers (CASSANDRA-2407)
 * add message expiration logic to OutboundTcpConnection (CASSANDRA-3005)
 * off-heap cache to use sun.misc.Unsafe instead of JNA (CASSANDRA-3271)
 * EACH_QUORUM is only supported for writes (CASSANDRA-3272)
 * replace compactionlock use in schema migration by checking CFS.isValid
   (CASSANDRA-3116)
 * recognize that "SELECT first ... *" isn't really "SELECT *" (CASSANDRA-3445)
 * Use faster bytes comparison (CASSANDRA-3434)
 * Bulk loader is no longer a fat client, (HADOOP) bulk load output format
   (CASSANDRA-3045)
 * (Hadoop) add support for KeyRange.filter
 * remove assumption that keys and token are in bijection
   (CASSANDRA-1034, 3574, 3604)
 * always remove endpoints from delevery queue in HH (CASSANDRA-3546)
 * fix race between cf flush and its 2ndary indexes flush (CASSANDRA-3547)
 * fix potential race in AES when a repair fails (CASSANDRA-3548)
 * Remove columns shadowed by a deleted container even when we cannot purge
   (CASSANDRA-3538)
 * Improve memtable slice iteration performance (CASSANDRA-3545)
 * more efficient allocation of small bloom filters (CASSANDRA-3618)
 * Use separate writer thread in SSTableSimpleUnsortedWriter (CASSANDRA-3619)
 * fsync the directory after new sstable or commitlog segment are created (CASSANDRA-3250)
 * fix minor issues reported by FindBugs (CASSANDRA-3658)
 * global key/row caches (CASSANDRA-3143, 3849)
 * optimize memtable iteration during range scan (CASSANDRA-3638)
 * introduce 'crc_check_chance' in CompressionParameters to support
   a checksum percentage checking chance similarly to read-repair (CASSANDRA-3611)
 * a way to deactivate global key/row cache on per-CF basis (CASSANDRA-3667)
 * fix LeveledCompactionStrategy broken because of generation pre-allocation
   in LeveledManifest (CASSANDRA-3691)
 * finer-grained control over data directories (CASSANDRA-2749)
 * Fix ClassCastException during hinted handoff (CASSANDRA-3694)
 * Upgrade Thrift to 0.7 (CASSANDRA-3213)
 * Make stress.java insert operation to use microseconds (CASSANDRA-3725)
 * Allows (internally) doing a range query with a limit of columns instead of
   rows (CASSANDRA-3742)
 * Allow rangeSlice queries to be start/end inclusive/exclusive (CASSANDRA-3749)
 * Fix BulkLoader to support new SSTable layout and add stream
   throttling to prevent an NPE when there is no yaml config (CASSANDRA-3752)
 * Allow concurrent schema migrations (CASSANDRA-1391, 3832)
 * Add SnapshotCommand to trigger snapshot on remote node (CASSANDRA-3721)
 * Make CFMetaData conversions to/from thrift/native schema inverses
   (CASSANDRA_3559)
 * Add initial code for CQL 3.0-beta (CASSANDRA-2474, 3781, 3753)
 * Add wide row support for ColumnFamilyInputFormat (CASSANDRA-3264)
 * Allow extending CompositeType comparator (CASSANDRA-3657)
 * Avoids over-paging during get_count (CASSANDRA-3798)
 * Add new command to rebuild a node without (repair) merkle tree calculations
   (CASSANDRA-3483, 3922)
 * respect not only row cache capacity but caching mode when
   trying to read data (CASSANDRA-3812)
 * fix system tests (CASSANDRA-3827)
 * CQL support for altering row key type in ALTER TABLE (CASSANDRA-3781)
 * turn compression on by default (CASSANDRA-3871)
 * make hexToBytes refuse invalid input (CASSANDRA-2851)
 * Make secondary indexes CF inherit compression and compaction from their
   parent CF (CASSANDRA-3877)
 * Finish cleanup up tombstone purge code (CASSANDRA-3872)
 * Avoid NPE on aboarted stream-out sessions (CASSANDRA-3904)
 * BulkRecordWriter throws NPE for counter columns (CASSANDRA-3906)
 * Support compression using BulkWriter (CASSANDRA-3907)


1.0.8
 * fix race between cleanup and flush on secondary index CFSes (CASSANDRA-3712)
 * avoid including non-queried nodes in rangeslice read repair
   (CASSANDRA-3843)
 * Only snapshot CF being compacted for snapshot_before_compaction 
   (CASSANDRA-3803)
 * Log active compactions in StatusLogger (CASSANDRA-3703)
 * Compute more accurate compaction score per level (CASSANDRA-3790)
 * Return InvalidRequest when using a keyspace that doesn't exist
   (CASSANDRA-3764)
 * disallow user modification of System keyspace (CASSANDRA-3738)
 * allow using sstable2json on secondary index data (CASSANDRA-3738)
 * (cqlsh) add DESCRIBE COLUMNFAMILIES (CASSANDRA-3586)
 * (cqlsh) format blobs correctly and use colors to improve output
   readability (CASSANDRA-3726)
 * synchronize BiMap of bootstrapping tokens (CASSANDRA-3417)
 * show index options in CLI (CASSANDRA-3809)
 * add optional socket timeout for streaming (CASSANDRA-3838)
 * fix truncate not to leave behind non-CFS backed secondary indexes
   (CASSANDRA-3844)
 * make CLI `show schema` to use output stream directly instead
   of StringBuilder (CASSANDRA-3842)
 * remove the wait on hint future during write (CASSANDRA-3870)
 * (cqlsh) ignore missing CfDef opts (CASSANDRA-3933)
 * (cqlsh) look for cqlshlib relative to realpath (CASSANDRA-3767)
 * Fix short read protection (CASSANDRA-3934)
 * Make sure infered and actual schema match (CASSANDRA-3371)
 * Fix NPE during HH delivery (CASSANDRA-3677)
 * Don't put boostrapping node in 'hibernate' status (CASSANDRA-3737)
 * Fix double quotes in windows bat files (CASSANDRA-3744)
 * Fix bad validator lookup (CASSANDRA-3789)
 * Fix soft reset in EC2MultiRegionSnitch (CASSANDRA-3835)
 * Don't leave zombie connections with THSHA thrift server (CASSANDRA-3867)
 * (cqlsh) fix deserialization of data (CASSANDRA-3874)
 * Fix removetoken force causing an inconsistent state (CASSANDRA-3876)
 * Fix ahndling of some types with Pig (CASSANDRA-3886)
 * Don't allow to drop the system keyspace (CASSANDRA-3759)
 * Make Pig deletes disabled by default and configurable (CASSANDRA-3628)
Merged from 0.8:
 * (Pig) fix CassandraStorage to use correct comparator in Super ColumnFamily
   case (CASSANDRA-3251)
 * fix thread safety issues in commitlog replay, primarily affecting
   systems with many (100s) of CF definitions (CASSANDRA-3751)
 * Fix relevant tombstone ignored with super columns (CASSANDRA-3875)


1.0.7
 * fix regression in HH page size calculation (CASSANDRA-3624)
 * retry failed stream on IOException (CASSANDRA-3686)
 * allow configuring bloom_filter_fp_chance (CASSANDRA-3497)
 * attempt hint delivery every ten minutes, or when failure detector
   notifies us that a node is back up, whichever comes first.  hint
   handoff throttle delay default changed to 1ms, from 50 (CASSANDRA-3554)
 * add nodetool setstreamthroughput (CASSANDRA-3571)
 * fix assertion when dropping a columnfamily with no sstables (CASSANDRA-3614)
 * more efficient allocation of small bloom filters (CASSANDRA-3618)
 * CLibrary.createHardLinkWithExec() to check for errors (CASSANDRA-3101)
 * Avoid creating empty and non cleaned writer during compaction (CASSANDRA-3616)
 * stop thrift service in shutdown hook so we can quiesce MessagingService
   (CASSANDRA-3335)
 * (CQL) compaction_strategy_options and compression_parameters for
   CREATE COLUMNFAMILY statement (CASSANDRA-3374)
 * Reset min/max compaction threshold when creating size tiered compaction
   strategy (CASSANDRA-3666)
 * Don't ignore IOException during compaction (CASSANDRA-3655)
 * Fix assertion error for CF with gc_grace=0 (CASSANDRA-3579)
 * Shutdown ParallelCompaction reducer executor after use (CASSANDRA-3711)
 * Avoid < 0 value for pending tasks in leveled compaction (CASSANDRA-3693)
 * (Hadoop) Support TimeUUID in Pig CassandraStorage (CASSANDRA-3327)
 * Check schema is ready before continuing boostrapping (CASSANDRA-3629)
 * Catch overflows during parsing of chunk_length_kb (CASSANDRA-3644)
 * Improve stream protocol mismatch errors (CASSANDRA-3652)
 * Avoid multiple thread doing HH to the same target (CASSANDRA-3681)
 * Add JMX property for rp_timeout_in_ms (CASSANDRA-2940)
 * Allow DynamicCompositeType to compare component of different types
   (CASSANDRA-3625)
 * Flush non-cfs backed secondary indexes (CASSANDRA-3659)
 * Secondary Indexes should report memory consumption (CASSANDRA-3155)
 * fix for SelectStatement start/end key are not set correctly
   when a key alias is involved (CASSANDRA-3700)
 * fix CLI `show schema` command insert of an extra comma in
   column_metadata (CASSANDRA-3714)
Merged from 0.8:
 * avoid logging (harmless) exception when GC takes < 1ms (CASSANDRA-3656)
 * prevent new nodes from thinking down nodes are up forever (CASSANDRA-3626)
 * use correct list of replicas for LOCAL_QUORUM reads when read repair
   is disabled (CASSANDRA-3696)
 * block on flush before compacting hints (may prevent OOM) (CASSANDRA-3733)


1.0.6
 * (CQL) fix cqlsh support for replicate_on_write (CASSANDRA-3596)
 * fix adding to leveled manifest after streaming (CASSANDRA-3536)
 * filter out unavailable cipher suites when using encryption (CASSANDRA-3178)
 * (HADOOP) add old-style api support for CFIF and CFRR (CASSANDRA-2799)
 * Support TimeUUIDType column names in Stress.java tool (CASSANDRA-3541)
 * (CQL) INSERT/UPDATE/DELETE/TRUNCATE commands should allow CF names to
   be qualified by keyspace (CASSANDRA-3419)
 * always remove endpoints from delevery queue in HH (CASSANDRA-3546)
 * fix race between cf flush and its 2ndary indexes flush (CASSANDRA-3547)
 * fix potential race in AES when a repair fails (CASSANDRA-3548)
 * fix default value validation usage in CLI SET command (CASSANDRA-3553)
 * Optimize componentsFor method for compaction and startup time
   (CASSANDRA-3532)
 * (CQL) Proper ColumnFamily metadata validation on CREATE COLUMNFAMILY 
   (CASSANDRA-3565)
 * fix compression "chunk_length_kb" option to set correct kb value for 
   thrift/avro (CASSANDRA-3558)
 * fix missing response during range slice repair (CASSANDRA-3551)
 * 'describe ring' moved from CLI to nodetool and available through JMX (CASSANDRA-3220)
 * add back partitioner to sstable metadata (CASSANDRA-3540)
 * fix NPE in get_count for counters (CASSANDRA-3601)
Merged from 0.8:
 * remove invalid assertion that table was opened before dropping it
   (CASSANDRA-3580)
 * range and index scans now only send requests to enough replicas to
   satisfy requested CL + RR (CASSANDRA-3598)
 * use cannonical host for local node in nodetool info (CASSANDRA-3556)
 * remove nonlocal DC write optimization since it only worked with
   CL.ONE or CL.LOCAL_QUORUM (CASSANDRA-3577, 3585)
 * detect misuses of CounterColumnType (CASSANDRA-3422)
 * turn off string interning in json2sstable, take 2 (CASSANDRA-2189)
 * validate compression parameters on add/update of the ColumnFamily 
   (CASSANDRA-3573)
 * Check for 0.0.0.0 is incorrect in CFIF (CASSANDRA-3584)
 * Increase vm.max_map_count in debian packaging (CASSANDRA-3563)
 * gossiper will never add itself to saved endpoints (CASSANDRA-3485)


1.0.5
 * revert CASSANDRA-3407 (see CASSANDRA-3540)
 * fix assertion error while forwarding writes to local nodes (CASSANDRA-3539)


1.0.4
 * fix self-hinting of timed out read repair updates and make hinted handoff
   less prone to OOMing a coordinator (CASSANDRA-3440)
 * expose bloom filter sizes via JMX (CASSANDRA-3495)
 * enforce RP tokens 0..2**127 (CASSANDRA-3501)
 * canonicalize paths exposed through JMX (CASSANDRA-3504)
 * fix "liveSize" stat when sstables are removed (CASSANDRA-3496)
 * add bloom filter FP rates to nodetool cfstats (CASSANDRA-3347)
 * record partitioner in sstable metadata component (CASSANDRA-3407)
 * add new upgradesstables nodetool command (CASSANDRA-3406)
 * skip --debug requirement to see common exceptions in CLI (CASSANDRA-3508)
 * fix incorrect query results due to invalid max timestamp (CASSANDRA-3510)
 * make sstableloader recognize compressed sstables (CASSANDRA-3521)
 * avoids race in OutboundTcpConnection in multi-DC setups (CASSANDRA-3530)
 * use SETLOCAL in cassandra.bat (CASSANDRA-3506)
 * fix ConcurrentModificationException in Table.all() (CASSANDRA-3529)
Merged from 0.8:
 * fix concurrence issue in the FailureDetector (CASSANDRA-3519)
 * fix array out of bounds error in counter shard removal (CASSANDRA-3514)
 * avoid dropping tombstones when they might still be needed to shadow
   data in a different sstable (CASSANDRA-2786)


1.0.3
 * revert name-based query defragmentation aka CASSANDRA-2503 (CASSANDRA-3491)
 * fix invalidate-related test failures (CASSANDRA-3437)
 * add next-gen cqlsh to bin/ (CASSANDRA-3188, 3131, 3493)
 * (CQL) fix handling of rows with no columns (CASSANDRA-3424, 3473)
 * fix querying supercolumns by name returning only a subset of
   subcolumns or old subcolumn versions (CASSANDRA-3446)
 * automatically compute sha1 sum for uncompressed data files (CASSANDRA-3456)
 * fix reading metadata/statistics component for version < h (CASSANDRA-3474)
 * add sstable forward-compatibility (CASSANDRA-3478)
 * report compression ratio in CFSMBean (CASSANDRA-3393)
 * fix incorrect size exception during streaming of counters (CASSANDRA-3481)
 * (CQL) fix for counter decrement syntax (CASSANDRA-3418)
 * Fix race introduced by CASSANDRA-2503 (CASSANDRA-3482)
 * Fix incomplete deletion of delivered hints (CASSANDRA-3466)
 * Avoid rescheduling compactions when no compaction was executed 
   (CASSANDRA-3484)
 * fix handling of the chunk_length_kb compression options (CASSANDRA-3492)
Merged from 0.8:
 * fix updating CF row_cache_provider (CASSANDRA-3414)
 * CFMetaData.convertToThrift method to set RowCacheProvider (CASSANDRA-3405)
 * acquire compactionlock during truncate (CASSANDRA-3399)
 * fix displaying cfdef entries for super columnfamilies (CASSANDRA-3415)
 * Make counter shard merging thread safe (CASSANDRA-3178)
 * Revert CASSANDRA-2855
 * Fix bug preventing the use of efficient cross-DC writes (CASSANDRA-3472)
 * `describe ring` command for CLI (CASSANDRA-3220)
 * (Hadoop) skip empty rows when entire row is requested, redux (CASSANDRA-2855)


1.0.2
 * "defragment" rows for name-based queries under STCS (CASSANDRA-2503)
 * Add timing information to cassandra-cli GET/SET/LIST queries (CASSANDRA-3326)
 * Only create one CompressionMetadata object per sstable (CASSANDRA-3427)
 * cleanup usage of StorageService.setMode() (CASSANDRA-3388)
 * Avoid large array allocation for compressed chunk offsets (CASSANDRA-3432)
 * fix DecimalType bytebuffer marshalling (CASSANDRA-3421)
 * fix bug that caused first column in per row indexes to be ignored 
   (CASSANDRA-3441)
 * add JMX call to clean (failed) repair sessions (CASSANDRA-3316)
 * fix sstableloader reference acquisition bug (CASSANDRA-3438)
 * fix estimated row size regression (CASSANDRA-3451)
 * make sure we don't return more columns than asked (CASSANDRA-3303, 3395)
Merged from 0.8:
 * acquire compactionlock during truncate (CASSANDRA-3399)
 * fix displaying cfdef entries for super columnfamilies (CASSANDRA-3415)


1.0.1
 * acquire references during index build to prevent delete problems
   on Windows (CASSANDRA-3314)
 * describe_ring should include datacenter/topology information (CASSANDRA-2882)
 * Thrift sockets are not properly buffered (CASSANDRA-3261)
 * performance improvement for bytebufferutil compare function (CASSANDRA-3286)
 * add system.versions ColumnFamily (CASSANDRA-3140)
 * reduce network copies (CASSANDRA-3333, 3373)
 * limit nodetool to 32MB of heap (CASSANDRA-3124)
 * (CQL) update parser to accept "timestamp" instead of "date" (CASSANDRA-3149)
 * Fix CLI `show schema` to include "compression_options" (CASSANDRA-3368)
 * Snapshot to include manifest under LeveledCompactionStrategy (CASSANDRA-3359)
 * (CQL) SELECT query should allow CF name to be qualified by keyspace (CASSANDRA-3130)
 * (CQL) Fix internal application error specifying 'using consistency ...'
   in lower case (CASSANDRA-3366)
 * fix Deflate compression when compression actually makes the data bigger
   (CASSANDRA-3370)
 * optimize UUIDGen to avoid lock contention on InetAddress.getLocalHost 
   (CASSANDRA-3387)
 * tolerate index being dropped mid-mutation (CASSANDRA-3334, 3313)
 * CompactionManager is now responsible for checking for new candidates
   post-task execution, enabling more consistent leveled compaction 
   (CASSANDRA-3391)
 * Cache HSHA threads (CASSANDRA-3372)
 * use CF/KS names as snapshot prefix for drop + truncate operations
   (CASSANDRA-2997)
 * Break bloom filters up to avoid heap fragmentation (CASSANDRA-2466)
 * fix cassandra hanging on jsvc stop (CASSANDRA-3302)
 * Avoid leveled compaction getting blocked on errors (CASSANDRA-3408)
 * Make reloading the compaction strategy safe (CASSANDRA-3409)
 * ignore 0.8 hints even if compaction begins before we try to purge
   them (CASSANDRA-3385)
 * remove procrun (bin\daemon) from Cassandra source tree and 
   artifacts (CASSANDRA-3331)
 * make cassandra compile under JDK7 (CASSANDRA-3275)
 * remove dependency of clientutil.jar to FBUtilities (CASSANDRA-3299)
 * avoid truncation errors by using long math on long values (CASSANDRA-3364)
 * avoid clock drift on some Windows machine (CASSANDRA-3375)
 * display cache provider in cli 'describe keyspace' command (CASSANDRA-3384)
 * fix incomplete topology information in describe_ring (CASSANDRA-3403)
 * expire dead gossip states based on time (CASSANDRA-2961)
 * improve CompactionTask extensibility (CASSANDRA-3330)
 * Allow one leveled compaction task to kick off another (CASSANDRA-3363)
 * allow encryption only between datacenters (CASSANDRA-2802)
Merged from 0.8:
 * fix truncate allowing data to be replayed post-restart (CASSANDRA-3297)
 * make iwriter final in IndexWriter to avoid NPE (CASSANDRA-2863)
 * (CQL) update grammar to require key clause in DELETE statement
   (CASSANDRA-3349)
 * (CQL) allow numeric keyspace names in USE statement (CASSANDRA-3350)
 * (Hadoop) skip empty rows when slicing the entire row (CASSANDRA-2855)
 * Fix handling of tombstone by SSTableExport/Import (CASSANDRA-3357)
 * fix ColumnIndexer to use long offsets (CASSANDRA-3358)
 * Improved CLI exceptions (CASSANDRA-3312)
 * Fix handling of tombstone by SSTableExport/Import (CASSANDRA-3357)
 * Only count compaction as active (for throttling) when they have
   successfully acquired the compaction lock (CASSANDRA-3344)
 * Display CLI version string on startup (CASSANDRA-3196)
 * (Hadoop) make CFIF try rpc_address or fallback to listen_address
   (CASSANDRA-3214)
 * (Hadoop) accept comma delimited lists of initial thrift connections
   (CASSANDRA-3185)
 * ColumnFamily min_compaction_threshold should be >= 2 (CASSANDRA-3342)
 * (Pig) add 0.8+ types and key validation type in schema (CASSANDRA-3280)
 * Fix completely removing column metadata using CLI (CASSANDRA-3126)
 * CLI `describe cluster;` output should be on separate lines for separate versions
   (CASSANDRA-3170)
 * fix changing durable_writes keyspace option during CF creation
   (CASSANDRA-3292)
 * avoid locking on update when no indexes are involved (CASSANDRA-3386)
 * fix assertionError during repair with ordered partitioners (CASSANDRA-3369)
 * correctly serialize key_validation_class for avro (CASSANDRA-3391)
 * don't expire counter tombstone after streaming (CASSANDRA-3394)
 * prevent nodes that failed to join from hanging around forever 
   (CASSANDRA-3351)
 * remove incorrect optimization from slice read path (CASSANDRA-3390)
 * Fix race in AntiEntropyService (CASSANDRA-3400)


1.0.0-final
 * close scrubbed sstable fd before deleting it (CASSANDRA-3318)
 * fix bug preventing obsolete commitlog segments from being removed
   (CASSANDRA-3269)
 * tolerate whitespace in seed CDL (CASSANDRA-3263)
 * Change default heap thresholds to max(min(1/2 ram, 1G), min(1/4 ram, 8GB))
   (CASSANDRA-3295)
 * Fix broken CompressedRandomAccessReaderTest (CASSANDRA-3298)
 * (CQL) fix type information returned for wildcard queries (CASSANDRA-3311)
 * add estimated tasks to LeveledCompactionStrategy (CASSANDRA-3322)
 * avoid including compaction cache-warming in keycache stats (CASSANDRA-3325)
 * run compaction and hinted handoff threads at MIN_PRIORITY (CASSANDRA-3308)
 * default hsha thrift server to cpu core count in rpc pool (CASSANDRA-3329)
 * add bin\daemon to binary tarball for Windows service (CASSANDRA-3331)
 * Fix places where uncompressed size of sstables was use in place of the
   compressed one (CASSANDRA-3338)
 * Fix hsha thrift server (CASSANDRA-3346)
 * Make sure repair only stream needed sstables (CASSANDRA-3345)


1.0.0-rc2
 * Log a meaningful warning when a node receives a message for a repair session
   that doesn't exist anymore (CASSANDRA-3256)
 * test for NUMA policy support as well as numactl presence (CASSANDRA-3245)
 * Fix FD leak when internode encryption is enabled (CASSANDRA-3257)
 * Remove incorrect assertion in mergeIterator (CASSANDRA-3260)
 * FBUtilities.hexToBytes(String) to throw NumberFormatException when string
   contains non-hex characters (CASSANDRA-3231)
 * Keep SimpleSnitch proximity ordering unchanged from what the Strategy
   generates, as intended (CASSANDRA-3262)
 * remove Scrub from compactionstats when finished (CASSANDRA-3255)
 * fix counter entry in jdbc TypesMap (CASSANDRA-3268)
 * fix full queue scenario for ParallelCompactionIterator (CASSANDRA-3270)
 * fix bootstrap process (CASSANDRA-3285)
 * don't try delivering hints if when there isn't any (CASSANDRA-3176)
 * CLI documentation change for ColumnFamily `compression_options` (CASSANDRA-3282)
 * ignore any CF ids sent by client for adding CF/KS (CASSANDRA-3288)
 * remove obsolete hints on first startup (CASSANDRA-3291)
 * use correct ISortedColumns for time-optimized reads (CASSANDRA-3289)
 * Evict gossip state immediately when a token is taken over by a new IP 
   (CASSANDRA-3259)


1.0.0-rc1
 * Update CQL to generate microsecond timestamps by default (CASSANDRA-3227)
 * Fix counting CFMetadata towards Memtable liveRatio (CASSANDRA-3023)
 * Kill server on wrapped OOME such as from FileChannel.map (CASSANDRA-3201)
 * remove unnecessary copy when adding to row cache (CASSANDRA-3223)
 * Log message when a full repair operation completes (CASSANDRA-3207)
 * Fix streamOutSession keeping sstables references forever if the remote end
   dies (CASSANDRA-3216)
 * Remove dynamic_snitch boolean from example configuration (defaulting to 
   true) and set default badness threshold to 0.1 (CASSANDRA-3229)
 * Base choice of random or "balanced" token on bootstrap on whether
   schema definitions were found (CASSANDRA-3219)
 * Fixes for LeveledCompactionStrategy score computation, prioritization,
   scheduling, and performance (CASSANDRA-3224, 3234)
 * parallelize sstable open at server startup (CASSANDRA-2988)
 * fix handling of exceptions writing to OutboundTcpConnection (CASSANDRA-3235)
 * Allow using quotes in "USE <keyspace>;" CLI command (CASSANDRA-3208)
 * Don't allow any cache loading exceptions to halt startup (CASSANDRA-3218)
 * Fix sstableloader --ignores option (CASSANDRA-3247)
 * File descriptor limit increased in packaging (CASSANDRA-3206)
 * Fix deadlock in commit log during flush (CASSANDRA-3253) 


1.0.0-beta1
 * removed binarymemtable (CASSANDRA-2692)
 * add commitlog_total_space_in_mb to prevent fragmented logs (CASSANDRA-2427)
 * removed commitlog_rotation_threshold_in_mb configuration (CASSANDRA-2771)
 * make AbstractBounds.normalize de-overlapp overlapping ranges (CASSANDRA-2641)
 * replace CollatingIterator, ReducingIterator with MergeIterator 
   (CASSANDRA-2062)
 * Fixed the ability to set compaction strategy in cli using create column 
   family command (CASSANDRA-2778)
 * clean up tmp files after failed compaction (CASSANDRA-2468)
 * restrict repair streaming to specific columnfamilies (CASSANDRA-2280)
 * don't bother persisting columns shadowed by a row tombstone (CASSANDRA-2589)
 * reset CF and SC deletion times after gc_grace (CASSANDRA-2317)
 * optimize away seek when compacting wide rows (CASSANDRA-2879)
 * single-pass streaming (CASSANDRA-2677, 2906, 2916, 3003)
 * use reference counting for deleting sstables instead of relying on GC
   (CASSANDRA-2521, 3179)
 * store hints as serialized mutations instead of pointers to data row
   (CASSANDRA-2045)
 * store hints in the coordinator node instead of in the closest replica 
   (CASSANDRA-2914)
 * add row_cache_keys_to_save CF option (CASSANDRA-1966)
 * check column family validity in nodetool repair (CASSANDRA-2933)
 * use lazy initialization instead of class initialization in NodeId
   (CASSANDRA-2953)
 * add paging to get_count (CASSANDRA-2894)
 * fix "short reads" in [multi]get (CASSANDRA-2643, 3157, 3192)
 * add optional compression for sstables (CASSANDRA-47, 2994, 3001, 3128)
 * add scheduler JMX metrics (CASSANDRA-2962)
 * add block level checksum for compressed data (CASSANDRA-1717)
 * make column family backed column map pluggable and introduce unsynchronized
   ArrayList backed one to speedup reads (CASSANDRA-2843, 3165, 3205)
 * refactoring of the secondary index api (CASSANDRA-2982)
 * make CL > ONE reads wait for digest reconciliation before returning
   (CASSANDRA-2494)
 * fix missing logging for some exceptions (CASSANDRA-2061)
 * refactor and optimize ColumnFamilyStore.files(...) and Descriptor.fromFilename(String)
   and few other places responsible for work with SSTable files (CASSANDRA-3040)
 * Stop reading from sstables once we know we have the most recent columns,
   for query-by-name requests (CASSANDRA-2498)
 * Add query-by-column mode to stress.java (CASSANDRA-3064)
 * Add "install" command to cassandra.bat (CASSANDRA-292)
 * clean up KSMetadata, CFMetadata from unnecessary
   Thrift<->Avro conversion methods (CASSANDRA-3032)
 * Add timeouts to client request schedulers (CASSANDRA-3079, 3096)
 * Cli to use hashes rather than array of hashes for strategy options (CASSANDRA-3081)
 * LeveledCompactionStrategy (CASSANDRA-1608, 3085, 3110, 3087, 3145, 3154, 3182)
 * Improvements of the CLI `describe` command (CASSANDRA-2630)
 * reduce window where dropped CF sstables may not be deleted (CASSANDRA-2942)
 * Expose gossip/FD info to JMX (CASSANDRA-2806)
 * Fix streaming over SSL when compressed SSTable involved (CASSANDRA-3051)
 * Add support for pluggable secondary index implementations (CASSANDRA-3078)
 * remove compaction_thread_priority setting (CASSANDRA-3104)
 * generate hints for replicas that timeout, not just replicas that are known
   to be down before starting (CASSANDRA-2034)
 * Add throttling for internode streaming (CASSANDRA-3080)
 * make the repair of a range repair all replica (CASSANDRA-2610, 3194)
 * expose the ability to repair the first range (as returned by the
   partitioner) of a node (CASSANDRA-2606)
 * Streams Compression (CASSANDRA-3015)
 * add ability to use multiple threads during a single compaction
   (CASSANDRA-2901)
 * make AbstractBounds.normalize support overlapping ranges (CASSANDRA-2641)
 * fix of the CQL count() behavior (CASSANDRA-3068)
 * use TreeMap backed column families for the SSTable simple writers
   (CASSANDRA-3148)
 * fix inconsistency of the CLI syntax when {} should be used instead of [{}]
   (CASSANDRA-3119)
 * rename CQL type names to match expected SQL behavior (CASSANDRA-3149, 3031)
 * Arena-based allocation for memtables (CASSANDRA-2252, 3162, 3163, 3168)
 * Default RR chance to 0.1 (CASSANDRA-3169)
 * Add RowLevel support to secondary index API (CASSANDRA-3147)
 * Make SerializingCacheProvider the default if JNA is available (CASSANDRA-3183)
 * Fix backwards compatibilty for CQL memtable properties (CASSANDRA-3190)
 * Add five-minute delay before starting compactions on a restarted server
   (CASSANDRA-3181)
 * Reduce copies done for intra-host messages (CASSANDRA-1788, 3144)
 * support of compaction strategy option for stress.java (CASSANDRA-3204)
 * make memtable throughput and column count thresholds no-ops (CASSANDRA-2449)
 * Return schema information along with the resultSet in CQL (CASSANDRA-2734)
 * Add new DecimalType (CASSANDRA-2883)
 * Fix assertion error in RowRepairResolver (CASSANDRA-3156)
 * Reduce unnecessary high buffer sizes (CASSANDRA-3171)
 * Pluggable compaction strategy (CASSANDRA-1610)
 * Add new broadcast_address config option (CASSANDRA-2491)


0.8.7
 * Kill server on wrapped OOME such as from FileChannel.map (CASSANDRA-3201)
 * Allow using quotes in "USE <keyspace>;" CLI command (CASSANDRA-3208)
 * Log message when a full repair operation completes (CASSANDRA-3207)
 * Don't allow any cache loading exceptions to halt startup (CASSANDRA-3218)
 * Fix sstableloader --ignores option (CASSANDRA-3247)
 * File descriptor limit increased in packaging (CASSANDRA-3206)
 * Log a meaningfull warning when a node receive a message for a repair session
   that doesn't exist anymore (CASSANDRA-3256)
 * Fix FD leak when internode encryption is enabled (CASSANDRA-3257)
 * FBUtilities.hexToBytes(String) to throw NumberFormatException when string
   contains non-hex characters (CASSANDRA-3231)
 * Keep SimpleSnitch proximity ordering unchanged from what the Strategy
   generates, as intended (CASSANDRA-3262)
 * remove Scrub from compactionstats when finished (CASSANDRA-3255)
 * Fix tool .bat files when CASSANDRA_HOME contains spaces (CASSANDRA-3258)
 * Force flush of status table when removing/updating token (CASSANDRA-3243)
 * Evict gossip state immediately when a token is taken over by a new IP (CASSANDRA-3259)
 * Fix bug where the failure detector can take too long to mark a host
   down (CASSANDRA-3273)
 * (Hadoop) allow wrapping ranges in queries (CASSANDRA-3137)
 * (Hadoop) check all interfaces for a match with split location
   before falling back to random replica (CASSANDRA-3211)
 * (Hadoop) Make Pig storage handle implements LoadMetadata (CASSANDRA-2777)
 * (Hadoop) Fix exception during PIG 'dump' (CASSANDRA-2810)
 * Fix stress COUNTER_GET option (CASSANDRA-3301)
 * Fix missing fields in CLI `show schema` output (CASSANDRA-3304)
 * Nodetool no longer leaks threads and closes JMX connections (CASSANDRA-3309)
 * fix truncate allowing data to be replayed post-restart (CASSANDRA-3297)
 * Move SimpleAuthority and SimpleAuthenticator to examples (CASSANDRA-2922)
 * Fix handling of tombstone by SSTableExport/Import (CASSANDRA-3357)
 * Fix transposition in cfHistograms (CASSANDRA-3222)
 * Allow using number as DC name when creating keyspace in CQL (CASSANDRA-3239)
 * Force flush of system table after updating/removing a token (CASSANDRA-3243)


0.8.6
 * revert CASSANDRA-2388
 * change TokenRange.endpoints back to listen/broadcast address to match
   pre-1777 behavior, and add TokenRange.rpc_endpoints instead (CASSANDRA-3187)
 * avoid trying to watch cassandra-topology.properties when loaded from jar
   (CASSANDRA-3138)
 * prevent users from creating keyspaces with LocalStrategy replication
   (CASSANDRA-3139)
 * fix CLI `show schema;` to output correct keyspace definition statement
   (CASSANDRA-3129)
 * CustomTThreadPoolServer to log TTransportException at DEBUG level
   (CASSANDRA-3142)
 * allow topology sort to work with non-unique rack names between 
   datacenters (CASSANDRA-3152)
 * Improve caching of same-version Messages on digest and repair paths
   (CASSANDRA-3158)
 * Randomize choice of first replica for counter increment (CASSANDRA-2890)
 * Fix using read_repair_chance instead of merge_shard_change (CASSANDRA-3202)
 * Avoid streaming data to nodes that already have it, on move as well as
   decommission (CASSANDRA-3041)
 * Fix divide by zero error in GCInspector (CASSANDRA-3164)
 * allow quoting of the ColumnFamily name in CLI `create column family`
   statement (CASSANDRA-3195)
 * Fix rolling upgrade from 0.7 to 0.8 problem (CASSANDRA-3166)
 * Accomodate missing encryption_options in IncomingTcpConnection.stream
   (CASSANDRA-3212)


0.8.5
 * fix NPE when encryption_options is unspecified (CASSANDRA-3007)
 * include column name in validation failure exceptions (CASSANDRA-2849)
 * make sure truncate clears out the commitlog so replay won't re-
   populate with truncated data (CASSANDRA-2950)
 * fix NPE when debug logging is enabled and dropped CF is present
   in a commitlog segment (CASSANDRA-3021)
 * fix cassandra.bat when CASSANDRA_HOME contains spaces (CASSANDRA-2952)
 * fix to SSTableSimpleUnsortedWriter bufferSize calculation (CASSANDRA-3027)
 * make cleanup and normal compaction able to skip empty rows
   (rows containing nothing but expired tombstones) (CASSANDRA-3039)
 * work around native memory leak in com.sun.management.GarbageCollectorMXBean
   (CASSANDRA-2868)
 * validate that column names in column_metadata are not equal to key_alias
   on create/update of the ColumnFamily and CQL 'ALTER' statement (CASSANDRA-3036)
 * return an InvalidRequestException if an indexed column is assigned
   a value larger than 64KB (CASSANDRA-3057)
 * fix of numeric-only and string column names handling in CLI "drop index" 
   (CASSANDRA-3054)
 * prune index scan resultset back to original request for lazy
   resultset expansion case (CASSANDRA-2964)
 * (Hadoop) fail jobs when Cassandra node has failed but TaskTracker
   has not (CASSANDRA-2388)
 * fix dynamic snitch ignoring nodes when read_repair_chance is zero
   (CASSANDRA-2662)
 * avoid retaining references to dropped CFS objects in 
   CompactionManager.estimatedCompactions (CASSANDRA-2708)
 * expose rpc timeouts per host in MessagingServiceMBean (CASSANDRA-2941)
 * avoid including cwd in classpath for deb and rpm packages (CASSANDRA-2881)
 * remove gossip state when a new IP takes over a token (CASSANDRA-3071)
 * allow sstable2json to work on index sstable files (CASSANDRA-3059)
 * always hint counters (CASSANDRA-3099)
 * fix log4j initialization in EmbeddedCassandraService (CASSANDRA-2857)
 * remove gossip state when a new IP takes over a token (CASSANDRA-3071)
 * work around native memory leak in com.sun.management.GarbageCollectorMXBean
    (CASSANDRA-2868)
 * fix UnavailableException with writes at CL.EACH_QUORM (CASSANDRA-3084)
 * fix parsing of the Keyspace and ColumnFamily names in numeric
   and string representations in CLI (CASSANDRA-3075)
 * fix corner cases in Range.differenceToFetch (CASSANDRA-3084)
 * fix ip address String representation in the ring cache (CASSANDRA-3044)
 * fix ring cache compatibility when mixing pre-0.8.4 nodes with post-
   in the same cluster (CASSANDRA-3023)
 * make repair report failure when a node participating dies (instead of
   hanging forever) (CASSANDRA-2433)
 * fix handling of the empty byte buffer by ReversedType (CASSANDRA-3111)
 * Add validation that Keyspace names are case-insensitively unique (CASSANDRA-3066)
 * catch invalid key_validation_class before instantiating UpdateColumnFamily (CASSANDRA-3102)
 * make Range and Bounds objects client-safe (CASSANDRA-3108)
 * optionally skip log4j configuration (CASSANDRA-3061)
 * bundle sstableloader with the debian package (CASSANDRA-3113)
 * don't try to build secondary indexes when there is none (CASSANDRA-3123)
 * improve SSTableSimpleUnsortedWriter speed for large rows (CASSANDRA-3122)
 * handle keyspace arguments correctly in nodetool snapshot (CASSANDRA-3038)
 * Fix SSTableImportTest on windows (CASSANDRA-3043)
 * expose compactionThroughputMbPerSec through JMX (CASSANDRA-3117)
 * log keyspace and CF of large rows being compacted


0.8.4
 * change TokenRing.endpoints to be a list of rpc addresses instead of 
   listen/broadcast addresses (CASSANDRA-1777)
 * include files-to-be-streamed in StreamInSession.getSources (CASSANDRA-2972)
 * use JAVA env var in cassandra-env.sh (CASSANDRA-2785, 2992)
 * avoid doing read for no-op replicate-on-write at CL=1 (CASSANDRA-2892)
 * refuse counter write for CL.ANY (CASSANDRA-2990)
 * switch back to only logging recent dropped messages (CASSANDRA-3004)
 * always deserialize RowMutation for counters (CASSANDRA-3006)
 * ignore saved replication_factor strategy_option for NTS (CASSANDRA-3011)
 * make sure pre-truncate CL segments are discarded (CASSANDRA-2950)


0.8.3
 * add ability to drop local reads/writes that are going to timeout
   (CASSANDRA-2943)
 * revamp token removal process, keep gossip states for 3 days (CASSANDRA-2496)
 * don't accept extra args for 0-arg nodetool commands (CASSANDRA-2740)
 * log unavailableexception details at debug level (CASSANDRA-2856)
 * expose data_dir though jmx (CASSANDRA-2770)
 * don't include tmp files as sstable when create cfs (CASSANDRA-2929)
 * log Java classpath on startup (CASSANDRA-2895)
 * keep gossipped version in sync with actual on migration coordinator 
   (CASSANDRA-2946)
 * use lazy initialization instead of class initialization in NodeId
   (CASSANDRA-2953)
 * check column family validity in nodetool repair (CASSANDRA-2933)
 * speedup bytes to hex conversions dramatically (CASSANDRA-2850)
 * Flush memtables on shutdown when durable writes are disabled 
   (CASSANDRA-2958)
 * improved POSIX compatibility of start scripts (CASsANDRA-2965)
 * add counter support to Hadoop InputFormat (CASSANDRA-2981)
 * fix bug where dirty commitlog segments were removed (and avoid keeping 
   segments with no post-flush activity permanently dirty) (CASSANDRA-2829)
 * fix throwing exception with batch mutation of counter super columns
   (CASSANDRA-2949)
 * ignore system tables during repair (CASSANDRA-2979)
 * throw exception when NTS is given replication_factor as an option
   (CASSANDRA-2960)
 * fix assertion error during compaction of counter CFs (CASSANDRA-2968)
 * avoid trying to create index names, when no index exists (CASSANDRA-2867)
 * don't sample the system table when choosing a bootstrap token
   (CASSANDRA-2825)
 * gossiper notifies of local state changes (CASSANDRA-2948)
 * add asynchronous and half-sync/half-async (hsha) thrift servers 
   (CASSANDRA-1405)
 * fix potential use of free'd native memory in SerializingCache 
   (CASSANDRA-2951)
 * prune index scan resultset back to original request for lazy
   resultset expansion case (CASSANDRA-2964)
 * (Hadoop) fail jobs when Cassandra node has failed but TaskTracker
    has not (CASSANDRA-2388)


0.8.2
 * CQL: 
   - include only one row per unique key for IN queries (CASSANDRA-2717)
   - respect client timestamp on full row deletions (CASSANDRA-2912)
 * improve thread-safety in StreamOutSession (CASSANDRA-2792)
 * allow deleting a row and updating indexed columns in it in the
   same mutation (CASSANDRA-2773)
 * Expose number of threads blocked on submitting memtable to flush
   in JMX (CASSANDRA-2817)
 * add ability to return "endpoints" to nodetool (CASSANDRA-2776)
 * Add support for multiple (comma-delimited) coordinator addresses
   to ColumnFamilyInputFormat (CASSANDRA-2807)
 * fix potential NPE while scheduling read repair for range slice
   (CASSANDRA-2823)
 * Fix race in SystemTable.getCurrentLocalNodeId (CASSANDRA-2824)
 * Correctly set default for replicate_on_write (CASSANDRA-2835)
 * improve nodetool compactionstats formatting (CASSANDRA-2844)
 * fix index-building status display (CASSANDRA-2853)
 * fix CLI perpetuating obsolete KsDef.replication_factor (CASSANDRA-2846)
 * improve cli treatment of multiline comments (CASSANDRA-2852)
 * handle row tombstones correctly in EchoedRow (CASSANDRA-2786)
 * add MessagingService.get[Recently]DroppedMessages and
   StorageService.getExceptionCount (CASSANDRA-2804)
 * fix possibility of spurious UnavailableException for LOCAL_QUORUM
   reads with dynamic snitch + read repair disabled (CASSANDRA-2870)
 * add ant-optional as dependence for the debian package (CASSANDRA-2164)
 * add option to specify limit for get_slice in the CLI (CASSANDRA-2646)
 * decrease HH page size (CASSANDRA-2832)
 * reset cli keyspace after dropping the current one (CASSANDRA-2763)
 * add KeyRange option to Hadoop inputformat (CASSANDRA-1125)
 * fix protocol versioning (CASSANDRA-2818, 2860)
 * support spaces in path to log4j configuration (CASSANDRA-2383)
 * avoid including inferred types in CF update (CASSANDRA-2809)
 * fix JMX bulkload call (CASSANDRA-2908)
 * fix updating KS with durable_writes=false (CASSANDRA-2907)
 * add simplified facade to SSTableWriter for bulk loading use
   (CASSANDRA-2911)
 * fix re-using index CF sstable names after drop/recreate (CASSANDRA-2872)
 * prepend CF to default index names (CASSANDRA-2903)
 * fix hint replay (CASSANDRA-2928)
 * Properly synchronize repair's merkle tree computation (CASSANDRA-2816)


0.8.1
 * CQL:
   - support for insert, delete in BATCH (CASSANDRA-2537)
   - support for IN to SELECT, UPDATE (CASSANDRA-2553)
   - timestamp support for INSERT, UPDATE, and BATCH (CASSANDRA-2555)
   - TTL support (CASSANDRA-2476)
   - counter support (CASSANDRA-2473)
   - ALTER COLUMNFAMILY (CASSANDRA-1709)
   - DROP INDEX (CASSANDRA-2617)
   - add SCHEMA/TABLE as aliases for KS/CF (CASSANDRA-2743)
   - server handles wait-for-schema-agreement (CASSANDRA-2756)
   - key alias support (CASSANDRA-2480)
 * add support for comparator parameters and a generic ReverseType
   (CASSANDRA-2355)
 * add CompositeType and DynamicCompositeType (CASSANDRA-2231)
 * optimize batches containing multiple updates to the same row
   (CASSANDRA-2583)
 * adjust hinted handoff page size to avoid OOM with large columns 
   (CASSANDRA-2652)
 * mark BRAF buffer invalid post-flush so we don't re-flush partial
   buffers again, especially on CL writes (CASSANDRA-2660)
 * add DROP INDEX support to CLI (CASSANDRA-2616)
 * don't perform HH to client-mode [storageproxy] nodes (CASSANDRA-2668)
 * Improve forceDeserialize/getCompactedRow encapsulation (CASSANDRA-2659)
 * Don't write CounterUpdateColumn to disk in tests (CASSANDRA-2650)
 * Add sstable bulk loading utility (CASSANDRA-1278)
 * avoid replaying hints to dropped columnfamilies (CASSANDRA-2685)
 * add placeholders for missing rows in range query pseudo-RR (CASSANDRA-2680)
 * remove no-op HHOM.renameHints (CASSANDRA-2693)
 * clone super columns to avoid modifying them during flush (CASSANDRA-2675)
 * allow writes to bypass the commitlog for certain keyspaces (CASSANDRA-2683)
 * avoid NPE when bypassing commitlog during memtable flush (CASSANDRA-2781)
 * Added support for making bootstrap retry if nodes flap (CASSANDRA-2644)
 * Added statusthrift to nodetool to report if thrift server is running (CASSANDRA-2722)
 * Fixed rows being cached if they do not exist (CASSANDRA-2723)
 * Support passing tableName and cfName to RowCacheProviders (CASSANDRA-2702)
 * close scrub file handles (CASSANDRA-2669)
 * throttle migration replay (CASSANDRA-2714)
 * optimize column serializer creation (CASSANDRA-2716)
 * Added support for making bootstrap retry if nodes flap (CASSANDRA-2644)
 * Added statusthrift to nodetool to report if thrift server is running
   (CASSANDRA-2722)
 * Fixed rows being cached if they do not exist (CASSANDRA-2723)
 * fix truncate/compaction race (CASSANDRA-2673)
 * workaround large resultsets causing large allocation retention
   by nio sockets (CASSANDRA-2654)
 * fix nodetool ring use with Ec2Snitch (CASSANDRA-2733)
 * fix removing columns and subcolumns that are supressed by a row or
   supercolumn tombstone during replica resolution (CASSANDRA-2590)
 * support sstable2json against snapshot sstables (CASSANDRA-2386)
 * remove active-pull schema requests (CASSANDRA-2715)
 * avoid marking entire list of sstables as actively being compacted
   in multithreaded compaction (CASSANDRA-2765)
 * seek back after deserializing a row to update cache with (CASSANDRA-2752)
 * avoid skipping rows in scrub for counter column family (CASSANDRA-2759)
 * fix ConcurrentModificationException in repair when dealing with 0.7 node
   (CASSANDRA-2767)
 * use threadsafe collections for StreamInSession (CASSANDRA-2766)
 * avoid infinite loop when creating merkle tree (CASSANDRA-2758)
 * avoids unmarking compacting sstable prematurely in cleanup (CASSANDRA-2769)
 * fix NPE when the commit log is bypassed (CASSANDRA-2718)
 * don't throw an exception in SS.isRPCServerRunning (CASSANDRA-2721)
 * make stress.jar executable (CASSANDRA-2744)
 * add daemon mode to java stress (CASSANDRA-2267)
 * expose the DC and rack of a node through JMX and nodetool ring (CASSANDRA-2531)
 * fix cache mbean getSize (CASSANDRA-2781)
 * Add Date, Float, Double, and Boolean types (CASSANDRA-2530)
 * Add startup flag to renew counter node id (CASSANDRA-2788)
 * add jamm agent to cassandra.bat (CASSANDRA-2787)
 * fix repair hanging if a neighbor has nothing to send (CASSANDRA-2797)
 * purge tombstone even if row is in only one sstable (CASSANDRA-2801)
 * Fix wrong purge of deleted cf during compaction (CASSANDRA-2786)
 * fix race that could result in Hadoop writer failing to throw an
   exception encountered after close() (CASSANDRA-2755)
 * fix scan wrongly throwing assertion error (CASSANDRA-2653)
 * Always use even distribution for merkle tree with RandomPartitionner
   (CASSANDRA-2841)
 * fix describeOwnership for OPP (CASSANDRA-2800)
 * ensure that string tokens do not contain commas (CASSANDRA-2762)


0.8.0-final
 * fix CQL grammar warning and cqlsh regression from CASSANDRA-2622
 * add ant generate-cql-html target (CASSANDRA-2526)
 * update CQL consistency levels (CASSANDRA-2566)
 * debian packaging fixes (CASSANDRA-2481, 2647)
 * fix UUIDType, IntegerType for direct buffers (CASSANDRA-2682, 2684)
 * switch to native Thrift for Hadoop map/reduce (CASSANDRA-2667)
 * fix StackOverflowError when building from eclipse (CASSANDRA-2687)
 * only provide replication_factor to strategy_options "help" for
   SimpleStrategy, OldNetworkTopologyStrategy (CASSANDRA-2678, 2713)
 * fix exception adding validators to non-string columns (CASSANDRA-2696)
 * avoid instantiating DatabaseDescriptor in JDBC (CASSANDRA-2694)
 * fix potential stack overflow during compaction (CASSANDRA-2626)
 * clone super columns to avoid modifying them during flush (CASSANDRA-2675)
 * reset underlying iterator in EchoedRow constructor (CASSANDRA-2653)


0.8.0-rc1
 * faster flushes and compaction from fixing excessively pessimistic 
   rebuffering in BRAF (CASSANDRA-2581)
 * fix returning null column values in the python cql driver (CASSANDRA-2593)
 * fix merkle tree splitting exiting early (CASSANDRA-2605)
 * snapshot_before_compaction directory name fix (CASSANDRA-2598)
 * Disable compaction throttling during bootstrap (CASSANDRA-2612) 
 * fix CQL treatment of > and < operators in range slices (CASSANDRA-2592)
 * fix potential double-application of counter updates on commitlog replay
   by moving replay position from header to sstable metadata (CASSANDRA-2419)
 * JDBC CQL driver exposes getColumn for access to timestamp
 * JDBC ResultSetMetadata properties added to AbstractType
 * r/m clustertool (CASSANDRA-2607)
 * add support for presenting row key as a column in CQL result sets 
   (CASSANDRA-2622)
 * Don't allow {LOCAL|EACH}_QUORUM unless strategy is NTS (CASSANDRA-2627)
 * validate keyspace strategy_options during CQL create (CASSANDRA-2624)
 * fix empty Result with secondary index when limit=1 (CASSANDRA-2628)
 * Fix regression where bootstrapping a node with no schema fails
   (CASSANDRA-2625)
 * Allow removing LocationInfo sstables (CASSANDRA-2632)
 * avoid attempting to replay mutations from dropped keyspaces (CASSANDRA-2631)
 * avoid using cached position of a key when GT is requested (CASSANDRA-2633)
 * fix counting bloom filter true positives (CASSANDRA-2637)
 * initialize local ep state prior to gossip startup if needed (CASSANDRA-2638)
 * fix counter increment lost after restart (CASSANDRA-2642)
 * add quote-escaping via backslash to CLI (CASSANDRA-2623)
 * fix pig example script (CASSANDRA-2487)
 * fix dynamic snitch race in adding latencies (CASSANDRA-2618)
 * Start/stop cassandra after more important services such as mdadm in
   debian packaging (CASSANDRA-2481)


0.8.0-beta2
 * fix NPE compacting index CFs (CASSANDRA-2528)
 * Remove checking all column families on startup for compaction candidates 
   (CASSANDRA-2444)
 * validate CQL create keyspace options (CASSANDRA-2525)
 * fix nodetool setcompactionthroughput (CASSANDRA-2550)
 * move	gossip heartbeat back to its own thread (CASSANDRA-2554)
 * validate cql TRUNCATE columnfamily before truncating (CASSANDRA-2570)
 * fix batch_mutate for mixed standard-counter mutations (CASSANDRA-2457)
 * disallow making schema changes to system keyspace (CASSANDRA-2563)
 * fix sending mutation messages multiple times (CASSANDRA-2557)
 * fix incorrect use of NBHM.size in ReadCallback that could cause
   reads to time out even when responses were received (CASSANDRA-2552)
 * trigger read repair correctly for LOCAL_QUORUM reads (CASSANDRA-2556)
 * Allow configuring the number of compaction thread (CASSANDRA-2558)
 * forceUserDefinedCompaction will attempt to compact what it is given
   even if the pessimistic estimate is that there is not enough disk space;
   automatic compactions will only compact 2 or more sstables (CASSANDRA-2575)
 * refuse to apply migrations with older timestamps than the current 
   schema (CASSANDRA-2536)
 * remove unframed Thrift transport option
 * include indexes in snapshots (CASSANDRA-2596)
 * improve ignoring of obsolete mutations in index maintenance (CASSANDRA-2401)
 * recognize attempt to drop just the index while leaving the column
   definition alone (CASSANDRA-2619)
  

0.8.0-beta1
 * remove Avro RPC support (CASSANDRA-926)
 * support for columns that act as incr/decr counters 
   (CASSANDRA-1072, 1937, 1944, 1936, 2101, 2093, 2288, 2105, 2384, 2236, 2342,
   2454)
 * CQL (CASSANDRA-1703, 1704, 1705, 1706, 1707, 1708, 1710, 1711, 1940, 
   2124, 2302, 2277, 2493)
 * avoid double RowMutation serialization on write path (CASSANDRA-1800)
 * make NetworkTopologyStrategy the default (CASSANDRA-1960)
 * configurable internode encryption (CASSANDRA-1567, 2152)
 * human readable column names in sstable2json output (CASSANDRA-1933)
 * change default JMX port to 7199 (CASSANDRA-2027)
 * backwards compatible internal messaging (CASSANDRA-1015)
 * atomic switch of memtables and sstables (CASSANDRA-2284)
 * add pluggable SeedProvider (CASSANDRA-1669)
 * Fix clustertool to not throw exception when calling get_endpoints (CASSANDRA-2437)
 * upgrade to thrift 0.6 (CASSANDRA-2412) 
 * repair works on a token range instead of full ring (CASSANDRA-2324)
 * purge tombstones from row cache (CASSANDRA-2305)
 * push replication_factor into strategy_options (CASSANDRA-1263)
 * give snapshots the same name on each node (CASSANDRA-1791)
 * remove "nodetool loadbalance" (CASSANDRA-2448)
 * multithreaded compaction (CASSANDRA-2191)
 * compaction throttling (CASSANDRA-2156)
 * add key type information and alias (CASSANDRA-2311, 2396)
 * cli no longer divides read_repair_chance by 100 (CASSANDRA-2458)
 * made CompactionInfo.getTaskType return an enum (CASSANDRA-2482)
 * add a server-wide cap on measured memtable memory usage and aggressively
   flush to keep under that threshold (CASSANDRA-2006)
 * add unified UUIDType (CASSANDRA-2233)
 * add off-heap row cache support (CASSANDRA-1969)


0.7.5
 * improvements/fixes to PIG driver (CASSANDRA-1618, CASSANDRA-2387,
   CASSANDRA-2465, CASSANDRA-2484)
 * validate index names (CASSANDRA-1761)
 * reduce contention on Table.flusherLock (CASSANDRA-1954)
 * try harder to detect failures during streaming, cleaning up temporary
   files more reliably (CASSANDRA-2088)
 * shut down server for OOM on a Thrift thread (CASSANDRA-2269)
 * fix tombstone handling in repair and sstable2json (CASSANDRA-2279)
 * preserve version when streaming data from old sstables (CASSANDRA-2283)
 * don't start repair if a neighboring node is marked as dead (CASSANDRA-2290)
 * purge tombstones from row cache (CASSANDRA-2305)
 * Avoid seeking when sstable2json exports the entire file (CASSANDRA-2318)
 * clear Built flag in system table when dropping an index (CASSANDRA-2320)
 * don't allow arbitrary argument for stress.java (CASSANDRA-2323)
 * validate values for index predicates in get_indexed_slice (CASSANDRA-2328)
 * queue secondary indexes for flush before the parent (CASSANDRA-2330)
 * allow job configuration to set the CL used in Hadoop jobs (CASSANDRA-2331)
 * add memtable_flush_queue_size defaulting to 4 (CASSANDRA-2333)
 * Allow overriding of initial_token, storage_port and rpc_port from system
   properties (CASSANDRA-2343)
 * fix comparator used for non-indexed secondary expressions in index scan
   (CASSANDRA-2347)
 * ensure size calculation and write phase of large-row compaction use
   the same threshold for TTL expiration (CASSANDRA-2349)
 * fix race when iterating CFs during add/drop (CASSANDRA-2350)
 * add ConsistencyLevel command to CLI (CASSANDRA-2354)
 * allow negative numbers in the cli (CASSANDRA-2358)
 * hard code serialVersionUID for tokens class (CASSANDRA-2361)
 * fix potential infinite loop in ByteBufferUtil.inputStream (CASSANDRA-2365)
 * fix encoding bugs in HintedHandoffManager, SystemTable when default
   charset is not UTF8 (CASSANDRA-2367)
 * avoids having removed node reappearing in Gossip (CASSANDRA-2371)
 * fix incorrect truncation of long to int when reading columns via block
   index (CASSANDRA-2376)
 * fix NPE during stream session (CASSANDRA-2377)
 * fix race condition that could leave orphaned data files when dropping CF or
   KS (CASSANDRA-2381)
 * fsync statistics component on write (CASSANDRA-2382)
 * fix duplicate results from CFS.scan (CASSANDRA-2406)
 * add IntegerType to CLI help (CASSANDRA-2414)
 * avoid caching token-only decoratedkeys (CASSANDRA-2416)
 * convert mmap assertion to if/throw so scrub can catch it (CASSANDRA-2417)
 * don't overwrite gc log (CASSANDR-2418)
 * invalidate row cache for streamed row to avoid inconsitencies
   (CASSANDRA-2420)
 * avoid copies in range/index scans (CASSANDRA-2425)
 * make sure we don't wipe data during cleanup if the node has not join
   the ring (CASSANDRA-2428)
 * Try harder to close files after compaction (CASSANDRA-2431)
 * re-set bootstrapped flag after move finishes (CASSANDRA-2435)
 * display validation_class in CLI 'describe keyspace' (CASSANDRA-2442)
 * make cleanup compactions cleanup the row cache (CASSANDRA-2451)
 * add column fields validation to scrub (CASSANDRA-2460)
 * use 64KB flush buffer instead of in_memory_compaction_limit (CASSANDRA-2463)
 * fix backslash substitutions in CLI (CASSANDRA-2492)
 * disable cache saving for system CFS (CASSANDRA-2502)
 * fixes for verifying destination availability under hinted conditions
   so UE can be thrown intead of timing out (CASSANDRA-2514)
 * fix update of validation class in column metadata (CASSANDRA-2512)
 * support LOCAL_QUORUM, EACH_QUORUM CLs outside of NTS (CASSANDRA-2516)
 * preserve version when streaming data from old sstables (CASSANDRA-2283)
 * fix backslash substitutions in CLI (CASSANDRA-2492)
 * count a row deletion as one operation towards memtable threshold 
   (CASSANDRA-2519)
 * support LOCAL_QUORUM, EACH_QUORUM CLs outside of NTS (CASSANDRA-2516)


0.7.4
 * add nodetool join command (CASSANDRA-2160)
 * fix secondary indexes on pre-existing or streamed data (CASSANDRA-2244)
 * initialize endpoint in gossiper earlier (CASSANDRA-2228)
 * add ability to write to Cassandra from Pig (CASSANDRA-1828)
 * add rpc_[min|max]_threads (CASSANDRA-2176)
 * add CL.TWO, CL.THREE (CASSANDRA-2013)
 * avoid exporting an un-requested row in sstable2json, when exporting 
   a key that does not exist (CASSANDRA-2168)
 * add incremental_backups option (CASSANDRA-1872)
 * add configurable row limit to Pig loadfunc (CASSANDRA-2276)
 * validate column values in batches as well as single-Column inserts
   (CASSANDRA-2259)
 * move sample schema from cassandra.yaml to schema-sample.txt,
   a cli scripts (CASSANDRA-2007)
 * avoid writing empty rows when scrubbing tombstoned rows (CASSANDRA-2296)
 * fix assertion error in range and index scans for CL < ALL
   (CASSANDRA-2282)
 * fix commitlog replay when flush position refers to data that didn't
   get synced before server died (CASSANDRA-2285)
 * fix fd leak in sstable2json with non-mmap'd i/o (CASSANDRA-2304)
 * reduce memory use during streaming of multiple sstables (CASSANDRA-2301)
 * purge tombstoned rows from cache after GCGraceSeconds (CASSANDRA-2305)
 * allow zero replicas in a NTS datacenter (CASSANDRA-1924)
 * make range queries respect snitch for local replicas (CASSANDRA-2286)
 * fix HH delivery when column index is larger than 2GB (CASSANDRA-2297)
 * make 2ary indexes use parent CF flush thresholds during initial build
   (CASSANDRA-2294)
 * update memtable_throughput to be a long (CASSANDRA-2158)


0.7.3
 * Keep endpoint state until aVeryLongTime (CASSANDRA-2115)
 * lower-latency read repair (CASSANDRA-2069)
 * add hinted_handoff_throttle_delay_in_ms option (CASSANDRA-2161)
 * fixes for cache save/load (CASSANDRA-2172, -2174)
 * Handle whole-row deletions in CFOutputFormat (CASSANDRA-2014)
 * Make memtable_flush_writers flush in parallel (CASSANDRA-2178)
 * Add compaction_preheat_key_cache option (CASSANDRA-2175)
 * refactor stress.py to have only one copy of the format string 
   used for creating row keys (CASSANDRA-2108)
 * validate index names for \w+ (CASSANDRA-2196)
 * Fix Cassandra cli to respect timeout if schema does not settle 
   (CASSANDRA-2187)
 * fix for compaction and cleanup writing old-format data into new-version 
   sstable (CASSANDRA-2211, -2216)
 * add nodetool scrub (CASSANDRA-2217, -2240)
 * fix sstable2json large-row pagination (CASSANDRA-2188)
 * fix EOFing on requests for the last bytes in a file (CASSANDRA-2213)
 * fix BufferedRandomAccessFile bugs (CASSANDRA-2218, -2241)
 * check for memtable flush_after_mins exceeded every 10s (CASSANDRA-2183)
 * fix cache saving on Windows (CASSANDRA-2207)
 * add validateSchemaAgreement call + synchronization to schema
   modification operations (CASSANDRA-2222)
 * fix for reversed slice queries on large rows (CASSANDRA-2212)
 * fat clients were writing local data (CASSANDRA-2223)
 * set DEFAULT_MEMTABLE_LIFETIME_IN_MINS to 24h
 * improve detection and cleanup of partially-written sstables 
   (CASSANDRA-2206)
 * fix supercolumn de/serialization when subcolumn comparator is different
   from supercolumn's (CASSANDRA-2104)
 * fix starting up on Windows when CASSANDRA_HOME contains whitespace
   (CASSANDRA-2237)
 * add [get|set][row|key]cacheSavePeriod to JMX (CASSANDRA-2100)
 * fix Hadoop ColumnFamilyOutputFormat dropping of mutations
   when batch fills up (CASSANDRA-2255)
 * move file deletions off of scheduledtasks executor (CASSANDRA-2253)


0.7.2
 * copy DecoratedKey.key when inserting into caches to avoid retaining
   a reference to the underlying buffer (CASSANDRA-2102)
 * format subcolumn names with subcomparator (CASSANDRA-2136)
 * fix column bloom filter deserialization (CASSANDRA-2165)


0.7.1
 * refactor MessageDigest creation code. (CASSANDRA-2107)
 * buffer network stack to avoid inefficient small TCP messages while avoiding
   the nagle/delayed ack problem (CASSANDRA-1896)
 * check log4j configuration for changes every 10s (CASSANDRA-1525, 1907)
 * more-efficient cross-DC replication (CASSANDRA-1530, -2051, -2138)
 * avoid polluting page cache with commitlog or sstable writes
   and seq scan operations (CASSANDRA-1470)
 * add RMI authentication options to nodetool (CASSANDRA-1921)
 * make snitches configurable at runtime (CASSANDRA-1374)
 * retry hadoop split requests on connection failure (CASSANDRA-1927)
 * implement describeOwnership for BOP, COPP (CASSANDRA-1928)
 * make read repair behave as expected for ConsistencyLevel > ONE
   (CASSANDRA-982, 2038)
 * distributed test harness (CASSANDRA-1859, 1964)
 * reduce flush lock contention (CASSANDRA-1930)
 * optimize supercolumn deserialization (CASSANDRA-1891)
 * fix CFMetaData.apply to only compare objects of the same class 
   (CASSANDRA-1962)
 * allow specifying specific SSTables to compact from JMX (CASSANDRA-1963)
 * fix race condition in MessagingService.targets (CASSANDRA-1959, 2094, 2081)
 * refuse to open sstables from a future version (CASSANDRA-1935)
 * zero-copy reads (CASSANDRA-1714)
 * fix copy bounds for word Text in wordcount demo (CASSANDRA-1993)
 * fixes for contrib/javautils (CASSANDRA-1979)
 * check more frequently for memtable expiration (CASSANDRA-2000)
 * fix writing SSTable column count statistics (CASSANDRA-1976)
 * fix streaming of multiple CFs during bootstrap (CASSANDRA-1992)
 * explicitly set JVM GC new generation size with -Xmn (CASSANDRA-1968)
 * add short options for CLI flags (CASSANDRA-1565)
 * make keyspace argument to "describe keyspace" in CLI optional
   when authenticated to keyspace already (CASSANDRA-2029)
 * added option to specify -Dcassandra.join_ring=false on startup
   to allow "warm spare" nodes or performing JMX maintenance before
   joining the ring (CASSANDRA-526)
 * log migrations at INFO (CASSANDRA-2028)
 * add CLI verbose option in file mode (CASSANDRA-2030)
 * add single-line "--" comments to CLI (CASSANDRA-2032)
 * message serialization tests (CASSANDRA-1923)
 * switch from ivy to maven-ant-tasks (CASSANDRA-2017)
 * CLI attempts to block for new schema to propagate (CASSANDRA-2044)
 * fix potential overflow in nodetool cfstats (CASSANDRA-2057)
 * add JVM shutdownhook to sync commitlog (CASSANDRA-1919)
 * allow nodes to be up without being part of  normal traffic (CASSANDRA-1951)
 * fix CLI "show keyspaces" with null options on NTS (CASSANDRA-2049)
 * fix possible ByteBuffer race conditions (CASSANDRA-2066)
 * reduce garbage generated by MessagingService to prevent load spikes
   (CASSANDRA-2058)
 * fix math in RandomPartitioner.describeOwnership (CASSANDRA-2071)
 * fix deletion of sstable non-data components (CASSANDRA-2059)
 * avoid blocking gossip while deleting handoff hints (CASSANDRA-2073)
 * ignore messages from newer versions, keep track of nodes in gossip 
   regardless of version (CASSANDRA-1970)
 * cache writing moved to CompactionManager to reduce i/o contention and
   updated to use non-cache-polluting writes (CASSANDRA-2053)
 * page through large rows when exporting to JSON (CASSANDRA-2041)
 * add flush_largest_memtables_at and reduce_cache_sizes_at options
   (CASSANDRA-2142)
 * add cli 'describe cluster' command (CASSANDRA-2127)
 * add cli support for setting username/password at 'connect' command 
   (CASSANDRA-2111)
 * add -D option to Stress.java to allow reading hosts from a file 
   (CASSANDRA-2149)
 * bound hints CF throughput between 32M and 256M (CASSANDRA-2148)
 * continue starting when invalid saved cache entries are encountered
   (CASSANDRA-2076)
 * add max_hint_window_in_ms option (CASSANDRA-1459)


0.7.0-final
 * fix offsets to ByteBuffer.get (CASSANDRA-1939)


0.7.0-rc4
 * fix cli crash after backgrounding (CASSANDRA-1875)
 * count timeouts in storageproxy latencies, and include latency 
   histograms in StorageProxyMBean (CASSANDRA-1893)
 * fix CLI get recognition of supercolumns (CASSANDRA-1899)
 * enable keepalive on intra-cluster sockets (CASSANDRA-1766)
 * count timeouts towards dynamicsnitch latencies (CASSANDRA-1905)
 * Expose index-building status in JMX + cli schema description
   (CASSANDRA-1871)
 * allow [LOCAL|EACH]_QUORUM to be used with non-NetworkTopology 
   replication Strategies
 * increased amount of index locks for faster commitlog replay
 * collect secondary index tombstones immediately (CASSANDRA-1914)
 * revert commitlog changes from #1780 (CASSANDRA-1917)
 * change RandomPartitioner min token to -1 to avoid collision w/
   tokens on actual nodes (CASSANDRA-1901)
 * examine the right nibble when validating TimeUUID (CASSANDRA-1910)
 * include secondary indexes in cleanup (CASSANDRA-1916)
 * CFS.scrubDataDirectories should also cleanup invalid secondary indexes
   (CASSANDRA-1904)
 * ability to disable/enable gossip on nodes to force them down
   (CASSANDRA-1108)


0.7.0-rc3
 * expose getNaturalEndpoints in StorageServiceMBean taking byte[]
   key; RMI cannot serialize ByteBuffer (CASSANDRA-1833)
 * infer org.apache.cassandra.locator for replication strategy classes
   when not otherwise specified
 * validation that generates less garbage (CASSANDRA-1814)
 * add TTL support to CLI (CASSANDRA-1838)
 * cli defaults to bytestype for subcomparator when creating
   column families (CASSANDRA-1835)
 * unregister index MBeans when index is dropped (CASSANDRA-1843)
 * make ByteBufferUtil.clone thread-safe (CASSANDRA-1847)
 * change exception for read requests during bootstrap from 
   InvalidRequest to Unavailable (CASSANDRA-1862)
 * respect row-level tombstones post-flush in range scans
   (CASSANDRA-1837)
 * ReadResponseResolver check digests against each other (CASSANDRA-1830)
 * return InvalidRequest when remove of subcolumn without supercolumn
   is requested (CASSANDRA-1866)
 * flush before repair (CASSANDRA-1748)
 * SSTableExport validates key order (CASSANDRA-1884)
 * large row support for SSTableExport (CASSANDRA-1867)
 * Re-cache hot keys post-compaction without hitting disk (CASSANDRA-1878)
 * manage read repair in coordinator instead of data source, to
   provide latency information to dynamic snitch (CASSANDRA-1873)


0.7.0-rc2
 * fix live-column-count of slice ranges including tombstoned supercolumn 
   with live subcolumn (CASSANDRA-1591)
 * rename o.a.c.internal.AntientropyStage -> AntiEntropyStage,
   o.a.c.request.Request_responseStage -> RequestResponseStage,
   o.a.c.internal.Internal_responseStage -> InternalResponseStage
 * add AbstractType.fromString (CASSANDRA-1767)
 * require index_type to be present when specifying index_name
   on ColumnDef (CASSANDRA-1759)
 * fix add/remove index bugs in CFMetadata (CASSANDRA-1768)
 * rebuild Strategy during system_update_keyspace (CASSANDRA-1762)
 * cli updates prompt to ... in continuation lines (CASSANDRA-1770)
 * support multiple Mutations per key in hadoop ColumnFamilyOutputFormat
   (CASSANDRA-1774)
 * improvements to Debian init script (CASSANDRA-1772)
 * use local classloader to check for version.properties (CASSANDRA-1778)
 * Validate that column names in column_metadata are valid for the
   defined comparator, and decode properly in cli (CASSANDRA-1773)
 * use cross-platform newlines in cli (CASSANDRA-1786)
 * add ExpiringColumn support to sstable import/export (CASSANDRA-1754)
 * add flush for each append to periodic commitlog mode; added
   periodic_without_flush option to disable this (CASSANDRA-1780)
 * close file handle used for post-flush truncate (CASSANDRA-1790)
 * various code cleanup (CASSANDRA-1793, -1794, -1795)
 * fix range queries against wrapped range (CASSANDRA-1781)
 * fix consistencylevel calculations for NetworkTopologyStrategy
   (CASSANDRA-1804)
 * cli support index type enum names (CASSANDRA-1810)
 * improved validation of column_metadata (CASSANDRA-1813)
 * reads at ConsistencyLevel > 1 throw UnavailableException
   immediately if insufficient live nodes exist (CASSANDRA-1803)
 * copy bytebuffers for local writes to avoid retaining the entire
   Thrift frame (CASSANDRA-1801)
 * fix NPE adding index to column w/o prior metadata (CASSANDRA-1764)
 * reduce fat client timeout (CASSANDRA-1730)
 * fix botched merge of CASSANDRA-1316


0.7.0-rc1
 * fix compaction and flush races with schema updates (CASSANDRA-1715)
 * add clustertool, config-converter, sstablekeys, and schematool 
   Windows .bat files (CASSANDRA-1723)
 * reject range queries received during bootstrap (CASSANDRA-1739)
 * fix wrapping-range queries on non-minimum token (CASSANDRA-1700)
 * add nodetool cfhistogram (CASSANDRA-1698)
 * limit repaired ranges to what the nodes have in common (CASSANDRA-1674)
 * index scan treats missing columns as not matching secondary
   expressions (CASSANDRA-1745)
 * Fix misuse of DataOutputBuffer.getData in AntiEntropyService
   (CASSANDRA-1729)
 * detect and warn when obsolete version of JNA is present (CASSANDRA-1760)
 * reduce fat client timeout (CASSANDRA-1730)
 * cleanup smallest CFs first to increase free temp space for larger ones
   (CASSANDRA-1811)
 * Update windows .bat files to work outside of main Cassandra
   directory (CASSANDRA-1713)
 * fix read repair regression from 0.6.7 (CASSANDRA-1727)
 * more-efficient read repair (CASSANDRA-1719)
 * fix hinted handoff replay (CASSANDRA-1656)
 * log type of dropped messages (CASSANDRA-1677)
 * upgrade to SLF4J 1.6.1
 * fix ByteBuffer bug in ExpiringColumn.updateDigest (CASSANDRA-1679)
 * fix IntegerType.getString (CASSANDRA-1681)
 * make -Djava.net.preferIPv4Stack=true the default (CASSANDRA-628)
 * add INTERNAL_RESPONSE verb to differentiate from responses related
   to client requests (CASSANDRA-1685)
 * log tpstats when dropping messages (CASSANDRA-1660)
 * include unreachable nodes in describeSchemaVersions (CASSANDRA-1678)
 * Avoid dropping messages off the client request path (CASSANDRA-1676)
 * fix jna errno reporting (CASSANDRA-1694)
 * add friendlier error for UnknownHostException on startup (CASSANDRA-1697)
 * include jna dependency in RPM package (CASSANDRA-1690)
 * add --skip-keys option to stress.py (CASSANDRA-1696)
 * improve cli handling of non-string keys and column names 
   (CASSANDRA-1701, -1693)
 * r/m extra subcomparator line in cli keyspaces output (CASSANDRA-1712)
 * add read repair chance to cli "show keyspaces"
 * upgrade to ConcurrentLinkedHashMap 1.1 (CASSANDRA-975)
 * fix index scan routing (CASSANDRA-1722)
 * fix tombstoning of supercolumns in range queries (CASSANDRA-1734)
 * clear endpoint cache after updating keyspace metadata (CASSANDRA-1741)
 * fix wrapping-range queries on non-minimum token (CASSANDRA-1700)
 * truncate includes secondary indexes (CASSANDRA-1747)
 * retain reference to PendingFile sstables (CASSANDRA-1749)
 * fix sstableimport regression (CASSANDRA-1753)
 * fix for bootstrap when no non-system tables are defined (CASSANDRA-1732)
 * handle replica unavailability in index scan (CASSANDRA-1755)
 * fix service initialization order deadlock (CASSANDRA-1756)
 * multi-line cli commands (CASSANDRA-1742)
 * fix race between snapshot and compaction (CASSANDRA-1736)
 * add listEndpointsPendingHints, deleteHintsForEndpoint JMX methods 
   (CASSANDRA-1551)


0.7.0-beta3
 * add strategy options to describe_keyspace output (CASSANDRA-1560)
 * log warning when using randomly generated token (CASSANDRA-1552)
 * re-organize JMX into .db, .net, .internal, .request (CASSANDRA-1217)
 * allow nodes to change IPs between restarts (CASSANDRA-1518)
 * remember ring state between restarts by default (CASSANDRA-1518)
 * flush index built flag so we can read it before log replay (CASSANDRA-1541)
 * lock row cache updates to prevent race condition (CASSANDRA-1293)
 * remove assertion causing rare (and harmless) error messages in
   commitlog (CASSANDRA-1330)
 * fix moving nodes with no keyspaces defined (CASSANDRA-1574)
 * fix unbootstrap when no data is present in a transfer range (CASSANDRA-1573)
 * take advantage of AVRO-495 to simplify our avro IDL (CASSANDRA-1436)
 * extend authorization hierarchy to column family (CASSANDRA-1554)
 * deletion support in secondary indexes (CASSANDRA-1571)
 * meaningful error message for invalid replication strategy class 
   (CASSANDRA-1566)
 * allow keyspace creation with RF > N (CASSANDRA-1428)
 * improve cli error handling (CASSANDRA-1580)
 * add cache save/load ability (CASSANDRA-1417, 1606, 1647)
 * add StorageService.getDrainProgress (CASSANDRA-1588)
 * Disallow bootstrap to an in-use token (CASSANDRA-1561)
 * Allow dynamic secondary index creation and destruction (CASSANDRA-1532)
 * log auto-guessed memtable thresholds (CASSANDRA-1595)
 * add ColumnDef support to cli (CASSANDRA-1583)
 * reduce index sample time by 75% (CASSANDRA-1572)
 * add cli support for column, strategy metadata (CASSANDRA-1578, 1612)
 * add cli support for schema modification (CASSANDRA-1584)
 * delete temp files on failed compactions (CASSANDRA-1596)
 * avoid blocking for dead nodes during removetoken (CASSANDRA-1605)
 * remove ConsistencyLevel.ZERO (CASSANDRA-1607)
 * expose in-progress compaction type in jmx (CASSANDRA-1586)
 * removed IClock & related classes from internals (CASSANDRA-1502)
 * fix removing tokens from SystemTable on decommission and removetoken
   (CASSANDRA-1609)
 * include CF metadata in cli 'show keyspaces' (CASSANDRA-1613)
 * switch from Properties to HashMap in PropertyFileSnitch to
   avoid synchronization bottleneck (CASSANDRA-1481)
 * PropertyFileSnitch configuration file renamed to 
   cassandra-topology.properties
 * add cli support for get_range_slices (CASSANDRA-1088, CASSANDRA-1619)
 * Make memtable flush thresholds per-CF instead of global 
   (CASSANDRA-1007, 1637)
 * add cli support for binary data without CfDef hints (CASSANDRA-1603)
 * fix building SSTable statistics post-stream (CASSANDRA-1620)
 * fix potential infinite loop in 2ary index queries (CASSANDRA-1623)
 * allow creating NTS keyspaces with no replicas configured (CASSANDRA-1626)
 * add jmx histogram of sstables accessed per read (CASSANDRA-1624)
 * remove system_rename_column_family and system_rename_keyspace from the
   client API until races can be fixed (CASSANDRA-1630, CASSANDRA-1585)
 * add cli sanity tests (CASSANDRA-1582)
 * update GC settings in cassandra.bat (CASSANDRA-1636)
 * cli support for index queries (CASSANDRA-1635)
 * cli support for updating schema memtable settings (CASSANDRA-1634)
 * cli --file option (CASSANDRA-1616)
 * reduce automatically chosen memtable sizes by 50% (CASSANDRA-1641)
 * move endpoint cache from snitch to strategy (CASSANDRA-1643)
 * fix commitlog recovery deleting the newly-created segment as well as
   the old ones (CASSANDRA-1644)
 * upgrade to Thrift 0.5 (CASSANDRA-1367)
 * renamed CL.DCQUORUM to LOCAL_QUORUM and DCQUORUMSYNC to EACH_QUORUM
 * cli truncate support (CASSANDRA-1653)
 * update GC settings in cassandra.bat (CASSANDRA-1636)
 * avoid logging when a node's ip/token is gossipped back to it (CASSANDRA-1666)


0.7-beta2
 * always use UTF-8 for hint keys (CASSANDRA-1439)
 * remove cassandra.yaml dependency from Hadoop and Pig (CASSADRA-1322)
 * expose CfDef metadata in describe_keyspaces (CASSANDRA-1363)
 * restore use of mmap_index_only option (CASSANDRA-1241)
 * dropping a keyspace with no column families generated an error 
   (CASSANDRA-1378)
 * rename RackAwareStrategy to OldNetworkTopologyStrategy, RackUnawareStrategy 
   to SimpleStrategy, DatacenterShardStrategy to NetworkTopologyStrategy,
   AbstractRackAwareSnitch to AbstractNetworkTopologySnitch (CASSANDRA-1392)
 * merge StorageProxy.mutate, mutateBlocking (CASSANDRA-1396)
 * faster UUIDType, LongType comparisons (CASSANDRA-1386, 1393)
 * fix setting read_repair_chance from CLI addColumnFamily (CASSANDRA-1399)
 * fix updates to indexed columns (CASSANDRA-1373)
 * fix race condition leaving to FileNotFoundException (CASSANDRA-1382)
 * fix sharded lock hash on index write path (CASSANDRA-1402)
 * add support for GT/E, LT/E in subordinate index clauses (CASSANDRA-1401)
 * cfId counter got out of sync when CFs were added (CASSANDRA-1403)
 * less chatty schema updates (CASSANDRA-1389)
 * rename column family mbeans. 'type' will now include either 
   'IndexColumnFamilies' or 'ColumnFamilies' depending on the CFS type.
   (CASSANDRA-1385)
 * disallow invalid keyspace and column family names. This includes name that
   matches a '^\w+' regex. (CASSANDRA-1377)
 * use JNA, if present, to take snapshots (CASSANDRA-1371)
 * truncate hints if starting 0.7 for the first time (CASSANDRA-1414)
 * fix FD leak in single-row slicepredicate queries (CASSANDRA-1416)
 * allow index expressions against columns that are not part of the 
   SlicePredicate (CASSANDRA-1410)
 * config-converter properly handles snitches and framed support 
   (CASSANDRA-1420)
 * remove keyspace argument from multiget_count (CASSANDRA-1422)
 * allow specifying cassandra.yaml location as (local or remote) URL
   (CASSANDRA-1126)
 * fix using DynamicEndpointSnitch with NetworkTopologyStrategy
   (CASSANDRA-1429)
 * Add CfDef.default_validation_class (CASSANDRA-891)
 * fix EstimatedHistogram.max (CASSANDRA-1413)
 * quorum read optimization (CASSANDRA-1622)
 * handle zero-length (or missing) rows during HH paging (CASSANDRA-1432)
 * include secondary indexes during schema migrations (CASSANDRA-1406)
 * fix commitlog header race during schema change (CASSANDRA-1435)
 * fix ColumnFamilyStoreMBeanIterator to use new type name (CASSANDRA-1433)
 * correct filename generated by xml->yaml converter (CASSANDRA-1419)
 * add CMSInitiatingOccupancyFraction=75 and UseCMSInitiatingOccupancyOnly
   to default JVM options
 * decrease jvm heap for cassandra-cli (CASSANDRA-1446)
 * ability to modify keyspaces and column family definitions on a live cluster
   (CASSANDRA-1285)
 * support for Hadoop Streaming [non-jvm map/reduce via stdin/out]
   (CASSANDRA-1368)
 * Move persistent sstable stats from the system table to an sstable component
   (CASSANDRA-1430)
 * remove failed bootstrap attempt from pending ranges when gossip times
   it out after 1h (CASSANDRA-1463)
 * eager-create tcp connections to other cluster members (CASSANDRA-1465)
 * enumerate stages and derive stage from message type instead of 
   transmitting separately (CASSANDRA-1465)
 * apply reversed flag during collation from different data sources
   (CASSANDRA-1450)
 * make failure to remove commitlog segment non-fatal (CASSANDRA-1348)
 * correct ordering of drain operations so CL.recover is no longer 
   necessary (CASSANDRA-1408)
 * removed keyspace from describe_splits method (CASSANDRA-1425)
 * rename check_schema_agreement to describe_schema_versions
   (CASSANDRA-1478)
 * fix QUORUM calculation for RF > 3 (CASSANDRA-1487)
 * remove tombstones during non-major compactions when bloom filter
   verifies that row does not exist in other sstables (CASSANDRA-1074)
 * nodes that coordinated a loadbalance in the past could not be seen by
   newly added nodes (CASSANDRA-1467)
 * exposed endpoint states (gossip details) via jmx (CASSANDRA-1467)
 * ensure that compacted sstables are not included when new readers are
   instantiated (CASSANDRA-1477)
 * by default, calculate heap size and memtable thresholds at runtime (CASSANDRA-1469)
 * fix races dealing with adding/dropping keyspaces and column families in
   rapid succession (CASSANDRA-1477)
 * clean up of Streaming system (CASSANDRA-1503, 1504, 1506)
 * add options to configure Thrift socket keepalive and buffer sizes (CASSANDRA-1426)
 * make contrib CassandraServiceDataCleaner recursive (CASSANDRA-1509)
 * min, max compaction threshold are configurable and persistent 
   per-ColumnFamily (CASSANDRA-1468)
 * fix replaying the last mutation in a commitlog unnecessarily 
   (CASSANDRA-1512)
 * invoke getDefaultUncaughtExceptionHandler from DTPE with the original
   exception rather than the ExecutionException wrapper (CASSANDRA-1226)
 * remove Clock from the Thrift (and Avro) API (CASSANDRA-1501)
 * Close intra-node sockets when connection is broken (CASSANDRA-1528)
 * RPM packaging spec file (CASSANDRA-786)
 * weighted request scheduler (CASSANDRA-1485)
 * treat expired columns as deleted (CASSANDRA-1539)
 * make IndexInterval configurable (CASSANDRA-1488)
 * add describe_snitch to Thrift API (CASSANDRA-1490)
 * MD5 authenticator compares plain text submitted password with MD5'd
   saved property, instead of vice versa (CASSANDRA-1447)
 * JMX MessagingService pending and completed counts (CASSANDRA-1533)
 * fix race condition processing repair responses (CASSANDRA-1511)
 * make repair blocking (CASSANDRA-1511)
 * create EndpointSnitchInfo and MBean to expose rack and DC (CASSANDRA-1491)
 * added option to contrib/word_count to output results back to Cassandra
   (CASSANDRA-1342)
 * rewrite Hadoop ColumnFamilyRecordWriter to pool connections, retry to
   multiple Cassandra nodes, and smooth impact on the Cassandra cluster
   by using smaller batch sizes (CASSANDRA-1434)
 * fix setting gc_grace_seconds via CLI (CASSANDRA-1549)
 * support TTL'd index values (CASSANDRA-1536)
 * make removetoken work like decommission (CASSANDRA-1216)
 * make cli comparator-aware and improve quote rules (CASSANDRA-1523,-1524)
 * make nodetool compact and cleanup blocking (CASSANDRA-1449)
 * add memtable, cache information to GCInspector logs (CASSANDRA-1558)
 * enable/disable HintedHandoff via JMX (CASSANDRA-1550)
 * Ignore stray files in the commit log directory (CASSANDRA-1547)
 * Disallow bootstrap to an in-use token (CASSANDRA-1561)


0.7-beta1
 * sstable versioning (CASSANDRA-389)
 * switched to slf4j logging (CASSANDRA-625)
 * add (optional) expiration time for column (CASSANDRA-699)
 * access levels for authentication/authorization (CASSANDRA-900)
 * add ReadRepairChance to CF definition (CASSANDRA-930)
 * fix heisenbug in system tests, especially common on OS X (CASSANDRA-944)
 * convert to byte[] keys internally and all public APIs (CASSANDRA-767)
 * ability to alter schema definitions on a live cluster (CASSANDRA-44)
 * renamed configuration file to cassandra.xml, and log4j.properties to
   log4j-server.properties, which must now be loaded from
   the classpath (which is how our scripts in bin/ have always done it)
   (CASSANDRA-971)
 * change get_count to require a SlicePredicate. create multi_get_count
   (CASSANDRA-744)
 * re-organized endpointsnitch implementations and added SimpleSnitch
   (CASSANDRA-994)
 * Added preload_row_cache option (CASSANDRA-946)
 * add CRC to commitlog header (CASSANDRA-999)
 * removed deprecated batch_insert and get_range_slice methods (CASSANDRA-1065)
 * add truncate thrift method (CASSANDRA-531)
 * http mini-interface using mx4j (CASSANDRA-1068)
 * optimize away copy of sliced row on memtable read path (CASSANDRA-1046)
 * replace constant-size 2GB mmaped segments and special casing for index 
   entries spanning segment boundaries, with SegmentedFile that computes 
   segments that always contain entire entries/rows (CASSANDRA-1117)
 * avoid reading large rows into memory during compaction (CASSANDRA-16)
 * added hadoop OutputFormat (CASSANDRA-1101)
 * efficient Streaming (no more anticompaction) (CASSANDRA-579)
 * split commitlog header into separate file and add size checksum to
   mutations (CASSANDRA-1179)
 * avoid allocating a new byte[] for each mutation on replay (CASSANDRA-1219)
 * revise HH schema to be per-endpoint (CASSANDRA-1142)
 * add joining/leaving status to nodetool ring (CASSANDRA-1115)
 * allow multiple repair sessions per node (CASSANDRA-1190)
 * optimize away MessagingService for local range queries (CASSANDRA-1261)
 * make framed transport the default so malformed requests can't OOM the 
   server (CASSANDRA-475)
 * significantly faster reads from row cache (CASSANDRA-1267)
 * take advantage of row cache during range queries (CASSANDRA-1302)
 * make GCGraceSeconds a per-ColumnFamily value (CASSANDRA-1276)
 * keep persistent row size and column count statistics (CASSANDRA-1155)
 * add IntegerType (CASSANDRA-1282)
 * page within a single row during hinted handoff (CASSANDRA-1327)
 * push DatacenterShardStrategy configuration into keyspace definition,
   eliminating datacenter.properties. (CASSANDRA-1066)
 * optimize forward slices starting with '' and single-index-block name 
   queries by skipping the column index (CASSANDRA-1338)
 * streaming refactor (CASSANDRA-1189)
 * faster comparison for UUID types (CASSANDRA-1043)
 * secondary index support (CASSANDRA-749 and subtasks)
 * make compaction buckets deterministic (CASSANDRA-1265)


0.6.6
 * Allow using DynamicEndpointSnitch with RackAwareStrategy (CASSANDRA-1429)
 * remove the remaining vestiges of the unfinished DatacenterShardStrategy 
   (replaced by NetworkTopologyStrategy in 0.7)
   

0.6.5
 * fix key ordering in range query results with RandomPartitioner
   and ConsistencyLevel > ONE (CASSANDRA-1145)
 * fix for range query starting with the wrong token range (CASSANDRA-1042)
 * page within a single row during hinted handoff (CASSANDRA-1327)
 * fix compilation on non-sun JDKs (CASSANDRA-1061)
 * remove String.trim() call on row keys in batch mutations (CASSANDRA-1235)
 * Log summary of dropped messages instead of spamming log (CASSANDRA-1284)
 * add dynamic endpoint snitch (CASSANDRA-981)
 * fix streaming for keyspaces with hyphens in their name (CASSANDRA-1377)
 * fix errors in hard-coded bloom filter optKPerBucket by computing it
   algorithmically (CASSANDRA-1220
 * remove message deserialization stage, and uncap read/write stages
   so slow reads/writes don't block gossip processing (CASSANDRA-1358)
 * add jmx port configuration to Debian package (CASSANDRA-1202)
 * use mlockall via JNA, if present, to prevent Linux from swapping
   out parts of the JVM (CASSANDRA-1214)


0.6.4
 * avoid queuing multiple hint deliveries for the same endpoint
   (CASSANDRA-1229)
 * better performance for and stricter checking of UTF8 column names
   (CASSANDRA-1232)
 * extend option to lower compaction priority to hinted handoff
   as well (CASSANDRA-1260)
 * log errors in gossip instead of re-throwing (CASSANDRA-1289)
 * avoid aborting commitlog replay prematurely if a flushed-but-
   not-removed commitlog segment is encountered (CASSANDRA-1297)
 * fix duplicate rows being read during mapreduce (CASSANDRA-1142)
 * failure detection wasn't closing command sockets (CASSANDRA-1221)
 * cassandra-cli.bat works on windows (CASSANDRA-1236)
 * pre-emptively drop requests that cannot be processed within RPCTimeout
   (CASSANDRA-685)
 * add ack to Binary write verb and update CassandraBulkLoader
   to wait for acks for each row (CASSANDRA-1093)
 * added describe_partitioner Thrift method (CASSANDRA-1047)
 * Hadoop jobs no longer require the Cassandra storage-conf.xml
   (CASSANDRA-1280, CASSANDRA-1047)
 * log thread pool stats when GC is excessive (CASSANDRA-1275)
 * remove gossip message size limit (CASSANDRA-1138)
 * parallelize local and remote reads during multiget, and respect snitch 
   when determining whether to do local read for CL.ONE (CASSANDRA-1317)
 * fix read repair to use requested consistency level on digest mismatch,
   rather than assuming QUORUM (CASSANDRA-1316)
 * process digest mismatch re-reads in parallel (CASSANDRA-1323)
 * switch hints CF comparator to BytesType (CASSANDRA-1274)


0.6.3
 * retry to make streaming connections up to 8 times. (CASSANDRA-1019)
 * reject describe_ring() calls on invalid keyspaces (CASSANDRA-1111)
 * fix cache size calculation for size of 100% (CASSANDRA-1129)
 * fix cache capacity only being recalculated once (CASSANDRA-1129)
 * remove hourly scan of all hints on the off chance that the gossiper
   missed a status change; instead, expose deliverHintsToEndpoint to JMX
   so it can be done manually, if necessary (CASSANDRA-1141)
 * don't reject reads at CL.ALL (CASSANDRA-1152)
 * reject deletions to supercolumns in CFs containing only standard
   columns (CASSANDRA-1139)
 * avoid preserving login information after client disconnects
   (CASSANDRA-1057)
 * prefer sun jdk to openjdk in debian init script (CASSANDRA-1174)
 * detect partioner config changes between restarts and fail fast 
   (CASSANDRA-1146)
 * use generation time to resolve node token reassignment disagreements
   (CASSANDRA-1118)
 * restructure the startup ordering of Gossiper and MessageService to avoid
   timing anomalies (CASSANDRA-1160)
 * detect incomplete commit log hearders (CASSANDRA-1119)
 * force anti-entropy service to stream files on the stream stage to avoid
   sending streams out of order (CASSANDRA-1169)
 * remove inactive stream managers after AES streams files (CASSANDRA-1169)
 * allow removing entire row through batch_mutate Deletion (CASSANDRA-1027)
 * add JMX metrics for row-level bloom filter false positives (CASSANDRA-1212)
 * added a redhat init script to contrib (CASSANDRA-1201)
 * use midpoint when bootstrapping a new machine into range with not
   much data yet instead of random token (CASSANDRA-1112)
 * kill server on OOM in executor stage as well as Thrift (CASSANDRA-1226)
 * remove opportunistic repairs, when two machines with overlapping replica
   responsibilities happen to finish major compactions of the same CF near
   the same time.  repairs are now fully manual (CASSANDRA-1190)
 * add ability to lower compaction priority (default is no change from 0.6.2)
   (CASSANDRA-1181)


0.6.2
 * fix contrib/word_count build. (CASSANDRA-992)
 * split CommitLogExecutorService into BatchCommitLogExecutorService and 
   PeriodicCommitLogExecutorService (CASSANDRA-1014)
 * add latency histograms to CFSMBean (CASSANDRA-1024)
 * make resolving timestamp ties deterministic by using value bytes
   as a tiebreaker (CASSANDRA-1039)
 * Add option to turn off Hinted Handoff (CASSANDRA-894)
 * fix windows startup (CASSANDRA-948)
 * make concurrent_reads, concurrent_writes configurable at runtime via JMX
   (CASSANDRA-1060)
 * disable GCInspector on non-Sun JVMs (CASSANDRA-1061)
 * fix tombstone handling in sstable rows with no other data (CASSANDRA-1063)
 * fix size of row in spanned index entries (CASSANDRA-1056)
 * install json2sstable, sstable2json, and sstablekeys to Debian package
 * StreamingService.StreamDestinations wouldn't empty itself after streaming
   finished (CASSANDRA-1076)
 * added Collections.shuffle(splits) before returning the splits in 
   ColumnFamilyInputFormat (CASSANDRA-1096)
 * do not recalculate cache capacity post-compaction if it's been manually 
   modified (CASSANDRA-1079)
 * better defaults for flush sorter + writer executor queue sizes
   (CASSANDRA-1100)
 * windows scripts for SSTableImport/Export (CASSANDRA-1051)
 * windows script for nodetool (CASSANDRA-1113)
 * expose PhiConvictThreshold (CASSANDRA-1053)
 * make repair of RF==1 a no-op (CASSANDRA-1090)
 * improve default JVM GC options (CASSANDRA-1014)
 * fix SlicePredicate serialization inside Hadoop jobs (CASSANDRA-1049)
 * close Thrift sockets in Hadoop ColumnFamilyRecordReader (CASSANDRA-1081)


0.6.1
 * fix NPE in sstable2json when no excluded keys are given (CASSANDRA-934)
 * keep the replica set constant throughout the read repair process
   (CASSANDRA-937)
 * allow querying getAllRanges with empty token list (CASSANDRA-933)
 * fix command line arguments inversion in clustertool (CASSANDRA-942)
 * fix race condition that could trigger a false-positive assertion
   during post-flush discard of old commitlog segments (CASSANDRA-936)
 * fix neighbor calculation for anti-entropy repair (CASSANDRA-924)
 * perform repair even for small entropy differences (CASSANDRA-924)
 * Use hostnames in CFInputFormat to allow Hadoop's naive string-based
   locality comparisons to work (CASSANDRA-955)
 * cache read-only BufferedRandomAccessFile length to avoid
   3 system calls per invocation (CASSANDRA-950)
 * nodes with IPv6 (and no IPv4) addresses could not join cluster
   (CASSANDRA-969)
 * Retrieve the correct number of undeleted columns, if any, from
   a supercolumn in a row that had been deleted previously (CASSANDRA-920)
 * fix index scans that cross the 2GB mmap boundaries for both mmap
   and standard i/o modes (CASSANDRA-866)
 * expose drain via nodetool (CASSANDRA-978)


0.6.0-RC1
 * JMX drain to flush memtables and run through commit log (CASSANDRA-880)
 * Bootstrapping can skip ranges under the right conditions (CASSANDRA-902)
 * fix merging row versions in range_slice for CL > ONE (CASSANDRA-884)
 * default write ConsistencyLeven chaned from ZERO to ONE
 * fix for index entries spanning mmap buffer boundaries (CASSANDRA-857)
 * use lexical comparison if time part of TimeUUIDs are the same 
   (CASSANDRA-907)
 * bound read, mutation, and response stages to fix possible OOM
   during log replay (CASSANDRA-885)
 * Use microseconds-since-epoch (UTC) in cli, instead of milliseconds
 * Treat batch_mutate Deletion with null supercolumn as "apply this predicate 
   to top level supercolumns" (CASSANDRA-834)
 * Streaming destination nodes do not update their JMX status (CASSANDRA-916)
 * Fix internal RPC timeout calculation (CASSANDRA-911)
 * Added Pig loadfunc to contrib/pig (CASSANDRA-910)


0.6.0-beta3
 * fix compaction bucketing bug (CASSANDRA-814)
 * update windows batch file (CASSANDRA-824)
 * deprecate KeysCachedFraction configuration directive in favor
   of KeysCached; move to unified-per-CF key cache (CASSANDRA-801)
 * add invalidateRowCache to ColumnFamilyStoreMBean (CASSANDRA-761)
 * send Handoff hints to natural locations to reduce load on
   remaining nodes in a failure scenario (CASSANDRA-822)
 * Add RowWarningThresholdInMB configuration option to warn before very 
   large rows get big enough to threaten node stability, and -x option to
   be able to remove them with sstable2json if the warning is unheeded
   until it's too late (CASSANDRA-843)
 * Add logging of GC activity (CASSANDRA-813)
 * fix ConcurrentModificationException in commitlog discard (CASSANDRA-853)
 * Fix hardcoded row count in Hadoop RecordReader (CASSANDRA-837)
 * Add a jmx status to the streaming service and change several DEBUG
   messages to INFO (CASSANDRA-845)
 * fix classpath in cassandra-cli.bat for Windows (CASSANDRA-858)
 * allow re-specifying host, port to cassandra-cli if invalid ones
   are first tried (CASSANDRA-867)
 * fix race condition handling rpc timeout in the coordinator
   (CASSANDRA-864)
 * Remove CalloutLocation and StagingFileDirectory from storage-conf files 
   since those settings are no longer used (CASSANDRA-878)
 * Parse a long from RowWarningThresholdInMB instead of an int (CASSANDRA-882)
 * Remove obsolete ControlPort code from DatabaseDescriptor (CASSANDRA-886)
 * move skipBytes side effect out of assert (CASSANDRA-899)
 * add "double getLoad" to StorageServiceMBean (CASSANDRA-898)
 * track row stats per CF at compaction time (CASSANDRA-870)
 * disallow CommitLogDirectory matching a DataFileDirectory (CASSANDRA-888)
 * default key cache size is 200k entries, changed from 10% (CASSANDRA-863)
 * add -Dcassandra-foreground=yes to cassandra.bat
 * exit if cluster name is changed unexpectedly (CASSANDRA-769)


0.6.0-beta1/beta2
 * add batch_mutate thrift command, deprecating batch_insert (CASSANDRA-336)
 * remove get_key_range Thrift API, deprecated in 0.5 (CASSANDRA-710)
 * add optional login() Thrift call for authentication (CASSANDRA-547)
 * support fat clients using gossiper and StorageProxy to perform
   replication in-process [jvm-only] (CASSANDRA-535)
 * support mmapped I/O for reads, on by default on 64bit JVMs 
   (CASSANDRA-408, CASSANDRA-669)
 * improve insert concurrency, particularly during Hinted Handoff
   (CASSANDRA-658)
 * faster network code (CASSANDRA-675)
 * stress.py moved to contrib (CASSANDRA-635)
 * row caching [must be explicitly enabled per-CF in config] (CASSANDRA-678)
 * present a useful measure of compaction progress in JMX (CASSANDRA-599)
 * add bin/sstablekeys (CASSNADRA-679)
 * add ConsistencyLevel.ANY (CASSANDRA-687)
 * make removetoken remove nodes from gossip entirely (CASSANDRA-644)
 * add ability to set cache sizes at runtime (CASSANDRA-708)
 * report latency and cache hit rate statistics with lifetime totals
   instead of average over the last minute (CASSANDRA-702)
 * support get_range_slice for RandomPartitioner (CASSANDRA-745)
 * per-keyspace replication factory and replication strategy (CASSANDRA-620)
 * track latency in microseconds (CASSANDRA-733)
 * add describe_ Thrift methods, deprecating get_string_property and 
   get_string_list_property
 * jmx interface for tracking operation mode and streams in general.
   (CASSANDRA-709)
 * keep memtables in sorted order to improve range query performance
   (CASSANDRA-799)
 * use while loop instead of recursion when trimming sstables compaction list 
   to avoid blowing stack in pathological cases (CASSANDRA-804)
 * basic Hadoop map/reduce support (CASSANDRA-342)


0.5.1
 * ensure all files for an sstable are streamed to the same directory.
   (CASSANDRA-716)
 * more accurate load estimate for bootstrapping (CASSANDRA-762)
 * tolerate dead or unavailable bootstrap target on write (CASSANDRA-731)
 * allow larger numbers of keys (> 140M) in a sstable bloom filter
   (CASSANDRA-790)
 * include jvm argument improvements from CASSANDRA-504 in debian package
 * change streaming chunk size to 32MB to accomodate Windows XP limitations
   (was 64MB) (CASSANDRA-795)
 * fix get_range_slice returning results in the wrong order (CASSANDRA-781)
 

0.5.0 final
 * avoid attempting to delete temporary bootstrap files twice (CASSANDRA-681)
 * fix bogus NaN in nodeprobe cfstats output (CASSANDRA-646)
 * provide a policy for dealing with single thread executors w/ a full queue
   (CASSANDRA-694)
 * optimize inner read in MessagingService, vastly improving multiple-node
   performance (CASSANDRA-675)
 * wait for table flush before streaming data back to a bootstrapping node.
   (CASSANDRA-696)
 * keep track of bootstrapping sources by table so that bootstrapping doesn't 
   give the indication of finishing early (CASSANDRA-673)


0.5.0 RC3
 * commit the correct version of the patch for CASSANDRA-663


0.5.0 RC2 (unreleased)
 * fix bugs in converting get_range_slice results to Thrift 
   (CASSANDRA-647, CASSANDRA-649)
 * expose java.util.concurrent.TimeoutException in StorageProxy methods
   (CASSANDRA-600)
 * TcpConnectionManager was holding on to disconnected connections, 
   giving the false indication they were being used. (CASSANDRA-651)
 * Remove duplicated write. (CASSANDRA-662)
 * Abort bootstrap if IP is already in the token ring (CASSANDRA-663)
 * increase default commitlog sync period, and wait for last sync to 
   finish before submitting another (CASSANDRA-668)


0.5.0 RC1
 * Fix potential NPE in get_range_slice (CASSANDRA-623)
 * add CRC32 to commitlog entries (CASSANDRA-605)
 * fix data streaming on windows (CASSANDRA-630)
 * GC compacted sstables after cleanup and compaction (CASSANDRA-621)
 * Speed up anti-entropy validation (CASSANDRA-629)
 * Fix anti-entropy assertion error (CASSANDRA-639)
 * Fix pending range conflicts when bootstapping or moving
   multiple nodes at once (CASSANDRA-603)
 * Handle obsolete gossip related to node movement in the case where
   one or more nodes is down when the movement occurs (CASSANDRA-572)
 * Include dead nodes in gossip to avoid a variety of problems
   and fix HH to removed nodes (CASSANDRA-634)
 * return an InvalidRequestException for mal-formed SlicePredicates
   (CASSANDRA-643)
 * fix bug determining closest neighbor for use in multiple datacenters
   (CASSANDRA-648)
 * Vast improvements in anticompaction speed (CASSANDRA-607)
 * Speed up log replay and writes by avoiding redundant serializations
   (CASSANDRA-652)


0.5.0 beta 2
 * Bootstrap improvements (several tickets)
 * add nodeprobe repair anti-entropy feature (CASSANDRA-193, CASSANDRA-520)
 * fix possibility of partition when many nodes restart at once
   in clusters with multiple seeds (CASSANDRA-150)
 * fix NPE in get_range_slice when no data is found (CASSANDRA-578)
 * fix potential NPE in hinted handoff (CASSANDRA-585)
 * fix cleanup of local "system" keyspace (CASSANDRA-576)
 * improve computation of cluster load balance (CASSANDRA-554)
 * added super column read/write, column count, and column/row delete to
   cassandra-cli (CASSANDRA-567, CASSANDRA-594)
 * fix returning live subcolumns of deleted supercolumns (CASSANDRA-583)
 * respect JAVA_HOME in bin/ scripts (several tickets)
 * add StorageService.initClient for fat clients on the JVM (CASSANDRA-535)
   (see contrib/client_only for an example of use)
 * make consistency_level functional in get_range_slice (CASSANDRA-568)
 * optimize key deserialization for RandomPartitioner (CASSANDRA-581)
 * avoid GCing tombstones except on major compaction (CASSANDRA-604)
 * increase failure conviction threshold, resulting in less nodes
   incorrectly (and temporarily) marked as down (CASSANDRA-610)
 * respect memtable thresholds during log replay (CASSANDRA-609)
 * support ConsistencyLevel.ALL on read (CASSANDRA-584)
 * add nodeprobe removetoken command (CASSANDRA-564)


0.5.0 beta
 * Allow multiple simultaneous flushes, improving flush throughput 
   on multicore systems (CASSANDRA-401)
 * Split up locks to improve write and read throughput on multicore systems
   (CASSANDRA-444, CASSANDRA-414)
 * More efficient use of memory during compaction (CASSANDRA-436)
 * autobootstrap option: when enabled, all non-seed nodes will attempt
   to bootstrap when started, until bootstrap successfully
   completes. -b option is removed.  (CASSANDRA-438)
 * Unless a token is manually specified in the configuration xml,
   a bootstraping node will use a token that gives it half the
   keys from the most-heavily-loaded node in the cluster,
   instead of generating a random token. 
   (CASSANDRA-385, CASSANDRA-517)
 * Miscellaneous bootstrap fixes (several tickets)
 * Ability to change a node's token even after it has data on it
   (CASSANDRA-541)
 * Ability to decommission a live node from the ring (CASSANDRA-435)
 * Semi-automatic loadbalancing via nodeprobe (CASSANDRA-192)
 * Add ability to set compaction thresholds at runtime via
   JMX / nodeprobe.  (CASSANDRA-465)
 * Add "comment" field to ColumnFamily definition. (CASSANDRA-481)
 * Additional JMX metrics (CASSANDRA-482)
 * JSON based export and import tools (several tickets)
 * Hinted Handoff fixes (several tickets)
 * Add key cache to improve read performance (CASSANDRA-423)
 * Simplified construction of custom ReplicationStrategy classes
   (CASSANDRA-497)
 * Graphical application (Swing) for ring integrity verification and 
   visualization was added to contrib (CASSANDRA-252)
 * Add DCQUORUM, DCQUORUMSYNC consistency levels and corresponding
   ReplicationStrategy / EndpointSnitch classes.  Experimental.
   (CASSANDRA-492)
 * Web client interface added to contrib (CASSANDRA-457)
 * More-efficient flush for Random, CollatedOPP partitioners 
   for normal writes (CASSANDRA-446) and bulk load (CASSANDRA-420)
 * Add MemtableFlushAfterMinutes, a global replacement for the old 
   per-CF FlushPeriodInMinutes setting (CASSANDRA-463)
 * optimizations to slice reading (CASSANDRA-350) and supercolumn
   queries (CASSANDRA-510)
 * force binding to given listenaddress for nodes with multiple
   interfaces (CASSANDRA-546)
 * stress.py benchmarking tool improvements (several tickets)
 * optimized replica placement code (CASSANDRA-525)
 * faster log replay on restart (CASSANDRA-539, CASSANDRA-540)
 * optimized local-node writes (CASSANDRA-558)
 * added get_range_slice, deprecating get_key_range (CASSANDRA-344)
 * expose TimedOutException to thrift (CASSANDRA-563)
 

0.4.2
 * Add validation disallowing null keys (CASSANDRA-486)
 * Fix race conditions in TCPConnectionManager (CASSANDRA-487)
 * Fix using non-utf8-aware comparison as a sanity check.
   (CASSANDRA-493)
 * Improve default garbage collector options (CASSANDRA-504)
 * Add "nodeprobe flush" (CASSANDRA-505)
 * remove NotFoundException from get_slice throws list (CASSANDRA-518)
 * fix get (not get_slice) of entire supercolumn (CASSANDRA-508)
 * fix null token during bootstrap (CASSANDRA-501)


0.4.1
 * Fix FlushPeriod columnfamily configuration regression
   (CASSANDRA-455)
 * Fix long column name support (CASSANDRA-460)
 * Fix for serializing a row that only contains tombstones
   (CASSANDRA-458)
 * Fix for discarding unneeded commitlog segments (CASSANDRA-459)
 * Add SnapshotBeforeCompaction configuration option (CASSANDRA-426)
 * Fix compaction abort under insufficient disk space (CASSANDRA-473)
 * Fix reading subcolumn slice from tombstoned CF (CASSANDRA-484)
 * Fix race condition in RVH causing occasional NPE (CASSANDRA-478)


0.4.0
 * fix get_key_range problems when a node is down (CASSANDRA-440)
   and add UnavailableException to more Thrift methods
 * Add example EndPointSnitch contrib code (several tickets)


0.4.0 RC2
 * fix SSTable generation clash during compaction (CASSANDRA-418)
 * reject method calls with null parameters (CASSANDRA-308)
 * properly order ranges in nodeprobe output (CASSANDRA-421)
 * fix logging of certain errors on executor threads (CASSANDRA-425)


0.4.0 RC1
 * Bootstrap feature is live; use -b on startup (several tickets)
 * Added multiget api (CASSANDRA-70)
 * fix Deadlock with SelectorManager.doProcess and TcpConnection.write
   (CASSANDRA-392)
 * remove key cache b/c of concurrency bugs in third-party
   CLHM library (CASSANDRA-405)
 * update non-major compaction logic to use two threshold values
   (CASSANDRA-407)
 * add periodic / batch commitlog sync modes (several tickets)
 * inline BatchMutation into batch_insert params (CASSANDRA-403)
 * allow setting the logging level at runtime via mbean (CASSANDRA-402)
 * change default comparator to BytesType (CASSANDRA-400)
 * add forwards-compatible ConsistencyLevel parameter to get_key_range
   (CASSANDRA-322)
 * r/m special case of blocking for local destination when writing with 
   ConsistencyLevel.ZERO (CASSANDRA-399)
 * Fixes to make BinaryMemtable [bulk load interface] useful (CASSANDRA-337);
   see contrib/bmt_example for an example of using it.
 * More JMX properties added (several tickets)
 * Thrift changes (several tickets)
    - Merged _super get methods with the normal ones; return values
      are now of ColumnOrSuperColumn.
    - Similarly, merged batch_insert_super into batch_insert.



0.4.0 beta
 * On-disk data format has changed to allow billions of keys/rows per
   node instead of only millions
 * Multi-keyspace support
 * Scan all sstables for all queries to avoid situations where
   different types of operation on the same ColumnFamily could
   disagree on what data was present
 * Snapshot support via JMX
 * Thrift API has changed a _lot_:
    - removed time-sorted CFs; instead, user-defined comparators
      may be defined on the column names, which are now byte arrays.
      Default comparators are provided for UTF8, Bytes, Ascii, Long (i64),
      and UUID types.
    - removed colon-delimited strings in thrift api in favor of explicit
      structs such as ColumnPath, ColumnParent, etc.  Also normalized
      thrift struct and argument naming.
    - Added columnFamily argument to get_key_range.
    - Change signature of get_slice to accept starting and ending
      columns as well as an offset.  (This allows use of indexes.)
      Added "ascending" flag to allow reasonably-efficient reverse
      scans as well.  Removed get_slice_by_range as redundant.
    - get_key_range operates on one CF at a time
    - changed `block` boolean on insert methods to ConsistencyLevel enum,
      with options of NONE, ONE, QUORUM, and ALL.
    - added similar consistency_level parameter to read methods
    - column-name-set slice with no names given now returns zero columns
      instead of all of them.  ("all" can run your server out of memory.
      use a range-based slice with a high max column count instead.)
 * Removed the web interface. Node information can now be obtained by 
   using the newly introduced nodeprobe utility.
 * More JMX stats
 * Remove magic values from internals (e.g. special key to indicate
   when to flush memtables)
 * Rename configuration "table" to "keyspace"
 * Moved to crash-only design; no more shutdown (just kill the process)
 * Lots of bug fixes

Full list of issues resolved in 0.4 is at https://issues.apache.org/jira/secure/IssueNavigator.jspa?reset=true&&pid=12310865&fixfor=12313862&resolution=1&sorter/field=issuekey&sorter/order=DESC


0.3.0 RC3
 * Fix potential deadlock under load in TCPConnection.
   (CASSANDRA-220)


0.3.0 RC2
 * Fix possible data loss when server is stopped after replaying
   log but before new inserts force memtable flush.
   (CASSANDRA-204)
 * Added BUGS file


0.3.0 RC1
 * Range queries on keys, including user-defined key collation
 * Remove support
 * Workarounds for a weird bug in JDK select/register that seems
   particularly common on VM environments. Cassandra should deploy
   fine on EC2 now
 * Much improved infrastructure: the beginnings of a decent test suite
   ("ant test" for unit tests; "nosetests" for system tests), code
   coverage reporting, etc.
 * Expanded node status reporting via JMX
 * Improved error reporting/logging on both server and client
 * Reduced memory footprint in default configuration
 * Combined blocking and non-blocking versions of insert APIs
 * Added FlushPeriodInMinutes configuration parameter to force
   flushing of infrequently-updated ColumnFamilies<|MERGE_RESOLUTION|>--- conflicted
+++ resolved
@@ -1,4 +1,3 @@
-<<<<<<< HEAD
 2.2.6
  * Add -Dcassandra.start_gossip startup option (CASSANDRA-10809)
  * Fix UTF8Validator.validate() for modified UTF-8 (CASSANDRA-10748)
@@ -34,10 +33,7 @@
  * Fix paging on DISTINCT queries repeats result when first row in partition changes
    (CASSANDRA-10010)
 Merged from 2.1:
-=======
-2.1.14
  * Backport CASSANDRA-10679 (CASSANDRA-9598)
->>>>>>> 97da0c6c
  * Don't do defragmentation if reading from repaired sstables (CASSANDRA-10342)
  * Fix streaming_socket_timeout_in_ms not enforced (CASSANDRA-11286)
  * Avoid dropping message too quickly due to missing unit conversion (CASSANDRA-11302)
