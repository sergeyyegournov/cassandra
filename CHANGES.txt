--- conflicted
+++ resolved
@@ -1,4 +1,3 @@
-<<<<<<< HEAD
 2.2.6
  * Fix use of NullUpdater for 2i during compaction (CASSANDRA-11450)
  * Notify when sstables change after cancelling compaction (CASSANDRA-11373)
@@ -37,13 +36,9 @@
  * Fix paging on DISTINCT queries repeats result when first row in partition changes
    (CASSANDRA-10010)
 Merged from 2.1:
+ * Fix bug that creates commit log when running offline tools (CASSANDRA-8616)
  * Add a -j parameter to scrub/cleanup/upgradesstables to state how
    many threads to use (CASSANDRA-11179)
-=======
-2.1.14
- * Fix bug that creates commit log when running offline tools (CASSANDRA-8616)
- * COPY FROM fails when importing blob (CASSANDRA-11375)
->>>>>>> e7cfc17b
  * Backport CASSANDRA-10679 (CASSANDRA-9598)
  * Don't do defragmentation if reading from repaired sstables (CASSANDRA-10342)
  * Fix streaming_socket_timeout_in_ms not enforced (CASSANDRA-11286)
