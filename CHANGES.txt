<<<<<<< HEAD
2.0
 * Removed on-heap row cache (CASSANDRA-5348)
 * use nanotime consistently for node-local timeouts (CASSANDRA-5581)
 * Avoid unnecessary second pass on name-based queries (CASSANDRA-5577)
 * Experimental triggers (CASSANDRA-1311)
 * JEMalloc support for off-heap allocation (CASSANDRA-3997)
 * Single-pass compaction (CASSANDRA-4180)
 * Removed token range bisection (CASSANDRA-5518)
 * Removed compatibility with pre-1.2.5 sstables and network messages
   (CASSANDRA-5511)
 * removed PBSPredictor (CASSANDRA-5455)
 * CAS support (CASSANDRA-5062, 5441, 5442, 5443, 5619)
 * Leveled compaction performs size-tiered compactions in L0 
   (CASSANDRA-5371, 5439)
 * Add yaml network topology snitch for mixed ec2/other envs (CASSANDRA-5339)
 * Log when a node is down longer than the hint window (CASSANDRA-4554)
 * Optimize tombstone creation for ExpiringColumns (CASSANDRA-4917)
 * Improve LeveledScanner work estimation (CASSANDRA-5250, 5407)
 * Replace compaction lock with runWithCompactionsDisabled (CASSANDRA-3430)
 * Change Message IDs to ints (CASSANDRA-5307)
 * Move sstable level information into the Stats component, removing the
   need for a separate Manifest file (CASSANDRA-4872)
 * avoid serializing to byte[] on commitlog append (CASSANDRA-5199)
 * make index_interval configurable per columnfamily (CASSANDRA-3961, CASSANDRA-5650)
 * add default_time_to_live (CASSANDRA-3974)
 * add memtable_flush_period_in_ms (CASSANDRA-4237)
 * replace supercolumns internally by composites (CASSANDRA-3237, 5123)
 * upgrade thrift to 0.9.0 (CASSANDRA-3719)
 * drop unnecessary keyspace parameter from user-defined compaction API 
   (CASSANDRA-5139)
 * more robust solution to incomplete compactions + counters (CASSANDRA-5151)
 * Change order of directory searching for c*.in.sh (CASSANDRA-3983)
 * Add tool to reset SSTable compaction level for LCS (CASSANDRA-5271)
 * Allow custom configuration loader (CASSANDRA-5045)
 * Remove memory emergency pressure valve logic (CASSANDRA-3534)
 * Reduce request latency with eager retry (CASSANDRA-4705)
 * cqlsh: Remove ASSUME command (CASSANDRA-5331)
 * Rebuild BF when loading sstables if bloom_filter_fp_chance
   has changed since compaction (CASSANDRA-5015)
 * remove row-level bloom filters (CASSANDRA-4885)
 * Change Kernel Page Cache skipping into row preheating (disabled by default)
   (CASSANDRA-4937)
 * Improve repair by deciding on a gcBefore before sending
   out TreeRequests (CASSANDRA-4932)
 * Add an official way to disable compactions (CASSANDRA-5074)
 * Reenable ALTER TABLE DROP with new semantics (CASSANDRA-3919)
 * Add binary protocol versioning (CASSANDRA-5436)
 * Swap THshaServer for TThreadedSelectorServer (CASSANDRA-5530)
 * Add alias support to SELECT statement (CASSANDRA-5075)
 * Don't create empty RowMutations in CommitLogReplayer (CASSANDRA-5541)
 * Use range tombstones when dropping cfs/columns from schema (CASSANDRA-5579)
 * cqlsh: drop CQL2/CQL3-beta support (CASSANDRA-5585)
 * Track max/min column names in sstables to be able to optimize slice
   queries (CASSANDRA-5514, CASSANDRA-5595, CASSANDRA-5600)
 * Binary protocol: allow batching already prepared statements (CASSANDRA-4693)
 * Allow preparing timestamp, ttl and limit in CQL3 queries (CASSANDRA-4450)
 * Support native link w/o JNA in Java7 (CASSANDRA-3734)
 * Use SASL authentication in binary protocol v2 (CASSANDRA-5545)
 * Replace Thrift HsHa with LMAX Disruptor based implementation (CASSANDRA-5582)
 * cqlsh: Add row count to SELECT output (CASSANDRA-5636)
 * Include a timestamp with all read commands to determine column expiration
   (CASSANDRA-5149)
 * Streaming 2.0 (CASSANDRA-5286)
 * Conditional create/drop ks/table/index statements in CQL3 (CASSANDRA-2737)
 * more pre-table creation property validation (CASSANDRA-5693)
 * Redesign repair messages (CASSANDRA-5426)


1.2.7
 * Fix ReadResponseSerializer.serializedSize() for digest reads (CASSANDRA-5476)
 * allow sstable2json on 2i CFs (CASSANDRA-5694)


=======
>>>>>>> a6ca5d49
1.2.6
 * Fix tracing when operation completes before all responses arrive (CASSANDRA-5668)
 * Fix cross-DC mutation forwarding (CASSANDRA-5632)
 * Scale hinted_handoff_throttle_in_kb to cluster size (CASSANDRA-5272)
 * (Hadoop) Add CQL3 input/output formats (CASSANDRA-4421, 5622)
 * (Hadoop) Fix InputKeyRange in CFIF (CASSANDRA-5536)
 * Fix dealing with ridiculously large max sstable sizes in LCS (CASSANDRA-5589)
 * Ignore pre-truncate hints (CASSANDRA-4655)
 * Move System.exit on OOM into a separate thread (CASSANDRA-5273)
 * Write row markers when serializing schema (CASSANDRA-5572)
 * Check only SSTables for the requested range when streaming (CASSANDRA-5569)
 * Improve batchlog replay behavior and hint ttl handling (CASSANDRA-5314)
 * Exclude localTimestamp from validation for tombstones (CASSANDRA-5398)
 * cqlsh: add custom prompt support (CASSANDRA-5539)
 * Reuse prepared statements in hot auth queries (CASSANDRA-5594)
 * cqlsh: add vertical output option (see EXPAND) (CASSANDRA-5597)
 * Add a rate limit option to stress (CASSANDRA-5004)
 * have BulkLoader ignore snapshots directories (CASSANDRA-5587) 
 * fix SnitchProperties logging context (CASSANDRA-5602)
 * Expose whether jna is enabled and memory is locked via JMX (CASSANDRA-5508)
 * cqlsh: fix COPY FROM with ReversedType (CASSANDRA-5610)
 * Allow creating CUSTOM indexes on collections (CASSANDRA-5615)
 * Evaluate now() function at execution time (CASSANDRA-5616)
 * Expose detailed read repair metrics (CASSANDRA-5618)
 * Correct blob literal + ReversedType parsing (CASSANDRA-5629)
 * Allow GPFS to prefer the internal IP like EC2MRS (CASSANDRA-5630)
 * fix help text for -tspw cassandra-cli (CASSANDRA-5643)
 * don't throw away initial causes exceptions for internode encryption issues (CASSANDRA-5644)
 * Fix message spelling errors for cql select statements (CASSANDRA-5647)
 * Suppress custom exceptions thru jmx (CASSANDRA-5652)
 * Update CREATE CUSTOM INDEX syntax (CASSANDRA-5639)
 * Fix PermissionDetails.equals() method (CASSANDRA-5655)
 * Never allow partition key ranges in CQL3 without token() (CASSANDRA-5666)
 * Gossiper incorrectly drops AppState for an upgrading node (CASSANDRA-5660)
 * Connection thrashing during multi-region ec2 during upgrade, due to messaging version (CASSANDRA-5669)
 * Avoid over reconnecting in EC2MRS (CASSANDRA-5678)
 * Fix ReadResponseSerializer.serializedSize() for digest reads (CASSANDRA-5476)
 * allow sstable2json on 2i CFs (CASSANDRA-5694)
Merged from 1.1:
 * Remove buggy thrift max message length option (CASSANDRA-5529)
 * Fix NPE in Pig's widerow mode (CASSANDRA-5488)
 * Add split size parameter to Pig and disable split combination (CASSANDRA-5544)


1.2.5
 * make BytesToken.toString only return hex bytes (CASSANDRA-5566)
 * Ensure that submitBackground enqueues at least one task (CASSANDRA-5554)
 * fix 2i updates with identical values and timestamps (CASSANDRA-5540)
 * fix compaction throttling bursty-ness (CASSANDRA-4316)
 * reduce memory consumption of IndexSummary (CASSANDRA-5506)
 * remove per-row column name bloom filters (CASSANDRA-5492)
 * Include fatal errors in trace events (CASSANDRA-5447)
 * Ensure that PerRowSecondaryIndex is notified of row-level deletes
   (CASSANDRA-5445)
 * Allow empty blob literals in CQL3 (CASSANDRA-5452)
 * Fix streaming RangeTombstones at column index boundary (CASSANDRA-5418)
 * Fix preparing statements when current keyspace is not set (CASSANDRA-5468)
 * Fix SemanticVersion.isSupportedBy minor/patch handling (CASSANDRA-5496)
 * Don't provide oldCfId for post-1.1 system cfs (CASSANDRA-5490)
 * Fix primary range ignores replication strategy (CASSANDRA-5424)
 * Fix shutdown of binary protocol server (CASSANDRA-5507)
 * Fix repair -snapshot not working (CASSANDRA-5512)
 * Set isRunning flag later in binary protocol server (CASSANDRA-5467)
 * Fix use of CQL3 functions with descending clustering order (CASSANDRA-5472)
 * Disallow renaming columns one at a time for thrift table in CQL3
   (CASSANDRA-5531)
 * cqlsh: add CLUSTERING ORDER BY support to DESCRIBE (CASSANDRA-5528)
 * Add custom secondary index support to CQL3 (CASSANDRA-5484)
 * Fix repair hanging silently on unexpected error (CASSANDRA-5229)
 * Fix Ec2Snitch regression introduced by CASSANDRA-5171 (CASSANDRA-5432)
 * Add nodetool enablebackup/disablebackup (CASSANDRA-5556)
 * cqlsh: fix DESCRIBE after case insensitive USE (CASSANDRA-5567)
Merged from 1.1
 * Remove buggy thrift max message length option (CASSANDRA-5529)
 * Add retry mechanism to OTC for non-droppable_verbs (CASSANDRA-5393)
 * Use allocator information to improve memtable memory usage estimate
   (CASSANDRA-5497)
 * Fix trying to load deleted row into row cache on startup (CASSANDRA-4463)
 * fsync leveled manifest to avoid corruption (CASSANDRA-5535)
 * Fix Bound intersection computation (CASSANDRA-5551)
 * sstablescrub now respects max memory size in cassandra.in.sh (CASSANDRA-5562)


1.2.4
 * Ensure that PerRowSecondaryIndex updates see the most recent values
   (CASSANDRA-5397)
 * avoid duplicate index entries ind PrecompactedRow and 
   ParallelCompactionIterable (CASSANDRA-5395)
 * remove the index entry on oldColumn when new column is a tombstone 
   (CASSANDRA-5395)
 * Change default stream throughput from 400 to 200 mbps (CASSANDRA-5036)
 * Gossiper logs DOWN for symmetry with UP (CASSANDRA-5187)
 * Fix mixing prepared statements between keyspaces (CASSANDRA-5352)
 * Fix consistency level during bootstrap - strike 3 (CASSANDRA-5354)
 * Fix transposed arguments in AlreadyExistsException (CASSANDRA-5362)
 * Improve asynchronous hint delivery (CASSANDRA-5179)
 * Fix Guava dependency version (12.0 -> 13.0.1) for Maven (CASSANDRA-5364)
 * Validate that provided CQL3 collection value are < 64K (CASSANDRA-5355)
 * Make upgradeSSTable skip current version sstables by default (CASSANDRA-5366)
 * Optimize min/max timestamp collection (CASSANDRA-5373)
 * Invalid streamId in cql binary protocol when using invalid CL 
   (CASSANDRA-5164)
 * Fix validation for IN where clauses with collections (CASSANDRA-5376)
 * Copy resultSet on count query to avoid ConcurrentModificationException 
   (CASSANDRA-5382)
 * Correctly typecheck in CQL3 even with ReversedType (CASSANDRA-5386)
 * Fix streaming compressed files when using encryption (CASSANDRA-5391)
 * cassandra-all 1.2.0 pom missing netty dependency (CASSANDRA-5392)
 * Fix writetime/ttl functions on null values (CASSANDRA-5341)
 * Fix NPE during cql3 select with token() (CASSANDRA-5404)
 * IndexHelper.skipBloomFilters won't skip non-SHA filters (CASSANDRA-5385)
 * cqlsh: Print maps ordered by key, sort sets (CASSANDRA-5413)
 * Add null syntax support in CQL3 for inserts (CASSANDRA-3783)
 * Allow unauthenticated set_keyspace() calls (CASSANDRA-5423)
 * Fix potential incremental backups race (CASSANDRA-5410)
 * Fix prepared BATCH statements with batch-level timestamps (CASSANDRA-5415)
 * Allow overriding superuser setup delay (CASSANDRA-5430)
 * cassandra-shuffle with JMX usernames and passwords (CASSANDRA-5431)
Merged from 1.1:
 * cli: Quote ks and cf names in schema output when needed (CASSANDRA-5052)
 * Fix bad default for min/max timestamp in SSTableMetadata (CASSANDRA-5372)
 * Fix cf name extraction from manifest in Directories.migrateFile() 
   (CASSANDRA-5242)
 * Support pluggable internode authentication (CASSANDRA-5401)


1.2.3
 * add check for sstable overlap within a level on startup (CASSANDRA-5327)
 * replace ipv6 colons in jmx object names (CASSANDRA-5298, 5328)
 * Avoid allocating SSTableBoundedScanner during repair when the range does 
   not intersect the sstable (CASSANDRA-5249)
 * Don't lowercase property map keys (this breaks NTS) (CASSANDRA-5292)
 * Fix composite comparator with super columns (CASSANDRA-5287)
 * Fix insufficient validation of UPDATE queries against counter cfs
   (CASSANDRA-5300)
 * Fix PropertyFileSnitch default DC/Rack behavior (CASSANDRA-5285)
 * Handle null values when executing prepared statement (CASSANDRA-5081)
 * Add netty to pom dependencies (CASSANDRA-5181)
 * Include type arguments in Thrift CQLPreparedResult (CASSANDRA-5311)
 * Fix compaction not removing columns when bf_fp_ratio is 1 (CASSANDRA-5182)
 * cli: Warn about missing CQL3 tables in schema descriptions (CASSANDRA-5309)
 * Re-enable unknown option in replication/compaction strategies option for
   backward compatibility (CASSANDRA-4795)
 * Add binary protocol support to stress (CASSANDRA-4993)
 * cqlsh: Fix COPY FROM value quoting and null handling (CASSANDRA-5305)
 * Fix repair -pr for vnodes (CASSANDRA-5329)
 * Relax CL for auth queries for non-default users (CASSANDRA-5310)
 * Fix AssertionError during repair (CASSANDRA-5245)
 * Don't announce migrations to pre-1.2 nodes (CASSANDRA-5334)
Merged from 1.1:
 * Fix trying to load deleted row into row cache on startup (CASSANDRA-4463)
 * Update offline scrub for 1.0 -> 1.1 directory structure (CASSANDRA-5195)
 * add tmp flag to Descriptor hashcode (CASSANDRA-4021)
 * fix logging of "Found table data in data directories" when only system tables
   are present (CASSANDRA-5289)
 * cli: Add JMX authentication support (CASSANDRA-5080)
 * nodetool: ability to repair specific range (CASSANDRA-5280)
 * Fix possible assertion triggered in SliceFromReadCommand (CASSANDRA-5284)
 * cqlsh: Add inet type support on Windows (ipv4-only) (CASSANDRA-4801)
 * Fix race when initializing ColumnFamilyStore (CASSANDRA-5350)
 * Add UseTLAB JVM flag (CASSANDRA-5361)


1.2.2
 * fix potential for multiple concurrent compactions of the same sstables
   (CASSANDRA-5256)
 * avoid no-op caching of byte[] on commitlog append (CASSANDRA-5199)
 * fix symlinks under data dir not working (CASSANDRA-5185)
 * fix bug in compact storage metadata handling (CASSANDRA-5189)
 * Validate login for USE queries (CASSANDRA-5207)
 * cli: remove default username and password (CASSANDRA-5208)
 * configure populate_io_cache_on_flush per-CF (CASSANDRA-4694)
 * allow configuration of internode socket buffer (CASSANDRA-3378)
 * Make sstable directory picking blacklist-aware again (CASSANDRA-5193)
 * Correctly expire gossip states for edge cases (CASSANDRA-5216)
 * Improve handling of directory creation failures (CASSANDRA-5196)
 * Expose secondary indicies to the rest of nodetool (CASSANDRA-4464)
 * Binary protocol: avoid sending notification for 0.0.0.0 (CASSANDRA-5227)
 * add UseCondCardMark XX jvm settings on jdk 1.7 (CASSANDRA-4366)
 * CQL3 refactor to allow conversion function (CASSANDRA-5226)
 * Fix drop of sstables in some circumstance (CASSANDRA-5232)
 * Implement caching of authorization results (CASSANDRA-4295)
 * Add support for LZ4 compression (CASSANDRA-5038)
 * Fix missing columns in wide rows queries (CASSANDRA-5225)
 * Simplify auth setup and make system_auth ks alterable (CASSANDRA-5112)
 * Stop compactions from hanging during bootstrap (CASSANDRA-5244)
 * fix compressed streaming sending extra chunk (CASSANDRA-5105)
 * Add CQL3-based implementations of IAuthenticator and IAuthorizer
   (CASSANDRA-4898)
 * Fix timestamp-based tomstone removal logic (CASSANDRA-5248)
 * cli: Add JMX authentication support (CASSANDRA-5080)
 * Fix forceFlush behavior (CASSANDRA-5241)
 * cqlsh: Add username autocompletion (CASSANDRA-5231)
 * Fix CQL3 composite partition key error (CASSANDRA-5240)
 * Allow IN clause on last clustering key (CASSANDRA-5230)
Merged from 1.1:
 * fix start key/end token validation for wide row iteration (CASSANDRA-5168)
 * add ConfigHelper support for Thrift frame and max message sizes (CASSANDRA-5188)
 * fix nodetool repair not fail on node down (CASSANDRA-5203)
 * always collect tombstone hints (CASSANDRA-5068)
 * Fix error when sourcing file in cqlsh (CASSANDRA-5235)


1.2.1
 * stream undelivered hints on decommission (CASSANDRA-5128)
 * GossipingPropertyFileSnitch loads saved dc/rack info if needed (CASSANDRA-5133)
 * drain should flush system CFs too (CASSANDRA-4446)
 * add inter_dc_tcp_nodelay setting (CASSANDRA-5148)
 * re-allow wrapping ranges for start_token/end_token range pairitspwng (CASSANDRA-5106)
 * fix validation compaction of empty rows (CASSADRA-5136)
 * nodetool methods to enable/disable hint storage/delivery (CASSANDRA-4750)
 * disallow bloom filter false positive chance of 0 (CASSANDRA-5013)
 * add threadpool size adjustment methods to JMXEnabledThreadPoolExecutor and 
   CompactionManagerMBean (CASSANDRA-5044)
 * fix hinting for dropped local writes (CASSANDRA-4753)
 * off-heap cache doesn't need mutable column container (CASSANDRA-5057)
 * apply disk_failure_policy to bad disks on initial directory creation 
   (CASSANDRA-4847)
 * Optimize name-based queries to use ArrayBackedSortedColumns (CASSANDRA-5043)
 * Fall back to old manifest if most recent is unparseable (CASSANDRA-5041)
 * pool [Compressed]RandomAccessReader objects on the partitioned read path
   (CASSANDRA-4942)
 * Add debug logging to list filenames processed by Directories.migrateFile 
   method (CASSANDRA-4939)
 * Expose black-listed directories via JMX (CASSANDRA-4848)
 * Log compaction merge counts (CASSANDRA-4894)
 * Minimize byte array allocation by AbstractData{Input,Output} (CASSANDRA-5090)
 * Add SSL support for the binary protocol (CASSANDRA-5031)
 * Allow non-schema system ks modification for shuffle to work (CASSANDRA-5097)
 * cqlsh: Add default limit to SELECT statements (CASSANDRA-4972)
 * cqlsh: fix DESCRIBE for 1.1 cfs in CQL3 (CASSANDRA-5101)
 * Correctly gossip with nodes >= 1.1.7 (CASSANDRA-5102)
 * Ensure CL guarantees on digest mismatch (CASSANDRA-5113)
 * Validate correctly selects on composite partition key (CASSANDRA-5122)
 * Fix exception when adding collection (CASSANDRA-5117)
 * Handle states for non-vnode clusters correctly (CASSANDRA-5127)
 * Refuse unrecognized replication and compaction strategy options (CASSANDRA-4795)
 * Pick the correct value validator in sstable2json for cql3 tables (CASSANDRA-5134)
 * Validate login for describe_keyspace, describe_keyspaces and set_keyspace
   (CASSANDRA-5144)
 * Fix inserting empty maps (CASSANDRA-5141)
 * Don't remove tokens from System table for node we know (CASSANDRA-5121)
 * fix streaming progress report for compresed files (CASSANDRA-5130)
 * Coverage analysis for low-CL queries (CASSANDRA-4858)
 * Stop interpreting dates as valid timeUUID value (CASSANDRA-4936)
 * Adds E notation for floating point numbers (CASSANDRA-4927)
 * Detect (and warn) unintentional use of the cql2 thrift methods when cql3 was
   intended (CASSANDRA-5172)
 * cli: Quote ks and cf names in schema output when needed (CASSANDRA-5052)
 * Fix bad default for min/max timestamp in SSTableMetadata (CASSANDRA-5372)
 * Fix cf name extraction from manifest in Directories.migrateFile() (CASSANDRA-5242)
 * Support pluggable internode authentication (CASSANDRA-5401)
 * Replace mistaken usage of commons-logging with slf4j (CASSANDRA-5464)
 * Ensure Jackson dependency matches lib (CASSANDRA-5126)
 * Expose droppable tombstone ratio stats over JMX (CASSANDRA-5159)
Merged from 1.1:
 * Simplify CompressedRandomAccessReader to work around JDK FD bug (CASSANDRA-5088)
 * Improve handling a changing target throttle rate mid-compaction (CASSANDRA-5087)
 * Pig: correctly decode row keys in widerow mode (CASSANDRA-5098)
 * nodetool repair command now prints progress (CASSANDRA-4767)
 * fix user defined compaction to run against 1.1 data directory (CASSANDRA-5118)
 * Fix CQL3 BATCH authorization caching (CASSANDRA-5145)
 * fix get_count returns incorrect value with TTL (CASSANDRA-5099)
 * better handling for mid-compaction failure (CASSANDRA-5137)
 * convert default marshallers list to map for better readability (CASSANDRA-5109)
 * fix ConcurrentModificationException in getBootstrapSource (CASSANDRA-5170)
 * fix sstable maxtimestamp for row deletes and pre-1.1.1 sstables (CASSANDRA-5153)
 * Fix thread growth on node removal (CASSANDRA-5175)
 * Make Ec2Region's datacenter name configurable (CASSANDRA-5155)


1.2.0
 * Disallow counters in collections (CASSANDRA-5082)
 * cqlsh: add unit tests (CASSANDRA-3920)
 * fix default bloom_filter_fp_chance for LeveledCompactionStrategy (CASSANDRA-5093)
Merged from 1.1:
 * add validation for get_range_slices with start_key and end_token (CASSANDRA-5089)


1.2.0-rc2
 * fix nodetool ownership display with vnodes (CASSANDRA-5065)
 * cqlsh: add DESCRIBE KEYSPACES command (CASSANDRA-5060)
 * Fix potential infinite loop when reloading CFS (CASSANDRA-5064)
 * Fix SimpleAuthorizer example (CASSANDRA-5072)
 * cqlsh: force CL.ONE for tracing and system.schema* queries (CASSANDRA-5070)
 * Includes cassandra-shuffle in the debian package (CASSANDRA-5058)
Merged from 1.1:
 * fix multithreaded compaction deadlock (CASSANDRA-4492)
 * fix temporarily missing schema after upgrade from pre-1.1.5 (CASSANDRA-5061)
 * Fix ALTER TABLE overriding compression options with defaults
   (CASSANDRA-4996, 5066)
 * fix specifying and altering crc_check_chance (CASSANDRA-5053)
 * fix Murmur3Partitioner ownership% calculation (CASSANDRA-5076)
 * Don't expire columns sooner than they should in 2ndary indexes (CASSANDRA-5079)


1.2-rc1
 * rename rpc_timeout settings to request_timeout (CASSANDRA-5027)
 * add BF with 0.1 FP to LCS by default (CASSANDRA-5029)
 * Fix preparing insert queries (CASSANDRA-5016)
 * Fix preparing queries with counter increment (CASSANDRA-5022)
 * Fix preparing updates with collections (CASSANDRA-5017)
 * Don't generate UUID based on other node address (CASSANDRA-5002)
 * Fix message when trying to alter a clustering key type (CASSANDRA-5012)
 * Update IAuthenticator to match the new IAuthorizer (CASSANDRA-5003)
 * Fix inserting only a key in CQL3 (CASSANDRA-5040)
 * Fix CQL3 token() function when used with strings (CASSANDRA-5050)
Merged from 1.1:
 * reduce log spam from invalid counter shards (CASSANDRA-5026)
 * Improve schema propagation performance (CASSANDRA-5025)
 * Fix for IndexHelper.IndexFor throws OOB Exception (CASSANDRA-5030)
 * cqlsh: make it possible to describe thrift CFs (CASSANDRA-4827)
 * cqlsh: fix timestamp formatting on some platforms (CASSANDRA-5046)


1.2-beta3
 * make consistency level configurable in cqlsh (CASSANDRA-4829)
 * fix cqlsh rendering of blob fields (CASSANDRA-4970)
 * fix cqlsh DESCRIBE command (CASSANDRA-4913)
 * save truncation position in system table (CASSANDRA-4906)
 * Move CompressionMetadata off-heap (CASSANDRA-4937)
 * allow CLI to GET cql3 columnfamily data (CASSANDRA-4924)
 * Fix rare race condition in getExpireTimeForEndpoint (CASSANDRA-4402)
 * acquire references to overlapping sstables during compaction so bloom filter
   doesn't get free'd prematurely (CASSANDRA-4934)
 * Don't share slice query filter in CQL3 SelectStatement (CASSANDRA-4928)
 * Separate tracing from Log4J (CASSANDRA-4861)
 * Exclude gcable tombstones from merkle-tree computation (CASSANDRA-4905)
 * Better printing of AbstractBounds for tracing (CASSANDRA-4931)
 * Optimize mostRecentTombstone check in CC.collectAllData (CASSANDRA-4883)
 * Change stream session ID to UUID to avoid collision from same node (CASSANDRA-4813)
 * Use Stats.db when bulk loading if present (CASSANDRA-4957)
 * Skip repair on system_trace and keyspaces with RF=1 (CASSANDRA-4956)
 * (cql3) Remove arbitrary SELECT limit (CASSANDRA-4918)
 * Correctly handle prepared operation on collections (CASSANDRA-4945)
 * Fix CQL3 LIMIT (CASSANDRA-4877)
 * Fix Stress for CQL3 (CASSANDRA-4979)
 * Remove cassandra specific exceptions from JMX interface (CASSANDRA-4893)
 * (CQL3) Force using ALLOW FILTERING on potentially inefficient queries (CASSANDRA-4915)
 * (cql3) Fix adding column when the table has collections (CASSANDRA-4982)
 * (cql3) Fix allowing collections with compact storage (CASSANDRA-4990)
 * (cql3) Refuse ttl/writetime function on collections (CASSANDRA-4992)
 * Replace IAuthority with new IAuthorizer (CASSANDRA-4874)
 * clqsh: fix KEY pseudocolumn escaping when describing Thrift tables
   in CQL3 mode (CASSANDRA-4955)
 * add basic authentication support for Pig CassandraStorage (CASSANDRA-3042)
 * fix CQL2 ALTER TABLE compaction_strategy_class altering (CASSANDRA-4965)
Merged from 1.1:
 * Fall back to old describe_splits if d_s_ex is not available (CASSANDRA-4803)
 * Improve error reporting when streaming ranges fail (CASSANDRA-5009)
 * Fix cqlsh timestamp formatting of timezone info (CASSANDRA-4746)
 * Fix assertion failure with leveled compaction (CASSANDRA-4799)
 * Check for null end_token in get_range_slice (CASSANDRA-4804)
 * Remove all remnants of removed nodes (CASSANDRA-4840)
 * Add aut-reloading of the log4j file in debian package (CASSANDRA-4855)
 * Fix estimated row cache entry size (CASSANDRA-4860)
 * reset getRangeSlice filter after finishing a row for get_paged_slice
   (CASSANDRA-4919)
 * expunge row cache post-truncate (CASSANDRA-4940)
 * Allow static CF definition with compact storage (CASSANDRA-4910)
 * Fix endless loop/compaction of schema_* CFs due to broken timestamps (CASSANDRA-4880)
 * Fix 'wrong class type' assertion in CounterColumn (CASSANDRA-4976)


1.2-beta2
 * fp rate of 1.0 disables BF entirely; LCS defaults to 1.0 (CASSANDRA-4876)
 * off-heap bloom filters for row keys (CASSANDRA_4865)
 * add extension point for sstable components (CASSANDRA-4049)
 * improve tracing output (CASSANDRA-4852, 4862)
 * make TRACE verb droppable (CASSANDRA-4672)
 * fix BulkLoader recognition of CQL3 columnfamilies (CASSANDRA-4755)
 * Sort commitlog segments for replay by id instead of mtime (CASSANDRA-4793)
 * Make hint delivery asynchronous (CASSANDRA-4761)
 * Pluggable Thrift transport factories for CLI and cqlsh (CASSANDRA-4609, 4610)
 * cassandra-cli: allow Double value type to be inserted to a column (CASSANDRA-4661)
 * Add ability to use custom TServerFactory implementations (CASSANDRA-4608)
 * optimize batchlog flushing to skip successful batches (CASSANDRA-4667)
 * include metadata for system keyspace itself in schema tables (CASSANDRA-4416)
 * add check to PropertyFileSnitch to verify presence of location for
   local node (CASSANDRA-4728)
 * add PBSPredictor consistency modeler (CASSANDRA-4261)
 * remove vestiges of Thrift unframed mode (CASSANDRA-4729)
 * optimize single-row PK lookups (CASSANDRA-4710)
 * adjust blockFor calculation to account for pending ranges due to node 
   movement (CASSANDRA-833)
 * Change CQL version to 3.0.0 and stop accepting 3.0.0-beta1 (CASSANDRA-4649)
 * (CQL3) Make prepared statement global instead of per connection 
   (CASSANDRA-4449)
 * Fix scrubbing of CQL3 created tables (CASSANDRA-4685)
 * (CQL3) Fix validation when using counter and regular columns in the same 
   table (CASSANDRA-4706)
 * Fix bug starting Cassandra with simple authentication (CASSANDRA-4648)
 * Add support for batchlog in CQL3 (CASSANDRA-4545, 4738)
 * Add support for multiple column family outputs in CFOF (CASSANDRA-4208)
 * Support repairing only the local DC nodes (CASSANDRA-4747)
 * Use rpc_address for binary protocol and change default port (CASSANRA-4751)
 * Fix use of collections in prepared statements (CASSANDRA-4739)
 * Store more information into peers table (CASSANDRA-4351, 4814)
 * Configurable bucket size for size tiered compaction (CASSANDRA-4704)
 * Run leveled compaction in parallel (CASSANDRA-4310)
 * Fix potential NPE during CFS reload (CASSANDRA-4786)
 * Composite indexes may miss results (CASSANDRA-4796)
 * Move consistency level to the protocol level (CASSANDRA-4734, 4824)
 * Fix Subcolumn slice ends not respected (CASSANDRA-4826)
 * Fix Assertion error in cql3 select (CASSANDRA-4783)
 * Fix list prepend logic (CQL3) (CASSANDRA-4835)
 * Add booleans as literals in CQL3 (CASSANDRA-4776)
 * Allow renaming PK columns in CQL3 (CASSANDRA-4822)
 * Fix binary protocol NEW_NODE event (CASSANDRA-4679)
 * Fix potential infinite loop in tombstone compaction (CASSANDRA-4781)
 * Remove system tables accounting from schema (CASSANDRA-4850)
 * (cql3) Force provided columns in clustering key order in 
   'CLUSTERING ORDER BY' (CASSANDRA-4881)
 * Fix composite index bug (CASSANDRA-4884)
 * Fix short read protection for CQL3 (CASSANDRA-4882)
 * Add tracing support to the binary protocol (CASSANDRA-4699)
 * (cql3) Don't allow prepared marker inside collections (CASSANDRA-4890)
 * Re-allow order by on non-selected columns (CASSANDRA-4645)
 * Bug when composite index is created in a table having collections (CASSANDRA-4909)
 * log index scan subject in CompositesSearcher (CASSANDRA-4904)
Merged from 1.1:
 * add get[Row|Key]CacheEntries to CacheServiceMBean (CASSANDRA-4859)
 * fix get_paged_slice to wrap to next row correctly (CASSANDRA-4816)
 * fix indexing empty column values (CASSANDRA-4832)
 * allow JdbcDate to compose null Date objects (CASSANDRA-4830)
 * fix possible stackoverflow when compacting 1000s of sstables
   (CASSANDRA-4765)
 * fix wrong leveled compaction progress calculation (CASSANDRA-4807)
 * add a close() method to CRAR to prevent leaking file descriptors (CASSANDRA-4820)
 * fix potential infinite loop in get_count (CASSANDRA-4833)
 * fix compositeType.{get/from}String methods (CASSANDRA-4842)
 * (CQL) fix CREATE COLUMNFAMILY permissions check (CASSANDRA-4864)
 * Fix DynamicCompositeType same type comparison (CASSANDRA-4711)
 * Fix duplicate SSTable reference when stream session failed (CASSANDRA-3306)
 * Allow static CF definition with compact storage (CASSANDRA-4910)
 * Fix endless loop/compaction of schema_* CFs due to broken timestamps (CASSANDRA-4880)
 * Fix 'wrong class type' assertion in CounterColumn (CASSANDRA-4976)


1.2-beta1
 * add atomic_batch_mutate (CASSANDRA-4542, -4635)
 * increase default max_hint_window_in_ms to 3h (CASSANDRA-4632)
 * include message initiation time to replicas so they can more
   accurately drop timed-out requests (CASSANDRA-2858)
 * fix clientutil.jar dependencies (CASSANDRA-4566)
 * optimize WriteResponse (CASSANDRA-4548)
 * new metrics (CASSANDRA-4009)
 * redesign KEYS indexes to avoid read-before-write (CASSANDRA-2897)
 * debug tracing (CASSANDRA-1123)
 * parallelize row cache loading (CASSANDRA-4282)
 * Make compaction, flush JBOD-aware (CASSANDRA-4292)
 * run local range scans on the read stage (CASSANDRA-3687)
 * clean up ioexceptions (CASSANDRA-2116)
 * add disk_failure_policy (CASSANDRA-2118)
 * Introduce new json format with row level deletion (CASSANDRA-4054)
 * remove redundant "name" column from schema_keyspaces (CASSANDRA-4433)
 * improve "nodetool ring" handling of multi-dc clusters (CASSANDRA-3047)
 * update NTS calculateNaturalEndpoints to be O(N log N) (CASSANDRA-3881)
 * split up rpc timeout by operation type (CASSANDRA-2819)
 * rewrite key cache save/load to use only sequential i/o (CASSANDRA-3762)
 * update MS protocol with a version handshake + broadcast address id
   (CASSANDRA-4311)
 * multithreaded hint replay (CASSANDRA-4189)
 * add inter-node message compression (CASSANDRA-3127)
 * remove COPP (CASSANDRA-2479)
 * Track tombstone expiration and compact when tombstone content is
   higher than a configurable threshold, default 20% (CASSANDRA-3442, 4234)
 * update MurmurHash to version 3 (CASSANDRA-2975)
 * (CLI) track elapsed time for `delete' operation (CASSANDRA-4060)
 * (CLI) jline version is bumped to 1.0 to properly  support
   'delete' key function (CASSANDRA-4132)
 * Save IndexSummary into new SSTable 'Summary' component (CASSANDRA-2392, 4289)
 * Add support for range tombstones (CASSANDRA-3708)
 * Improve MessagingService efficiency (CASSANDRA-3617)
 * Avoid ID conflicts from concurrent schema changes (CASSANDRA-3794)
 * Set thrift HSHA server thread limit to unlimited by default (CASSANDRA-4277)
 * Avoids double serialization of CF id in RowMutation messages
   (CASSANDRA-4293)
 * stream compressed sstables directly with java nio (CASSANDRA-4297)
 * Support multiple ranges in SliceQueryFilter (CASSANDRA-3885)
 * Add column metadata to system column families (CASSANDRA-4018)
 * (cql3) Always use composite types by default (CASSANDRA-4329)
 * (cql3) Add support for set, map and list (CASSANDRA-3647)
 * Validate date type correctly (CASSANDRA-4441)
 * (cql3) Allow definitions with only a PK (CASSANDRA-4361)
 * (cql3) Add support for row key composites (CASSANDRA-4179)
 * improve DynamicEndpointSnitch by using reservoir sampling (CASSANDRA-4038)
 * (cql3) Add support for 2ndary indexes (CASSANDRA-3680)
 * (cql3) fix defining more than one PK to be invalid (CASSANDRA-4477)
 * remove schema agreement checking from all external APIs (Thrift, CQL and CQL3) (CASSANDRA-4487)
 * add Murmur3Partitioner and make it default for new installations (CASSANDRA-3772, 4621)
 * (cql3) update pseudo-map syntax to use map syntax (CASSANDRA-4497)
 * Finer grained exceptions hierarchy and provides error code with exceptions (CASSANDRA-3979)
 * Adds events push to binary protocol (CASSANDRA-4480)
 * Rewrite nodetool help (CASSANDRA-2293)
 * Make CQL3 the default for CQL (CASSANDRA-4640)
 * update stress tool to be able to use CQL3 (CASSANDRA-4406)
 * Accept all thrift update on CQL3 cf but don't expose their metadata (CASSANDRA-4377)
 * Replace Throttle with Guava's RateLimiter for HintedHandOff (CASSANDRA-4541)
 * fix counter add/get using CQL2 and CQL3 in stress tool (CASSANDRA-4633)
 * Add sstable count per level to cfstats (CASSANDRA-4537)
 * (cql3) Add ALTER KEYSPACE statement (CASSANDRA-4611)
 * (cql3) Allow defining default consistency levels (CASSANDRA-4448)
 * (cql3) Fix queries using LIMIT missing results (CASSANDRA-4579)
 * fix cross-version gossip messaging (CASSANDRA-4576)
 * added inet data type (CASSANDRA-4627)


1.1.6
 * Wait for writes on synchronous read digest mismatch (CASSANDRA-4792)
 * fix commitlog replay for nanotime-infected sstables (CASSANDRA-4782)
 * preflight check ttl for maximum of 20 years (CASSANDRA-4771)
 * (Pig) fix widerow input with single column rows (CASSANDRA-4789)
 * Fix HH to compact with correct gcBefore, which avoids wiping out
   undelivered hints (CASSANDRA-4772)
 * LCS will merge up to 32 L0 sstables as intended (CASSANDRA-4778)
 * NTS will default unconfigured DC replicas to zero (CASSANDRA-4675)
 * use default consistency level in counter validation if none is
   explicitly provide (CASSANDRA-4700)
 * Improve IAuthority interface by introducing fine-grained
   access permissions and grant/revoke commands (CASSANDRA-4490, 4644)
 * fix assumption error in CLI when updating/describing keyspace 
   (CASSANDRA-4322)
 * Adds offline sstablescrub to debian packaging (CASSANDRA-4642)
 * Automatic fixing of overlapping leveled sstables (CASSANDRA-4644)
 * fix error when using ORDER BY with extended selections (CASSANDRA-4689)
 * (CQL3) Fix validation for IN queries for non-PK cols (CASSANDRA-4709)
 * fix re-created keyspace disappering after 1.1.5 upgrade 
   (CASSANDRA-4698, 4752)
 * (CLI) display elapsed time in 2 fraction digits (CASSANDRA-3460)
 * add authentication support to sstableloader (CASSANDRA-4712)
 * Fix CQL3 'is reversed' logic (CASSANDRA-4716, 4759)
 * (CQL3) Don't return ReversedType in result set metadata (CASSANDRA-4717)
 * Backport adding AlterKeyspace statement (CASSANDRA-4611)
 * (CQL3) Correcty accept upper-case data types (CASSANDRA-4770)
 * Add binary protocol events for schema changes (CASSANDRA-4684)
Merged from 1.0:
 * Switch from NBHM to CHM in MessagingService's callback map, which
   prevents OOM in long-running instances (CASSANDRA-4708)


1.1.5
 * add SecondaryIndex.reload API (CASSANDRA-4581)
 * use millis + atomicint for commitlog segment creation instead of
   nanotime, which has issues under some hypervisors (CASSANDRA-4601)
 * fix FD leak in slice queries (CASSANDRA-4571)
 * avoid recursion in leveled compaction (CASSANDRA-4587)
 * increase stack size under Java7 to 180K
 * Log(info) schema changes (CASSANDRA-4547)
 * Change nodetool setcachecapcity to manipulate global caches (CASSANDRA-4563)
 * (cql3) fix setting compaction strategy (CASSANDRA-4597)
 * fix broken system.schema_* timestamps on system startup (CASSANDRA-4561)
 * fix wrong skip of cache saving (CASSANDRA-4533)
 * Avoid NPE when lost+found is in data dir (CASSANDRA-4572)
 * Respect five-minute flush moratorium after initial CL replay (CASSANDRA-4474)
 * Adds ntp as recommended in debian packaging (CASSANDRA-4606)
 * Configurable transport in CF Record{Reader|Writer} (CASSANDRA-4558)
 * (cql3) fix potential NPE with both equal and unequal restriction (CASSANDRA-4532)
 * (cql3) improves ORDER BY validation (CASSANDRA-4624)
 * Fix potential deadlock during counter writes (CASSANDRA-4578)
 * Fix cql error with ORDER BY when using IN (CASSANDRA-4612)
Merged from 1.0:
 * increase Xss to 160k to accomodate latest 1.6 JVMs (CASSANDRA-4602)
 * fix toString of hint destination tokens (CASSANDRA-4568)
 * Fix multiple values for CurrentLocal NodeID (CASSANDRA-4626)


1.1.4
 * fix offline scrub to catch >= out of order rows (CASSANDRA-4411)
 * fix cassandra-env.sh on RHEL and other non-dash-based systems 
   (CASSANDRA-4494)
Merged from 1.0:
 * (Hadoop) fix setting key length for old-style mapred api (CASSANDRA-4534)
 * (Hadoop) fix iterating through a resultset consisting entirely
   of tombstoned rows (CASSANDRA-4466)
 * Fix multiple values for CurrentLocal NodeID (CASSANDRA-4626)


1.1.3
 * (cqlsh) add COPY TO (CASSANDRA-4434)
 * munmap commitlog segments before rename (CASSANDRA-4337)
 * (JMX) rename getRangeKeySample to sampleKeyRange to avoid returning
   multi-MB results as an attribute (CASSANDRA-4452)
 * flush based on data size, not throughput; overwritten columns no 
   longer artificially inflate liveRatio (CASSANDRA-4399)
 * update default commitlog segment size to 32MB and total commitlog
   size to 32/1024 MB for 32/64 bit JVMs, respectively (CASSANDRA-4422)
 * avoid using global partitioner to estimate ranges in index sstables
   (CASSANDRA-4403)
 * restore pre-CASSANDRA-3862 approach to removing expired tombstones
   from row cache during compaction (CASSANDRA-4364)
 * (stress) support for CQL prepared statements (CASSANDRA-3633)
 * Correctly catch exception when Snappy cannot be loaded (CASSANDRA-4400)
 * (cql3) Support ORDER BY when IN condition is given in WHERE clause (CASSANDRA-4327)
 * (cql3) delete "component_index" column on DROP TABLE call (CASSANDRA-4420)
 * change nanoTime() to currentTimeInMillis() in schema related code (CASSANDRA-4432)
 * add a token generation tool (CASSANDRA-3709)
 * Fix LCS bug with sstable containing only 1 row (CASSANDRA-4411)
 * fix "Can't Modify Index Name" problem on CF update (CASSANDRA-4439)
 * Fix assertion error in getOverlappingSSTables during repair (CASSANDRA-4456)
 * fix nodetool's setcompactionthreshold command (CASSANDRA-4455)
 * Ensure compacted files are never used, to avoid counter overcount (CASSANDRA-4436)
Merged from 1.0:
 * Push the validation of secondary index values to the SecondaryIndexManager (CASSANDRA-4240)
 * (Hadoop) fix iterating through a resultset consisting entirely
   of tombstoned rows (CASSANDRA-4466)
 * allow dropping columns shadowed by not-yet-expired supercolumn or row
   tombstones in PrecompactedRow (CASSANDRA-4396)


1.1.2
 * Fix cleanup not deleting index entries (CASSANDRA-4379)
 * Use correct partitioner when saving + loading caches (CASSANDRA-4331)
 * Check schema before trying to export sstable (CASSANDRA-2760)
 * Raise a meaningful exception instead of NPE when PFS encounters
   an unconfigured node + no default (CASSANDRA-4349)
 * fix bug in sstable blacklisting with LCS (CASSANDRA-4343)
 * LCS no longer promotes tiny sstables out of L0 (CASSANDRA-4341)
 * skip tombstones during hint replay (CASSANDRA-4320)
 * fix NPE in compactionstats (CASSANDRA-4318)
 * enforce 1m min keycache for auto (CASSANDRA-4306)
 * Have DeletedColumn.isMFD always return true (CASSANDRA-4307)
 * (cql3) exeption message for ORDER BY constraints said primary filter can be
    an IN clause, which is misleading (CASSANDRA-4319)
 * (cql3) Reject (not yet supported) creation of 2ndardy indexes on tables with
   composite primary keys (CASSANDRA-4328)
 * Set JVM stack size to 160k for java 7 (CASSANDRA-4275)
 * cqlsh: add COPY command to load data from CSV flat files (CASSANDRA-4012)
 * CFMetaData.fromThrift to throw ConfigurationException upon error (CASSANDRA-4353)
 * Use CF comparator to sort indexed columns in SecondaryIndexManager
   (CASSANDRA-4365)
 * add strategy_options to the KSMetaData.toString() output (CASSANDRA-4248)
 * (cql3) fix range queries containing unqueried results (CASSANDRA-4372)
 * (cql3) allow updating column_alias types (CASSANDRA-4041)
 * (cql3) Fix deletion bug (CASSANDRA-4193)
 * Fix computation of overlapping sstable for leveled compaction (CASSANDRA-4321)
 * Improve scrub and allow to run it offline (CASSANDRA-4321)
 * Fix assertionError in StorageService.bulkLoad (CASSANDRA-4368)
 * (cqlsh) add option to authenticate to a keyspace at startup (CASSANDRA-4108)
 * (cqlsh) fix ASSUME functionality (CASSANDRA-4352)
 * Fix ColumnFamilyRecordReader to not return progress > 100% (CASSANDRA-3942)
Merged from 1.0:
 * Set gc_grace on index CF to 0 (CASSANDRA-4314)


1.1.1
 * allow larger cache capacities than 2GB (CASSANDRA-4150)
 * add getsstables command to nodetool (CASSANDRA-4199)
 * apply parent CF compaction settings to secondary index CFs (CASSANDRA-4280)
 * preserve commitlog size cap when recycling segments at startup
   (CASSANDRA-4201)
 * (Hadoop) fix split generation regression (CASSANDRA-4259)
 * ignore min/max compactions settings in LCS, while preserving
   behavior that min=max=0 disables autocompaction (CASSANDRA-4233)
 * log number of rows read from saved cache (CASSANDRA-4249)
 * calculate exact size required for cleanup operations (CASSANDRA-1404)
 * avoid blocking additional writes during flush when the commitlog
   gets behind temporarily (CASSANDRA-1991)
 * enable caching on index CFs based on data CF cache setting (CASSANDRA-4197)
 * warn on invalid replication strategy creation options (CASSANDRA-4046)
 * remove [Freeable]Memory finalizers (CASSANDRA-4222)
 * include tombstone size in ColumnFamily.size, which can prevent OOM
   during sudden mass delete operations by yielding a nonzero liveRatio
   (CASSANDRA-3741)
 * Open 1 sstableScanner per level for leveled compaction (CASSANDRA-4142)
 * Optimize reads when row deletion timestamps allow us to restrict
   the set of sstables we check (CASSANDRA-4116)
 * add support for commitlog archiving and point-in-time recovery
   (CASSANDRA-3690)
 * avoid generating redundant compaction tasks during streaming
   (CASSANDRA-4174)
 * add -cf option to nodetool snapshot, and takeColumnFamilySnapshot to
   StorageService mbean (CASSANDRA-556)
 * optimize cleanup to drop entire sstables where possible (CASSANDRA-4079)
 * optimize truncate when autosnapshot is disabled (CASSANDRA-4153)
 * update caches to use byte[] keys to reduce memory overhead (CASSANDRA-3966)
 * add column limit to cli (CASSANDRA-3012, 4098)
 * clean up and optimize DataOutputBuffer, used by CQL compression and
   CompositeType (CASSANDRA-4072)
 * optimize commitlog checksumming (CASSANDRA-3610)
 * identify and blacklist corrupted SSTables from future compactions 
   (CASSANDRA-2261)
 * Move CfDef and KsDef validation out of thrift (CASSANDRA-4037)
 * Expose API to repair a user provided range (CASSANDRA-3912)
 * Add way to force the cassandra-cli to refresh its schema (CASSANDRA-4052)
 * Avoid having replicate on write tasks stacking up at CL.ONE (CASSANDRA-2889)
 * (cql3) Backwards compatibility for composite comparators in non-cql3-aware
   clients (CASSANDRA-4093)
 * (cql3) Fix order by for reversed queries (CASSANDRA-4160)
 * (cql3) Add ReversedType support (CASSANDRA-4004)
 * (cql3) Add timeuuid type (CASSANDRA-4194)
 * (cql3) Minor fixes (CASSANDRA-4185)
 * (cql3) Fix prepared statement in BATCH (CASSANDRA-4202)
 * (cql3) Reduce the list of reserved keywords (CASSANDRA-4186)
 * (cql3) Move max/min compaction thresholds to compaction strategy options
   (CASSANDRA-4187)
 * Fix exception during move when localhost is the only source (CASSANDRA-4200)
 * (cql3) Allow paging through non-ordered partitioner results (CASSANDRA-3771)
 * (cql3) Fix drop index (CASSANDRA-4192)
 * (cql3) Don't return range ghosts anymore (CASSANDRA-3982)
 * fix re-creating Keyspaces/ColumnFamilies with the same name as dropped
   ones (CASSANDRA-4219)
 * fix SecondaryIndex LeveledManifest save upon snapshot (CASSANDRA-4230)
 * fix missing arrayOffset in FBUtilities.hash (CASSANDRA-4250)
 * (cql3) Add name of parameters in CqlResultSet (CASSANDRA-4242)
 * (cql3) Correctly validate order by queries (CASSANDRA-4246)
 * rename stress to cassandra-stress for saner packaging (CASSANDRA-4256)
 * Fix exception on colum metadata with non-string comparator (CASSANDRA-4269)
 * Check for unknown/invalid compression options (CASSANDRA-4266)
 * (cql3) Adds simple access to column timestamp and ttl (CASSANDRA-4217)
 * (cql3) Fix range queries with secondary indexes (CASSANDRA-4257)
 * Better error messages from improper input in cli (CASSANDRA-3865)
 * Try to stop all compaction upon Keyspace or ColumnFamily drop (CASSANDRA-4221)
 * (cql3) Allow keyspace properties to contain hyphens (CASSANDRA-4278)
 * (cql3) Correctly validate keyspace access in create table (CASSANDRA-4296)
 * Avoid deadlock in migration stage (CASSANDRA-3882)
 * Take supercolumn names and deletion info into account in memtable throughput
   (CASSANDRA-4264)
 * Add back backward compatibility for old style replication factor (CASSANDRA-4294)
 * Preserve compatibility with pre-1.1 index queries (CASSANDRA-4262)
Merged from 1.0:
 * Fix super columns bug where cache is not updated (CASSANDRA-4190)
 * fix maxTimestamp to include row tombstones (CASSANDRA-4116)
 * (CLI) properly handle quotes in create/update keyspace commands (CASSANDRA-4129)
 * Avoids possible deadlock during bootstrap (CASSANDRA-4159)
 * fix stress tool that hangs forever on timeout or error (CASSANDRA-4128)
 * stress tool to return appropriate exit code on failure (CASSANDRA-4188)
 * fix compaction NPE when out of disk space and assertions disabled
   (CASSANDRA-3985)
 * synchronize LCS getEstimatedTasks to avoid CME (CASSANDRA-4255)
 * ensure unique streaming session id's (CASSANDRA-4223)
 * kick off background compaction when min/max thresholds change 
   (CASSANDRA-4279)
 * improve ability of STCS.getBuckets to deal with 100s of 1000s of
   sstables, such as when convertinb back from LCS (CASSANDRA-4287)
 * Oversize integer in CQL throws NumberFormatException (CASSANDRA-4291)
 * fix 1.0.x node join to mixed version cluster, other nodes >= 1.1 (CASSANDRA-4195)
 * Fix LCS splitting sstable base on uncompressed size (CASSANDRA-4419)
 * Push the validation of secondary index values to the SecondaryIndexManager (CASSANDRA-4240)
 * Don't purge columns during upgradesstables (CASSANDRA-4462)
 * Make cqlsh work with piping (CASSANDRA-4113)
 * Validate arguments for nodetool decommission (CASSANDRA-4061)
 * Report thrift status in nodetool info (CASSANDRA-4010)


1.1.0-final
 * average a reduced liveRatio estimate with the previous one (CASSANDRA-4065)
 * Allow KS and CF names up to 48 characters (CASSANDRA-4157)
 * fix stress build (CASSANDRA-4140)
 * add time remaining estimate to nodetool compactionstats (CASSANDRA-4167)
 * (cql) fix NPE in cql3 ALTER TABLE (CASSANDRA-4163)
 * (cql) Add support for CL.TWO and CL.THREE in CQL (CASSANDRA-4156)
 * (cql) Fix type in CQL3 ALTER TABLE preventing update (CASSANDRA-4170)
 * (cql) Throw invalid exception from CQL3 on obsolete options (CASSANDRA-4171)
 * (cqlsh) fix recognizing uppercase SELECT keyword (CASSANDRA-4161)
 * Pig: wide row support (CASSANDRA-3909)
Merged from 1.0:
 * avoid streaming empty files with bulk loader if sstablewriter errors out
   (CASSANDRA-3946)


1.1-rc1
 * Include stress tool in binary builds (CASSANDRA-4103)
 * (Hadoop) fix wide row iteration when last row read was deleted
   (CASSANDRA-4154)
 * fix read_repair_chance to really default to 0.1 in the cli (CASSANDRA-4114)
 * Adds caching and bloomFilterFpChange to CQL options (CASSANDRA-4042)
 * Adds posibility to autoconfigure size of the KeyCache (CASSANDRA-4087)
 * fix KEYS index from skipping results (CASSANDRA-3996)
 * Remove sliced_buffer_size_in_kb dead option (CASSANDRA-4076)
 * make loadNewSStable preserve sstable version (CASSANDRA-4077)
 * Respect 1.0 cache settings as much as possible when upgrading 
   (CASSANDRA-4088)
 * relax path length requirement for sstable files when upgrading on 
   non-Windows platforms (CASSANDRA-4110)
 * fix terminination of the stress.java when errors were encountered
   (CASSANDRA-4128)
 * Move CfDef and KsDef validation out of thrift (CASSANDRA-4037)
 * Fix get_paged_slice (CASSANDRA-4136)
 * CQL3: Support slice with exclusive start and stop (CASSANDRA-3785)
Merged from 1.0:
 * support PropertyFileSnitch in bulk loader (CASSANDRA-4145)
 * add auto_snapshot option allowing disabling snapshot before drop/truncate
   (CASSANDRA-3710)
 * allow short snitch names (CASSANDRA-4130)


1.1-beta2
 * rename loaded sstables to avoid conflicts with local snapshots
   (CASSANDRA-3967)
 * start hint replay as soon as FD notifies that the target is back up
   (CASSANDRA-3958)
 * avoid unproductive deserializing of cached rows during compaction
   (CASSANDRA-3921)
 * fix concurrency issues with CQL keyspace creation (CASSANDRA-3903)
 * Show Effective Owership via Nodetool ring <keyspace> (CASSANDRA-3412)
 * Update ORDER BY syntax for CQL3 (CASSANDRA-3925)
 * Fix BulkRecordWriter to not throw NPE if reducer gets no map data from Hadoop (CASSANDRA-3944)
 * Fix bug with counters in super columns (CASSANDRA-3821)
 * Remove deprecated merge_shard_chance (CASSANDRA-3940)
 * add a convenient way to reset a node's schema (CASSANDRA-2963)
 * fix for intermittent SchemaDisagreementException (CASSANDRA-3884)
 * CLI `list <CF>` to limit number of columns and their order (CASSANDRA-3012)
 * ignore deprecated KsDef/CfDef/ColumnDef fields in native schema (CASSANDRA-3963)
 * CLI to report when unsupported column_metadata pair was given (CASSANDRA-3959)
 * reincarnate removed and deprecated KsDef/CfDef attributes (CASSANDRA-3953)
 * Fix race between writes and read for cache (CASSANDRA-3862)
 * perform static initialization of StorageProxy on start-up (CASSANDRA-3797)
 * support trickling fsync() on writes (CASSANDRA-3950)
 * expose counters for unavailable/timeout exceptions given to thrift clients (CASSANDRA-3671)
 * avoid quadratic startup time in LeveledManifest (CASSANDRA-3952)
 * Add type information to new schema_ columnfamilies and remove thrift
   serialization for schema (CASSANDRA-3792)
 * add missing column validator options to the CLI help (CASSANDRA-3926)
 * skip reading saved key cache if CF's caching strategy is NONE or ROWS_ONLY (CASSANDRA-3954)
 * Unify migration code (CASSANDRA-4017)
Merged from 1.0:
 * cqlsh: guess correct version of Python for Arch Linux (CASSANDRA-4090)
 * (CLI) properly handle quotes in create/update keyspace commands (CASSANDRA-4129)
 * Avoids possible deadlock during bootstrap (CASSANDRA-4159)
 * fix stress tool that hangs forever on timeout or error (CASSANDRA-4128)
 * Fix super columns bug where cache is not updated (CASSANDRA-4190)
 * stress tool to return appropriate exit code on failure (CASSANDRA-4188)


1.0.9
 * improve index sampling performance (CASSANDRA-4023)
 * always compact away deleted hints immediately after handoff (CASSANDRA-3955)
 * delete hints from dropped ColumnFamilies on handoff instead of
   erroring out (CASSANDRA-3975)
 * add CompositeType ref to the CLI doc for create/update column family (CASSANDRA-3980)
 * Pig: support Counter ColumnFamilies (CASSANDRA-3973)
 * Pig: Composite column support (CASSANDRA-3684)
 * Avoid NPE during repair when a keyspace has no CFs (CASSANDRA-3988)
 * Fix division-by-zero error on get_slice (CASSANDRA-4000)
 * don't change manifest level for cleanup, scrub, and upgradesstables
   operations under LeveledCompactionStrategy (CASSANDRA-3989, 4112)
 * fix race leading to super columns assertion failure (CASSANDRA-3957)
 * fix NPE on invalid CQL delete command (CASSANDRA-3755)
 * allow custom types in CLI's assume command (CASSANDRA-4081)
 * fix totalBytes count for parallel compactions (CASSANDRA-3758)
 * fix intermittent NPE in get_slice (CASSANDRA-4095)
 * remove unnecessary asserts in native code interfaces (CASSANDRA-4096)
 * Validate blank keys in CQL to avoid assertion errors (CASSANDRA-3612)
 * cqlsh: fix bad decoding of some column names (CASSANDRA-4003)
 * cqlsh: fix incorrect padding with unicode chars (CASSANDRA-4033)
 * Fix EC2 snitch incorrectly reporting region (CASSANDRA-4026)
 * Shut down thrift during decommission (CASSANDRA-4086)
 * Expose nodetool cfhistograms for 2ndary indexes (CASSANDRA-4063)
Merged from 0.8:
 * Fix ConcurrentModificationException in gossiper (CASSANDRA-4019)


1.1-beta1
 * (cqlsh)
   + add SOURCE and CAPTURE commands, and --file option (CASSANDRA-3479)
   + add ALTER COLUMNFAMILY WITH (CASSANDRA-3523)
   + bundle Python dependencies with Cassandra (CASSANDRA-3507)
   + added to Debian package (CASSANDRA-3458)
   + display byte data instead of erroring out on decode failure 
     (CASSANDRA-3874)
 * add nodetool rebuild_index (CASSANDRA-3583)
 * add nodetool rangekeysample (CASSANDRA-2917)
 * Fix streaming too much data during move operations (CASSANDRA-3639)
 * Nodetool and CLI connect to localhost by default (CASSANDRA-3568)
 * Reduce memory used by primary index sample (CASSANDRA-3743)
 * (Hadoop) separate input/output configurations (CASSANDRA-3197, 3765)
 * avoid returning internal Cassandra classes over JMX (CASSANDRA-2805)
 * add row-level isolation via SnapTree (CASSANDRA-2893)
 * Optimize key count estimation when opening sstable on startup
   (CASSANDRA-2988)
 * multi-dc replication optimization supporting CL > ONE (CASSANDRA-3577)
 * add command to stop compactions (CASSANDRA-1740, 3566, 3582)
 * multithreaded streaming (CASSANDRA-3494)
 * removed in-tree redhat spec (CASSANDRA-3567)
 * "defragment" rows for name-based queries under STCS, again (CASSANDRA-2503)
 * Recycle commitlog segments for improved performance 
   (CASSANDRA-3411, 3543, 3557, 3615)
 * update size-tiered compaction to prioritize small tiers (CASSANDRA-2407)
 * add message expiration logic to OutboundTcpConnection (CASSANDRA-3005)
 * off-heap cache to use sun.misc.Unsafe instead of JNA (CASSANDRA-3271)
 * EACH_QUORUM is only supported for writes (CASSANDRA-3272)
 * replace compactionlock use in schema migration by checking CFS.isValid
   (CASSANDRA-3116)
 * recognize that "SELECT first ... *" isn't really "SELECT *" (CASSANDRA-3445)
 * Use faster bytes comparison (CASSANDRA-3434)
 * Bulk loader is no longer a fat client, (HADOOP) bulk load output format
   (CASSANDRA-3045)
 * (Hadoop) add support for KeyRange.filter
 * remove assumption that keys and token are in bijection
   (CASSANDRA-1034, 3574, 3604)
 * always remove endpoints from delevery queue in HH (CASSANDRA-3546)
 * fix race between cf flush and its 2ndary indexes flush (CASSANDRA-3547)
 * fix potential race in AES when a repair fails (CASSANDRA-3548)
 * Remove columns shadowed by a deleted container even when we cannot purge
   (CASSANDRA-3538)
 * Improve memtable slice iteration performance (CASSANDRA-3545)
 * more efficient allocation of small bloom filters (CASSANDRA-3618)
 * Use separate writer thread in SSTableSimpleUnsortedWriter (CASSANDRA-3619)
 * fsync the directory after new sstable or commitlog segment are created (CASSANDRA-3250)
 * fix minor issues reported by FindBugs (CASSANDRA-3658)
 * global key/row caches (CASSANDRA-3143, 3849)
 * optimize memtable iteration during range scan (CASSANDRA-3638)
 * introduce 'crc_check_chance' in CompressionParameters to support
   a checksum percentage checking chance similarly to read-repair (CASSANDRA-3611)
 * a way to deactivate global key/row cache on per-CF basis (CASSANDRA-3667)
 * fix LeveledCompactionStrategy broken because of generation pre-allocation
   in LeveledManifest (CASSANDRA-3691)
 * finer-grained control over data directories (CASSANDRA-2749)
 * Fix ClassCastException during hinted handoff (CASSANDRA-3694)
 * Upgrade Thrift to 0.7 (CASSANDRA-3213)
 * Make stress.java insert operation to use microseconds (CASSANDRA-3725)
 * Allows (internally) doing a range query with a limit of columns instead of
   rows (CASSANDRA-3742)
 * Allow rangeSlice queries to be start/end inclusive/exclusive (CASSANDRA-3749)
 * Fix BulkLoader to support new SSTable layout and add stream
   throttling to prevent an NPE when there is no yaml config (CASSANDRA-3752)
 * Allow concurrent schema migrations (CASSANDRA-1391, 3832)
 * Add SnapshotCommand to trigger snapshot on remote node (CASSANDRA-3721)
 * Make CFMetaData conversions to/from thrift/native schema inverses
   (CASSANDRA_3559)
 * Add initial code for CQL 3.0-beta (CASSANDRA-2474, 3781, 3753)
 * Add wide row support for ColumnFamilyInputFormat (CASSANDRA-3264)
 * Allow extending CompositeType comparator (CASSANDRA-3657)
 * Avoids over-paging during get_count (CASSANDRA-3798)
 * Add new command to rebuild a node without (repair) merkle tree calculations
   (CASSANDRA-3483, 3922)
 * respect not only row cache capacity but caching mode when
   trying to read data (CASSANDRA-3812)
 * fix system tests (CASSANDRA-3827)
 * CQL support for altering row key type in ALTER TABLE (CASSANDRA-3781)
 * turn compression on by default (CASSANDRA-3871)
 * make hexToBytes refuse invalid input (CASSANDRA-2851)
 * Make secondary indexes CF inherit compression and compaction from their
   parent CF (CASSANDRA-3877)
 * Finish cleanup up tombstone purge code (CASSANDRA-3872)
 * Avoid NPE on aboarted stream-out sessions (CASSANDRA-3904)
 * BulkRecordWriter throws NPE for counter columns (CASSANDRA-3906)
 * Support compression using BulkWriter (CASSANDRA-3907)


1.0.8
 * fix race between cleanup and flush on secondary index CFSes (CASSANDRA-3712)
 * avoid including non-queried nodes in rangeslice read repair
   (CASSANDRA-3843)
 * Only snapshot CF being compacted for snapshot_before_compaction 
   (CASSANDRA-3803)
 * Log active compactions in StatusLogger (CASSANDRA-3703)
 * Compute more accurate compaction score per level (CASSANDRA-3790)
 * Return InvalidRequest when using a keyspace that doesn't exist
   (CASSANDRA-3764)
 * disallow user modification of System keyspace (CASSANDRA-3738)
 * allow using sstable2json on secondary index data (CASSANDRA-3738)
 * (cqlsh) add DESCRIBE COLUMNFAMILIES (CASSANDRA-3586)
 * (cqlsh) format blobs correctly and use colors to improve output
   readability (CASSANDRA-3726)
 * synchronize BiMap of bootstrapping tokens (CASSANDRA-3417)
 * show index options in CLI (CASSANDRA-3809)
 * add optional socket timeout for streaming (CASSANDRA-3838)
 * fix truncate not to leave behind non-CFS backed secondary indexes
   (CASSANDRA-3844)
 * make CLI `show schema` to use output stream directly instead
   of StringBuilder (CASSANDRA-3842)
 * remove the wait on hint future during write (CASSANDRA-3870)
 * (cqlsh) ignore missing CfDef opts (CASSANDRA-3933)
 * (cqlsh) look for cqlshlib relative to realpath (CASSANDRA-3767)
 * Fix short read protection (CASSANDRA-3934)
 * Make sure infered and actual schema match (CASSANDRA-3371)
 * Fix NPE during HH delivery (CASSANDRA-3677)
 * Don't put boostrapping node in 'hibernate' status (CASSANDRA-3737)
 * Fix double quotes in windows bat files (CASSANDRA-3744)
 * Fix bad validator lookup (CASSANDRA-3789)
 * Fix soft reset in EC2MultiRegionSnitch (CASSANDRA-3835)
 * Don't leave zombie connections with THSHA thrift server (CASSANDRA-3867)
 * (cqlsh) fix deserialization of data (CASSANDRA-3874)
 * Fix removetoken force causing an inconsistent state (CASSANDRA-3876)
 * Fix ahndling of some types with Pig (CASSANDRA-3886)
 * Don't allow to drop the system keyspace (CASSANDRA-3759)
 * Make Pig deletes disabled by default and configurable (CASSANDRA-3628)
Merged from 0.8:
 * (Pig) fix CassandraStorage to use correct comparator in Super ColumnFamily
   case (CASSANDRA-3251)
 * fix thread safety issues in commitlog replay, primarily affecting
   systems with many (100s) of CF definitions (CASSANDRA-3751)
 * Fix relevant tombstone ignored with super columns (CASSANDRA-3875)


1.0.7
 * fix regression in HH page size calculation (CASSANDRA-3624)
 * retry failed stream on IOException (CASSANDRA-3686)
 * allow configuring bloom_filter_fp_chance (CASSANDRA-3497)
 * attempt hint delivery every ten minutes, or when failure detector
   notifies us that a node is back up, whichever comes first.  hint
   handoff throttle delay default changed to 1ms, from 50 (CASSANDRA-3554)
 * add nodetool setstreamthroughput (CASSANDRA-3571)
 * fix assertion when dropping a columnfamily with no sstables (CASSANDRA-3614)
 * more efficient allocation of small bloom filters (CASSANDRA-3618)
 * CLibrary.createHardLinkWithExec() to check for errors (CASSANDRA-3101)
 * Avoid creating empty and non cleaned writer during compaction (CASSANDRA-3616)
 * stop thrift service in shutdown hook so we can quiesce MessagingService
   (CASSANDRA-3335)
 * (CQL) compaction_strategy_options and compression_parameters for
   CREATE COLUMNFAMILY statement (CASSANDRA-3374)
 * Reset min/max compaction threshold when creating size tiered compaction
   strategy (CASSANDRA-3666)
 * Don't ignore IOException during compaction (CASSANDRA-3655)
 * Fix assertion error for CF with gc_grace=0 (CASSANDRA-3579)
 * Shutdown ParallelCompaction reducer executor after use (CASSANDRA-3711)
 * Avoid < 0 value for pending tasks in leveled compaction (CASSANDRA-3693)
 * (Hadoop) Support TimeUUID in Pig CassandraStorage (CASSANDRA-3327)
 * Check schema is ready before continuing boostrapping (CASSANDRA-3629)
 * Catch overflows during parsing of chunk_length_kb (CASSANDRA-3644)
 * Improve stream protocol mismatch errors (CASSANDRA-3652)
 * Avoid multiple thread doing HH to the same target (CASSANDRA-3681)
 * Add JMX property for rp_timeout_in_ms (CASSANDRA-2940)
 * Allow DynamicCompositeType to compare component of different types
   (CASSANDRA-3625)
 * Flush non-cfs backed secondary indexes (CASSANDRA-3659)
 * Secondary Indexes should report memory consumption (CASSANDRA-3155)
 * fix for SelectStatement start/end key are not set correctly
   when a key alias is involved (CASSANDRA-3700)
 * fix CLI `show schema` command insert of an extra comma in
   column_metadata (CASSANDRA-3714)
Merged from 0.8:
 * avoid logging (harmless) exception when GC takes < 1ms (CASSANDRA-3656)
 * prevent new nodes from thinking down nodes are up forever (CASSANDRA-3626)
 * use correct list of replicas for LOCAL_QUORUM reads when read repair
   is disabled (CASSANDRA-3696)
 * block on flush before compacting hints (may prevent OOM) (CASSANDRA-3733)


1.0.6
 * (CQL) fix cqlsh support for replicate_on_write (CASSANDRA-3596)
 * fix adding to leveled manifest after streaming (CASSANDRA-3536)
 * filter out unavailable cipher suites when using encryption (CASSANDRA-3178)
 * (HADOOP) add old-style api support for CFIF and CFRR (CASSANDRA-2799)
 * Support TimeUUIDType column names in Stress.java tool (CASSANDRA-3541)
 * (CQL) INSERT/UPDATE/DELETE/TRUNCATE commands should allow CF names to
   be qualified by keyspace (CASSANDRA-3419)
 * always remove endpoints from delevery queue in HH (CASSANDRA-3546)
 * fix race between cf flush and its 2ndary indexes flush (CASSANDRA-3547)
 * fix potential race in AES when a repair fails (CASSANDRA-3548)
 * fix default value validation usage in CLI SET command (CASSANDRA-3553)
 * Optimize componentsFor method for compaction and startup time
   (CASSANDRA-3532)
 * (CQL) Proper ColumnFamily metadata validation on CREATE COLUMNFAMILY 
   (CASSANDRA-3565)
 * fix compression "chunk_length_kb" option to set correct kb value for 
   thrift/avro (CASSANDRA-3558)
 * fix missing response during range slice repair (CASSANDRA-3551)
 * 'describe ring' moved from CLI to nodetool and available through JMX (CASSANDRA-3220)
 * add back partitioner to sstable metadata (CASSANDRA-3540)
 * fix NPE in get_count for counters (CASSANDRA-3601)
Merged from 0.8:
 * remove invalid assertion that table was opened before dropping it
   (CASSANDRA-3580)
 * range and index scans now only send requests to enough replicas to
   satisfy requested CL + RR (CASSANDRA-3598)
 * use cannonical host for local node in nodetool info (CASSANDRA-3556)
 * remove nonlocal DC write optimization since it only worked with
   CL.ONE or CL.LOCAL_QUORUM (CASSANDRA-3577, 3585)
 * detect misuses of CounterColumnType (CASSANDRA-3422)
 * turn off string interning in json2sstable, take 2 (CASSANDRA-2189)
 * validate compression parameters on add/update of the ColumnFamily 
   (CASSANDRA-3573)
 * Check for 0.0.0.0 is incorrect in CFIF (CASSANDRA-3584)
 * Increase vm.max_map_count in debian packaging (CASSANDRA-3563)
 * gossiper will never add itself to saved endpoints (CASSANDRA-3485)


1.0.5
 * revert CASSANDRA-3407 (see CASSANDRA-3540)
 * fix assertion error while forwarding writes to local nodes (CASSANDRA-3539)


1.0.4
 * fix self-hinting of timed out read repair updates and make hinted handoff
   less prone to OOMing a coordinator (CASSANDRA-3440)
 * expose bloom filter sizes via JMX (CASSANDRA-3495)
 * enforce RP tokens 0..2**127 (CASSANDRA-3501)
 * canonicalize paths exposed through JMX (CASSANDRA-3504)
 * fix "liveSize" stat when sstables are removed (CASSANDRA-3496)
 * add bloom filter FP rates to nodetool cfstats (CASSANDRA-3347)
 * record partitioner in sstable metadata component (CASSANDRA-3407)
 * add new upgradesstables nodetool command (CASSANDRA-3406)
 * skip --debug requirement to see common exceptions in CLI (CASSANDRA-3508)
 * fix incorrect query results due to invalid max timestamp (CASSANDRA-3510)
 * make sstableloader recognize compressed sstables (CASSANDRA-3521)
 * avoids race in OutboundTcpConnection in multi-DC setups (CASSANDRA-3530)
 * use SETLOCAL in cassandra.bat (CASANDRA-3506)
 * fix ConcurrentModificationException in Table.all() (CASSANDRA-3529)
Merged from 0.8:
 * fix concurrence issue in the FailureDetector (CASSANDRA-3519)
 * fix array out of bounds error in counter shard removal (CASSANDRA-3514)
 * avoid dropping tombstones when they might still be needed to shadow
   data in a different sstable (CASSANDRA-2786)


1.0.3
 * revert name-based query defragmentation aka CASSANDRA-2503 (CASSANDRA-3491)
 * fix invalidate-related test failures (CASSANDRA-3437)
 * add next-gen cqlsh to bin/ (CASSANDRA-3188, 3131, 3493)
 * (CQL) fix handling of rows with no columns (CASSANDRA-3424, 3473)
 * fix querying supercolumns by name returning only a subset of
   subcolumns or old subcolumn versions (CASSANDRA-3446)
 * automatically compute sha1 sum for uncompressed data files (CASSANDRA-3456)
 * fix reading metadata/statistics component for version < h (CASSANDRA-3474)
 * add sstable forward-compatibility (CASSANDRA-3478)
 * report compression ratio in CFSMBean (CASSANDRA-3393)
 * fix incorrect size exception during streaming of counters (CASSANDRA-3481)
 * (CQL) fix for counter decrement syntax (CASSANDRA-3418)
 * Fix race introduced by CASSANDRA-2503 (CASSANDRA-3482)
 * Fix incomplete deletion of delivered hints (CASSANDRA-3466)
 * Avoid rescheduling compactions when no compaction was executed 
   (CASSANDRA-3484)
 * fix handling of the chunk_length_kb compression options (CASSANDRA-3492)
Merged from 0.8:
 * fix updating CF row_cache_provider (CASSANDRA-3414)
 * CFMetaData.convertToThrift method to set RowCacheProvider (CASSANDRA-3405)
 * acquire compactionlock during truncate (CASSANDRA-3399)
 * fix displaying cfdef entries for super columnfamilies (CASSANDRA-3415)
 * Make counter shard merging thread safe (CASSANDRA-3178)
 * Revert CASSANDRA-2855
 * Fix bug preventing the use of efficient cross-DC writes (CASSANDRA-3472)
 * `describe ring` command for CLI (CASSANDRA-3220)
 * (Hadoop) skip empty rows when entire row is requested, redux (CASSANDRA-2855)


1.0.2
 * "defragment" rows for name-based queries under STCS (CASSANDRA-2503)
 * Add timing information to cassandra-cli GET/SET/LIST queries (CASSANDRA-3326)
 * Only create one CompressionMetadata object per sstable (CASSANDRA-3427)
 * cleanup usage of StorageService.setMode() (CASANDRA-3388)
 * Avoid large array allocation for compressed chunk offsets (CASSANDRA-3432)
 * fix DecimalType bytebuffer marshalling (CASSANDRA-3421)
 * fix bug that caused first column in per row indexes to be ignored 
   (CASSANDRA-3441)
 * add JMX call to clean (failed) repair sessions (CASSANDRA-3316)
 * fix sstableloader reference acquisition bug (CASSANDRA-3438)
 * fix estimated row size regression (CASSANDRA-3451)
 * make sure we don't return more columns than asked (CASSANDRA-3303, 3395)
Merged from 0.8:
 * acquire compactionlock during truncate (CASSANDRA-3399)
 * fix displaying cfdef entries for super columnfamilies (CASSANDRA-3415)


1.0.1
 * acquire references during index build to prevent delete problems
   on Windows (CASSANDRA-3314)
 * describe_ring should include datacenter/topology information (CASSANDRA-2882)
 * Thrift sockets are not properly buffered (CASSANDRA-3261)
 * performance improvement for bytebufferutil compare function (CASSANDRA-3286)
 * add system.versions ColumnFamily (CASSANDRA-3140)
 * reduce network copies (CASSANDRA-3333, 3373)
 * limit nodetool to 32MB of heap (CASSANDRA-3124)
 * (CQL) update parser to accept "timestamp" instead of "date" (CASSANDRA-3149)
 * Fix CLI `show schema` to include "compression_options" (CASSANDRA-3368)
 * Snapshot to include manifest under LeveledCompactionStrategy (CASSANDRA-3359)
 * (CQL) SELECT query should allow CF name to be qualified by keyspace (CASSANDRA-3130)
 * (CQL) Fix internal application error specifying 'using consistency ...'
   in lower case (CASSANDRA-3366)
 * fix Deflate compression when compression actually makes the data bigger
   (CASSANDRA-3370)
 * optimize UUIDGen to avoid lock contention on InetAddress.getLocalHost 
   (CASSANDRA-3387)
 * tolerate index being dropped mid-mutation (CASSANDRA-3334, 3313)
 * CompactionManager is now responsible for checking for new candidates
   post-task execution, enabling more consistent leveled compaction 
   (CASSANDRA-3391)
 * Cache HSHA threads (CASSANDRA-3372)
 * use CF/KS names as snapshot prefix for drop + truncate operations
   (CASSANDRA-2997)
 * Break bloom filters up to avoid heap fragmentation (CASSANDRA-2466)
 * fix cassandra hanging on jsvc stop (CASSANDRA-3302)
 * Avoid leveled compaction getting blocked on errors (CASSANDRA-3408)
 * Make reloading the compaction strategy safe (CASSANDRA-3409)
 * ignore 0.8 hints even if compaction begins before we try to purge
   them (CASSANDRA-3385)
 * remove procrun (bin\daemon) from Cassandra source tree and 
   artifacts (CASSANDRA-3331)
 * make cassandra compile under JDK7 (CASSANDRA-3275)
 * remove dependency of clientutil.jar to FBUtilities (CASSANDRA-3299)
 * avoid truncation errors by using long math on long values (CASSANDRA-3364)
 * avoid clock drift on some Windows machine (CASSANDRA-3375)
 * display cache provider in cli 'describe keyspace' command (CASSANDRA-3384)
 * fix incomplete topology information in describe_ring (CASSANDRA-3403)
 * expire dead gossip states based on time (CASSANDRA-2961)
 * improve CompactionTask extensibility (CASSANDRA-3330)
 * Allow one leveled compaction task to kick off another (CASSANDRA-3363)
 * allow encryption only between datacenters (CASSANDRA-2802)
Merged from 0.8:
 * fix truncate allowing data to be replayed post-restart (CASSANDRA-3297)
 * make iwriter final in IndexWriter to avoid NPE (CASSANDRA-2863)
 * (CQL) update grammar to require key clause in DELETE statement
   (CASSANDRA-3349)
 * (CQL) allow numeric keyspace names in USE statement (CASSANDRA-3350)
 * (Hadoop) skip empty rows when slicing the entire row (CASSANDRA-2855)
 * Fix handling of tombstone by SSTableExport/Import (CASSANDRA-3357)
 * fix ColumnIndexer to use long offsets (CASSANDRA-3358)
 * Improved CLI exceptions (CASSANDRA-3312)
 * Fix handling of tombstone by SSTableExport/Import (CASSANDRA-3357)
 * Only count compaction as active (for throttling) when they have
   successfully acquired the compaction lock (CASSANDRA-3344)
 * Display CLI version string on startup (CASSANDRA-3196)
 * (Hadoop) make CFIF try rpc_address or fallback to listen_address
   (CASSANDRA-3214)
 * (Hadoop) accept comma delimited lists of initial thrift connections
   (CASSANDRA-3185)
 * ColumnFamily min_compaction_threshold should be >= 2 (CASSANDRA-3342)
 * (Pig) add 0.8+ types and key validation type in schema (CASSANDRA-3280)
 * Fix completely removing column metadata using CLI (CASSANDRA-3126)
 * CLI `describe cluster;` output should be on separate lines for separate versions
   (CASSANDRA-3170)
 * fix changing durable_writes keyspace option during CF creation
   (CASSANDRA-3292)
 * avoid locking on update when no indexes are involved (CASSANDRA-3386)
 * fix assertionError during repair with ordered partitioners (CASSANDRA-3369)
 * correctly serialize key_validation_class for avro (CASSANDRA-3391)
 * don't expire counter tombstone after streaming (CASSANDRA-3394)
 * prevent nodes that failed to join from hanging around forever 
   (CASSANDRA-3351)
 * remove incorrect optimization from slice read path (CASSANDRA-3390)
 * Fix race in AntiEntropyService (CASSANDRA-3400)


1.0.0-final
 * close scrubbed sstable fd before deleting it (CASSANDRA-3318)
 * fix bug preventing obsolete commitlog segments from being removed
   (CASSANDRA-3269)
 * tolerate whitespace in seed CDL (CASSANDRA-3263)
 * Change default heap thresholds to max(min(1/2 ram, 1G), min(1/4 ram, 8GB))
   (CASSANDRA-3295)
 * Fix broken CompressedRandomAccessReaderTest (CASSANDRA-3298)
 * (CQL) fix type information returned for wildcard queries (CASSANDRA-3311)
 * add estimated tasks to LeveledCompactionStrategy (CASSANDRA-3322)
 * avoid including compaction cache-warming in keycache stats (CASSANDRA-3325)
 * run compaction and hinted handoff threads at MIN_PRIORITY (CASSANDRA-3308)
 * default hsha thrift server to cpu core count in rpc pool (CASSANDRA-3329)
 * add bin\daemon to binary tarball for Windows service (CASSANDRA-3331)
 * Fix places where uncompressed size of sstables was use in place of the
   compressed one (CASSANDRA-3338)
 * Fix hsha thrift server (CASSANDRA-3346)
 * Make sure repair only stream needed sstables (CASSANDRA-3345)


1.0.0-rc2
 * Log a meaningful warning when a node receives a message for a repair session
   that doesn't exist anymore (CASSANDRA-3256)
 * test for NUMA policy support as well as numactl presence (CASSANDRA-3245)
 * Fix FD leak when internode encryption is enabled (CASSANDRA-3257)
 * Remove incorrect assertion in mergeIterator (CASSANDRA-3260)
 * FBUtilities.hexToBytes(String) to throw NumberFormatException when string
   contains non-hex characters (CASSANDRA-3231)
 * Keep SimpleSnitch proximity ordering unchanged from what the Strategy
   generates, as intended (CASSANDRA-3262)
 * remove Scrub from compactionstats when finished (CASSANDRA-3255)
 * fix counter entry in jdbc TypesMap (CASSANDRA-3268)
 * fix full queue scenario for ParallelCompactionIterator (CASSANDRA-3270)
 * fix bootstrap process (CASSANDRA-3285)
 * don't try delivering hints if when there isn't any (CASSANDRA-3176)
 * CLI documentation change for ColumnFamily `compression_options` (CASSANDRA-3282)
 * ignore any CF ids sent by client for adding CF/KS (CASSANDRA-3288)
 * remove obsolete hints on first startup (CASSANDRA-3291)
 * use correct ISortedColumns for time-optimized reads (CASSANDRA-3289)
 * Evict gossip state immediately when a token is taken over by a new IP 
   (CASSANDRA-3259)


1.0.0-rc1
 * Update CQL to generate microsecond timestamps by default (CASSANDRA-3227)
 * Fix counting CFMetadata towards Memtable liveRatio (CASSANDRA-3023)
 * Kill server on wrapped OOME such as from FileChannel.map (CASSANDRA-3201)
 * remove unnecessary copy when adding to row cache (CASSANDRA-3223)
 * Log message when a full repair operation completes (CASSANDRA-3207)
 * Fix streamOutSession keeping sstables references forever if the remote end
   dies (CASSANDRA-3216)
 * Remove dynamic_snitch boolean from example configuration (defaulting to 
   true) and set default badness threshold to 0.1 (CASSANDRA-3229)
 * Base choice of random or "balanced" token on bootstrap on whether
   schema definitions were found (CASSANDRA-3219)
 * Fixes for LeveledCompactionStrategy score computation, prioritization,
   scheduling, and performance (CASSANDRA-3224, 3234)
 * parallelize sstable open at server startup (CASSANDRA-2988)
 * fix handling of exceptions writing to OutboundTcpConnection (CASSANDRA-3235)
 * Allow using quotes in "USE <keyspace>;" CLI command (CASSANDRA-3208)
 * Don't allow any cache loading exceptions to halt startup (CASSANDRA-3218)
 * Fix sstableloader --ignores option (CASSANDRA-3247)
 * File descriptor limit increased in packaging (CASSANDRA-3206)
 * Fix deadlock in commit log during flush (CASSANDRA-3253) 


1.0.0-beta1
 * removed binarymemtable (CASSANDRA-2692)
 * add commitlog_total_space_in_mb to prevent fragmented logs (CASSANDRA-2427)
 * removed commitlog_rotation_threshold_in_mb configuration (CASSANDRA-2771)
 * make AbstractBounds.normalize de-overlapp overlapping ranges (CASSANDRA-2641)
 * replace CollatingIterator, ReducingIterator with MergeIterator 
   (CASSANDRA-2062)
 * Fixed the ability to set compaction strategy in cli using create column 
   family command (CASSANDRA-2778)
 * clean up tmp files after failed compaction (CASSANDRA-2468)
 * restrict repair streaming to specific columnfamilies (CASSANDRA-2280)
 * don't bother persisting columns shadowed by a row tombstone (CASSANDRA-2589)
 * reset CF and SC deletion times after gc_grace (CASSANDRA-2317)
 * optimize away seek when compacting wide rows (CASSANDRA-2879)
 * single-pass streaming (CASSANDRA-2677, 2906, 2916, 3003)
 * use reference counting for deleting sstables instead of relying on GC
   (CASSANDRA-2521, 3179)
 * store hints as serialized mutations instead of pointers to data row
   (CASSANDRA-2045)
 * store hints in the coordinator node instead of in the closest replica 
   (CASSANDRA-2914)
 * add row_cache_keys_to_save CF option (CASSANDRA-1966)
 * check column family validity in nodetool repair (CASSANDRA-2933)
 * use lazy initialization instead of class initialization in NodeId
   (CASSANDRA-2953)
 * add paging to get_count (CASSANDRA-2894)
 * fix "short reads" in [multi]get (CASSANDRA-2643, 3157, 3192)
 * add optional compression for sstables (CASSANDRA-47, 2994, 3001, 3128)
 * add scheduler JMX metrics (CASSANDRA-2962)
 * add block level checksum for compressed data (CASSANDRA-1717)
 * make column family backed column map pluggable and introduce unsynchronized
   ArrayList backed one to speedup reads (CASSANDRA-2843, 3165, 3205)
 * refactoring of the secondary index api (CASSANDRA-2982)
 * make CL > ONE reads wait for digest reconciliation before returning
   (CASSANDRA-2494)
 * fix missing logging for some exceptions (CASSANDRA-2061)
 * refactor and optimize ColumnFamilyStore.files(...) and Descriptor.fromFilename(String)
   and few other places responsible for work with SSTable files (CASSANDRA-3040)
 * Stop reading from sstables once we know we have the most recent columns,
   for query-by-name requests (CASSANDRA-2498)
 * Add query-by-column mode to stress.java (CASSANDRA-3064)
 * Add "install" command to cassandra.bat (CASSANDRA-292)
 * clean up KSMetadata, CFMetadata from unnecessary
   Thrift<->Avro conversion methods (CASSANDRA-3032)
 * Add timeouts to client request schedulers (CASSANDRA-3079, 3096)
 * Cli to use hashes rather than array of hashes for strategy options (CASSANDRA-3081)
 * LeveledCompactionStrategy (CASSANDRA-1608, 3085, 3110, 3087, 3145, 3154, 3182)
 * Improvements of the CLI `describe` command (CASSANDRA-2630)
 * reduce window where dropped CF sstables may not be deleted (CASSANDRA-2942)
 * Expose gossip/FD info to JMX (CASSANDRA-2806)
 * Fix streaming over SSL when compressed SSTable involved (CASSANDRA-3051)
 * Add support for pluggable secondary index implementations (CASSANDRA-3078)
 * remove compaction_thread_priority setting (CASSANDRA-3104)
 * generate hints for replicas that timeout, not just replicas that are known
   to be down before starting (CASSANDRA-2034)
 * Add throttling for internode streaming (CASSANDRA-3080)
 * make the repair of a range repair all replica (CASSANDRA-2610, 3194)
 * expose the ability to repair the first range (as returned by the
   partitioner) of a node (CASSANDRA-2606)
 * Streams Compression (CASSANDRA-3015)
 * add ability to use multiple threads during a single compaction
   (CASSANDRA-2901)
 * make AbstractBounds.normalize support overlapping ranges (CASSANDRA-2641)
 * fix of the CQL count() behavior (CASSANDRA-3068)
 * use TreeMap backed column families for the SSTable simple writers
   (CASSANDRA-3148)
 * fix inconsistency of the CLI syntax when {} should be used instead of [{}]
   (CASSANDRA-3119)
 * rename CQL type names to match expected SQL behavior (CASSANDRA-3149, 3031)
 * Arena-based allocation for memtables (CASSANDRA-2252, 3162, 3163, 3168)
 * Default RR chance to 0.1 (CASSANDRA-3169)
 * Add RowLevel support to secondary index API (CASSANDRA-3147)
 * Make SerializingCacheProvider the default if JNA is available (CASSANDRA-3183)
 * Fix backwards compatibilty for CQL memtable properties (CASSANDRA-3190)
 * Add five-minute delay before starting compactions on a restarted server
   (CASSANDRA-3181)
 * Reduce copies done for intra-host messages (CASSANDRA-1788, 3144)
 * support of compaction strategy option for stress.java (CASSANDRA-3204)
 * make memtable throughput and column count thresholds no-ops (CASSANDRA-2449)
 * Return schema information along with the resultSet in CQL (CASSANDRA-2734)
 * Add new DecimalType (CASSANDRA-2883)
 * Fix assertion error in RowRepairResolver (CASSANDRA-3156)
 * Reduce unnecessary high buffer sizes (CASSANDRA-3171)
 * Pluggable compaction strategy (CASSANDRA-1610)
 * Add new broadcast_address config option (CASSANDRA-2491)


0.8.7
 * Kill server on wrapped OOME such as from FileChannel.map (CASSANDRA-3201)
 * Allow using quotes in "USE <keyspace>;" CLI command (CASSANDRA-3208)
 * Log message when a full repair operation completes (CASSANDRA-3207)
 * Don't allow any cache loading exceptions to halt startup (CASSANDRA-3218)
 * Fix sstableloader --ignores option (CASSANDRA-3247)
 * File descriptor limit increased in packaging (CASSANDRA-3206)
 * Log a meaningfull warning when a node receive a message for a repair session
   that doesn't exist anymore (CASSANDRA-3256)
 * Fix FD leak when internode encryption is enabled (CASSANDRA-3257)
 * FBUtilities.hexToBytes(String) to throw NumberFormatException when string
   contains non-hex characters (CASSANDRA-3231)
 * Keep SimpleSnitch proximity ordering unchanged from what the Strategy
   generates, as intended (CASSANDRA-3262)
 * remove Scrub from compactionstats when finished (CASSANDRA-3255)
 * Fix tool .bat files when CASSANDRA_HOME contains spaces (CASSANDRA-3258)
 * Force flush of status table when removing/updating token (CASSANDRA-3243)
 * Evict gossip state immediately when a token is taken over by a new IP (CASSANDRA-3259)
 * Fix bug where the failure detector can take too long to mark a host
   down (CASSANDRA-3273)
 * (Hadoop) allow wrapping ranges in queries (CASSANDRA-3137)
 * (Hadoop) check all interfaces for a match with split location
   before falling back to random replica (CASSANDRA-3211)
 * (Hadoop) Make Pig storage handle implements LoadMetadata (CASSANDRA-2777)
 * (Hadoop) Fix exception during PIG 'dump' (CASSANDRA-2810)
 * Fix stress COUNTER_GET option (CASSANDRA-3301)
 * Fix missing fields in CLI `show schema` output (CASSANDRA-3304)
 * Nodetool no longer leaks threads and closes JMX connections (CASSANDRA-3309)
 * fix truncate allowing data to be replayed post-restart (CASSANDRA-3297)
 * Move SimpleAuthority and SimpleAuthenticator to examples (CASSANDRA-2922)
 * Fix handling of tombstone by SSTableExport/Import (CASSANDRA-3357)
 * Fix transposition in cfHistograms (CASSANDRA-3222)
 * Allow using number as DC name when creating keyspace in CQL (CASSANDRA-3239)
 * Force flush of system table after updating/removing a token (CASSANDRA-3243)


0.8.6
 * revert CASSANDRA-2388
 * change TokenRange.endpoints back to listen/broadcast address to match
   pre-1777 behavior, and add TokenRange.rpc_endpoints instead (CASSANDRA-3187)
 * avoid trying to watch cassandra-topology.properties when loaded from jar
   (CASSANDRA-3138)
 * prevent users from creating keyspaces with LocalStrategy replication
   (CASSANDRA-3139)
 * fix CLI `show schema;` to output correct keyspace definition statement
   (CASSANDRA-3129)
 * CustomTThreadPoolServer to log TTransportException at DEBUG level
   (CASSANDRA-3142)
 * allow topology sort to work with non-unique rack names between 
   datacenters (CASSANDRA-3152)
 * Improve caching of same-version Messages on digest and repair paths
   (CASSANDRA-3158)
 * Randomize choice of first replica for counter increment (CASSANDRA-2890)
 * Fix using read_repair_chance instead of merge_shard_change (CASSANDRA-3202)
 * Avoid streaming data to nodes that already have it, on move as well as
   decommission (CASSANDRA-3041)
 * Fix divide by zero error in GCInspector (CASSANDRA-3164)
 * allow quoting of the ColumnFamily name in CLI `create column family`
   statement (CASSANDRA-3195)
 * Fix rolling upgrade from 0.7 to 0.8 problem (CASANDRA-3166)
 * Accomodate missing encryption_options in IncomingTcpConnection.stream
   (CASSANDRA-3212)


0.8.5
 * fix NPE when encryption_options is unspecified (CASSANDRA-3007)
 * include column name in validation failure exceptions (CASSANDRA-2849)
 * make sure truncate clears out the commitlog so replay won't re-
   populate with truncated data (CASSANDRA-2950)
 * fix NPE when debug logging is enabled and dropped CF is present
   in a commitlog segment (CASSANDRA-3021)
 * fix cassandra.bat when CASSANDRA_HOME contains spaces (CASSANDRA-2952)
 * fix to SSTableSimpleUnsortedWriter bufferSize calculation (CASSANDRA-3027)
 * make cleanup and normal compaction able to skip empty rows
   (rows containing nothing but expired tombstones) (CASSANDRA-3039)
 * work around native memory leak in com.sun.management.GarbageCollectorMXBean
   (CASSANDRA-2868)
 * validate that column names in column_metadata are not equal to key_alias
   on create/update of the ColumnFamily and CQL 'ALTER' statement (CASSANDRA-3036)
 * return an InvalidRequestException if an indexed column is assigned
   a value larger than 64KB (CASSANDRA-3057)
 * fix of numeric-only and string column names handling in CLI "drop index" 
   (CASSANDRA-3054)
 * prune index scan resultset back to original request for lazy
   resultset expansion case (CASSANDRA-2964)
 * (Hadoop) fail jobs when Cassandra node has failed but TaskTracker
   has not (CASSANDRA-2388)
 * fix dynamic snitch ignoring nodes when read_repair_chance is zero
   (CASSANDRA-2662)
 * avoid retaining references to dropped CFS objects in 
   CompactionManager.estimatedCompactions (CASSANDRA-2708)
 * expose rpc timeouts per host in MessagingServiceMBean (CASSANDRA-2941)
 * avoid including cwd in classpath for deb and rpm packages (CASSANDRA-2881)
 * remove gossip state when a new IP takes over a token (CASSANDRA-3071)
 * allow sstable2json to work on index sstable files (CASSANDRA-3059)
 * always hint counters (CASSANDRA-3099)
 * fix log4j initialization in EmbeddedCassandraService (CASSANDRA-2857)
 * remove gossip state when a new IP takes over a token (CASSANDRA-3071)
 * work around native memory leak in com.sun.management.GarbageCollectorMXBean
    (CASSANDRA-2868)
 * fix UnavailableException with writes at CL.EACH_QUORM (CASSANDRA-3084)
 * fix parsing of the Keyspace and ColumnFamily names in numeric
   and string representations in CLI (CASSANDRA-3075)
 * fix corner cases in Range.differenceToFetch (CASSANDRA-3084)
 * fix ip address String representation in the ring cache (CASSANDRA-3044)
 * fix ring cache compatibility when mixing pre-0.8.4 nodes with post-
   in the same cluster (CASSANDRA-3023)
 * make repair report failure when a node participating dies (instead of
   hanging forever) (CASSANDRA-2433)
 * fix handling of the empty byte buffer by ReversedType (CASSANDRA-3111)
 * Add validation that Keyspace names are case-insensitively unique (CASSANDRA-3066)
 * catch invalid key_validation_class before instantiating UpdateColumnFamily (CASSANDRA-3102)
 * make Range and Bounds objects client-safe (CASSANDRA-3108)
 * optionally skip log4j configuration (CASSANDRA-3061)
 * bundle sstableloader with the debian package (CASSANDRA-3113)
 * don't try to build secondary indexes when there is none (CASSANDRA-3123)
 * improve SSTableSimpleUnsortedWriter speed for large rows (CASSANDRA-3122)
 * handle keyspace arguments correctly in nodetool snapshot (CASSANDRA-3038)
 * Fix SSTableImportTest on windows (CASSANDRA-3043)
 * expose compactionThroughputMbPerSec through JMX (CASSANDRA-3117)
 * log keyspace and CF of large rows being compacted


0.8.4
 * change TokenRing.endpoints to be a list of rpc addresses instead of 
   listen/broadcast addresses (CASSANDRA-1777)
 * include files-to-be-streamed in StreamInSession.getSources (CASSANDRA-2972)
 * use JAVA env var in cassandra-env.sh (CASSANDRA-2785, 2992)
 * avoid doing read for no-op replicate-on-write at CL=1 (CASSANDRA-2892)
 * refuse counter write for CL.ANY (CASSANDRA-2990)
 * switch back to only logging recent dropped messages (CASSANDRA-3004)
 * always deserialize RowMutation for counters (CASSANDRA-3006)
 * ignore saved replication_factor strategy_option for NTS (CASSANDRA-3011)
 * make sure pre-truncate CL segments are discarded (CASSANDRA-2950)


0.8.3
 * add ability to drop local reads/writes that are going to timeout
   (CASSANDRA-2943)
 * revamp token removal process, keep gossip states for 3 days (CASSANDRA-2496)
 * don't accept extra args for 0-arg nodetool commands (CASSANDRA-2740)
 * log unavailableexception details at debug level (CASSANDRA-2856)
 * expose data_dir though jmx (CASSANDRA-2770)
 * don't include tmp files as sstable when create cfs (CASSANDRA-2929)
 * log Java classpath on startup (CASSANDRA-2895)
 * keep gossipped version in sync with actual on migration coordinator 
   (CASSANDRA-2946)
 * use lazy initialization instead of class initialization in NodeId
   (CASSANDRA-2953)
 * check column family validity in nodetool repair (CASSANDRA-2933)
 * speedup bytes to hex conversions dramatically (CASSANDRA-2850)
 * Flush memtables on shutdown when durable writes are disabled 
   (CASSANDRA-2958)
 * improved POSIX compatibility of start scripts (CASsANDRA-2965)
 * add counter support to Hadoop InputFormat (CASSANDRA-2981)
 * fix bug where dirty commitlog segments were removed (and avoid keeping 
   segments with no post-flush activity permanently dirty) (CASSANDRA-2829)
 * fix throwing exception with batch mutation of counter super columns
   (CASSANDRA-2949)
 * ignore system tables during repair (CASSANDRA-2979)
 * throw exception when NTS is given replication_factor as an option
   (CASSANDRA-2960)
 * fix assertion error during compaction of counter CFs (CASSANDRA-2968)
 * avoid trying to create index names, when no index exists (CASSANDRA-2867)
 * don't sample the system table when choosing a bootstrap token
   (CASSANDRA-2825)
 * gossiper notifies of local state changes (CASSANDRA-2948)
 * add asynchronous and half-sync/half-async (hsha) thrift servers 
   (CASSANDRA-1405)
 * fix potential use of free'd native memory in SerializingCache 
   (CASSANDRA-2951)
 * prune index scan resultset back to original request for lazy
   resultset expansion case (CASSANDRA-2964)
 * (Hadoop) fail jobs when Cassandra node has failed but TaskTracker
    has not (CASSANDRA-2388)


0.8.2
 * CQL: 
   - include only one row per unique key for IN queries (CASSANDRA-2717)
   - respect client timestamp on full row deletions (CASSANDRA-2912)
 * improve thread-safety in StreamOutSession (CASSANDRA-2792)
 * allow deleting a row and updating indexed columns in it in the
   same mutation (CASSANDRA-2773)
 * Expose number of threads blocked on submitting memtable to flush
   in JMX (CASSANDRA-2817)
 * add ability to return "endpoints" to nodetool (CASSANDRA-2776)
 * Add support for multiple (comma-delimited) coordinator addresses
   to ColumnFamilyInputFormat (CASSANDRA-2807)
 * fix potential NPE while scheduling read repair for range slice
   (CASSANDRA-2823)
 * Fix race in SystemTable.getCurrentLocalNodeId (CASSANDRA-2824)
 * Correctly set default for replicate_on_write (CASSANDRA-2835)
 * improve nodetool compactionstats formatting (CASSANDRA-2844)
 * fix index-building status display (CASSANDRA-2853)
 * fix CLI perpetuating obsolete KsDef.replication_factor (CASSANDRA-2846)
 * improve cli treatment of multiline comments (CASSANDRA-2852)
 * handle row tombstones correctly in EchoedRow (CASSANDRA-2786)
 * add MessagingService.get[Recently]DroppedMessages and
   StorageService.getExceptionCount (CASSANDRA-2804)
 * fix possibility of spurious UnavailableException for LOCAL_QUORUM
   reads with dynamic snitch + read repair disabled (CASSANDRA-2870)
 * add ant-optional as dependence for the debian package (CASSANDRA-2164)
 * add option to specify limit for get_slice in the CLI (CASSANDRA-2646)
 * decrease HH page size (CASSANDRA-2832)
 * reset cli keyspace after dropping the current one (CASSANDRA-2763)
 * add KeyRange option to Hadoop inputformat (CASSANDRA-1125)
 * fix protocol versioning (CASSANDRA-2818, 2860)
 * support spaces in path to log4j configuration (CASSANDRA-2383)
 * avoid including inferred types in CF update (CASSANDRA-2809)
 * fix JMX bulkload call (CASSANDRA-2908)
 * fix updating KS with durable_writes=false (CASSANDRA-2907)
 * add simplified facade to SSTableWriter for bulk loading use
   (CASSANDRA-2911)
 * fix re-using index CF sstable names after drop/recreate (CASSANDRA-2872)
 * prepend CF to default index names (CASSANDRA-2903)
 * fix hint replay (CASSANDRA-2928)
 * Properly synchronize repair's merkle tree computation (CASSANDRA-2816)


0.8.1
 * CQL:
   - support for insert, delete in BATCH (CASSANDRA-2537)
   - support for IN to SELECT, UPDATE (CASSANDRA-2553)
   - timestamp support for INSERT, UPDATE, and BATCH (CASSANDRA-2555)
   - TTL support (CASSANDRA-2476)
   - counter support (CASSANDRA-2473)
   - ALTER COLUMNFAMILY (CASSANDRA-1709)
   - DROP INDEX (CASSANDRA-2617)
   - add SCHEMA/TABLE as aliases for KS/CF (CASSANDRA-2743)
   - server handles wait-for-schema-agreement (CASSANDRA-2756)
   - key alias support (CASSANDRA-2480)
 * add support for comparator parameters and a generic ReverseType
   (CASSANDRA-2355)
 * add CompositeType and DynamicCompositeType (CASSANDRA-2231)
 * optimize batches containing multiple updates to the same row
   (CASSANDRA-2583)
 * adjust hinted handoff page size to avoid OOM with large columns 
   (CASSANDRA-2652)
 * mark BRAF buffer invalid post-flush so we don't re-flush partial
   buffers again, especially on CL writes (CASSANDRA-2660)
 * add DROP INDEX support to CLI (CASSANDRA-2616)
 * don't perform HH to client-mode [storageproxy] nodes (CASSANDRA-2668)
 * Improve forceDeserialize/getCompactedRow encapsulation (CASSANDRA-2659)
 * Don't write CounterUpdateColumn to disk in tests (CASSANDRA-2650)
 * Add sstable bulk loading utility (CASSANDRA-1278)
 * avoid replaying hints to dropped columnfamilies (CASSANDRA-2685)
 * add placeholders for missing rows in range query pseudo-RR (CASSANDRA-2680)
 * remove no-op HHOM.renameHints (CASSANDRA-2693)
 * clone super columns to avoid modifying them during flush (CASSANDRA-2675)
 * allow writes to bypass the commitlog for certain keyspaces (CASSANDRA-2683)
 * avoid NPE when bypassing commitlog during memtable flush (CASSANDRA-2781)
 * Added support for making bootstrap retry if nodes flap (CASSANDRA-2644)
 * Added statusthrift to nodetool to report if thrift server is running (CASSANDRA-2722)
 * Fixed rows being cached if they do not exist (CASSANDRA-2723)
 * Support passing tableName and cfName to RowCacheProviders (CASSANDRA-2702)
 * close scrub file handles (CASSANDRA-2669)
 * throttle migration replay (CASSANDRA-2714)
 * optimize column serializer creation (CASSANDRA-2716)
 * Added support for making bootstrap retry if nodes flap (CASSANDRA-2644)
 * Added statusthrift to nodetool to report if thrift server is running
   (CASSANDRA-2722)
 * Fixed rows being cached if they do not exist (CASSANDRA-2723)
 * fix truncate/compaction race (CASSANDRA-2673)
 * workaround large resultsets causing large allocation retention
   by nio sockets (CASSANDRA-2654)
 * fix nodetool ring use with Ec2Snitch (CASSANDRA-2733)
 * fix removing columns and subcolumns that are supressed by a row or
   supercolumn tombstone during replica resolution (CASSANDRA-2590)
 * support sstable2json against snapshot sstables (CASSANDRA-2386)
 * remove active-pull schema requests (CASSANDRA-2715)
 * avoid marking entire list of sstables as actively being compacted
   in multithreaded compaction (CASSANDRA-2765)
 * seek back after deserializing a row to update cache with (CASSANDRA-2752)
 * avoid skipping rows in scrub for counter column family (CASSANDRA-2759)
 * fix ConcurrentModificationException in repair when dealing with 0.7 node
   (CASSANDRA-2767)
 * use threadsafe collections for StreamInSession (CASSANDRA-2766)
 * avoid infinite loop when creating merkle tree (CASSANDRA-2758)
 * avoids unmarking compacting sstable prematurely in cleanup (CASSANDRA-2769)
 * fix NPE when the commit log is bypassed (CASSANDRA-2718)
 * don't throw an exception in SS.isRPCServerRunning (CASSANDRA-2721)
 * make stress.jar executable (CASSANDRA-2744)
 * add daemon mode to java stress (CASSANDRA-2267)
 * expose the DC and rack of a node through JMX and nodetool ring (CASSANDRA-2531)
 * fix cache mbean getSize (CASSANDRA-2781)
 * Add Date, Float, Double, and Boolean types (CASSANDRA-2530)
 * Add startup flag to renew counter node id (CASSANDRA-2788)
 * add jamm agent to cassandra.bat (CASSANDRA-2787)
 * fix repair hanging if a neighbor has nothing to send (CASSANDRA-2797)
 * purge tombstone even if row is in only one sstable (CASSANDRA-2801)
 * Fix wrong purge of deleted cf during compaction (CASSANDRA-2786)
 * fix race that could result in Hadoop writer failing to throw an
   exception encountered after close() (CASSANDRA-2755)
 * fix scan wrongly throwing assertion error (CASSANDRA-2653)
 * Always use even distribution for merkle tree with RandomPartitionner
   (CASSANDRA-2841)
 * fix describeOwnership for OPP (CASSANDRA-2800)
 * ensure that string tokens do not contain commas (CASSANDRA-2762)


0.8.0-final
 * fix CQL grammar warning and cqlsh regression from CASSANDRA-2622
 * add ant generate-cql-html target (CASSANDRA-2526)
 * update CQL consistency levels (CASSANDRA-2566)
 * debian packaging fixes (CASSANDRA-2481, 2647)
 * fix UUIDType, IntegerType for direct buffers (CASSANDRA-2682, 2684)
 * switch to native Thrift for Hadoop map/reduce (CASSANDRA-2667)
 * fix StackOverflowError when building from eclipse (CASSANDRA-2687)
 * only provide replication_factor to strategy_options "help" for
   SimpleStrategy, OldNetworkTopologyStrategy (CASSANDRA-2678, 2713)
 * fix exception adding validators to non-string columns (CASSANDRA-2696)
 * avoid instantiating DatabaseDescriptor in JDBC (CASSANDRA-2694)
 * fix potential stack overflow during compaction (CASSANDRA-2626)
 * clone super columns to avoid modifying them during flush (CASSANDRA-2675)
 * reset underlying iterator in EchoedRow constructor (CASSANDRA-2653)


0.8.0-rc1
 * faster flushes and compaction from fixing excessively pessimistic 
   rebuffering in BRAF (CASSANDRA-2581)
 * fix returning null column values in the python cql driver (CASSANDRA-2593)
 * fix merkle tree splitting exiting early (CASSANDRA-2605)
 * snapshot_before_compaction directory name fix (CASSANDRA-2598)
 * Disable compaction throttling during bootstrap (CASSANDRA-2612) 
 * fix CQL treatment of > and < operators in range slices (CASSANDRA-2592)
 * fix potential double-application of counter updates on commitlog replay
   by moving replay position from header to sstable metadata (CASSANDRA-2419)
 * JDBC CQL driver exposes getColumn for access to timestamp
 * JDBC ResultSetMetadata properties added to AbstractType
 * r/m clustertool (CASSANDRA-2607)
 * add support for presenting row key as a column in CQL result sets 
   (CASSANDRA-2622)
 * Don't allow {LOCAL|EACH}_QUORUM unless strategy is NTS (CASSANDRA-2627)
 * validate keyspace strategy_options during CQL create (CASSANDRA-2624)
 * fix empty Result with secondary index when limit=1 (CASSANDRA-2628)
 * Fix regression where bootstrapping a node with no schema fails
   (CASSANDRA-2625)
 * Allow removing LocationInfo sstables (CASSANDRA-2632)
 * avoid attempting to replay mutations from dropped keyspaces (CASSANDRA-2631)
 * avoid using cached position of a key when GT is requested (CASSANDRA-2633)
 * fix counting bloom filter true positives (CASSANDRA-2637)
 * initialize local ep state prior to gossip startup if needed (CASSANDRA-2638)
 * fix counter increment lost after restart (CASSANDRA-2642)
 * add quote-escaping via backslash to CLI (CASSANDRA-2623)
 * fix pig example script (CASSANDRA-2487)
 * fix dynamic snitch race in adding latencies (CASSANDRA-2618)
 * Start/stop cassandra after more important services such as mdadm in
   debian packaging (CASSANDRA-2481)


0.8.0-beta2
 * fix NPE compacting index CFs (CASSANDRA-2528)
 * Remove checking all column families on startup for compaction candidates 
   (CASSANDRA-2444)
 * validate CQL create keyspace options (CASSANDRA-2525)
 * fix nodetool setcompactionthroughput (CASSANDRA-2550)
 * move	gossip heartbeat back to its own thread (CASSANDRA-2554)
 * validate cql TRUNCATE columnfamily before truncating (CASSANDRA-2570)
 * fix batch_mutate for mixed standard-counter mutations (CASSANDRA-2457)
 * disallow making schema changes to system keyspace (CASSANDRA-2563)
 * fix sending mutation messages multiple times (CASSANDRA-2557)
 * fix incorrect use of NBHM.size in ReadCallback that could cause
   reads to time out even when responses were received (CASSAMDRA-2552)
 * trigger read repair correctly for LOCAL_QUORUM reads (CASSANDRA-2556)
 * Allow configuring the number of compaction thread (CASSANDRA-2558)
 * forceUserDefinedCompaction will attempt to compact what it is given
   even if the pessimistic estimate is that there is not enough disk space;
   automatic compactions will only compact 2 or more sstables (CASSANDRA-2575)
 * refuse to apply migrations with older timestamps than the current 
   schema (CASSANDRA-2536)
 * remove unframed Thrift transport option
 * include indexes in snapshots (CASSANDRA-2596)
 * improve ignoring of obsolete mutations in index maintenance (CASSANDRA-2401)
 * recognize attempt to drop just the index while leaving the column
   definition alone (CASSANDRA-2619)
  

0.8.0-beta1
 * remove Avro RPC support (CASSANDRA-926)
 * support for columns that act as incr/decr counters 
   (CASSANDRA-1072, 1937, 1944, 1936, 2101, 2093, 2288, 2105, 2384, 2236, 2342,
   2454)
 * CQL (CASSANDRA-1703, 1704, 1705, 1706, 1707, 1708, 1710, 1711, 1940, 
   2124, 2302, 2277, 2493)
 * avoid double RowMutation serialization on write path (CASSANDRA-1800)
 * make NetworkTopologyStrategy the default (CASSANDRA-1960)
 * configurable internode encryption (CASSANDRA-1567, 2152)
 * human readable column names in sstable2json output (CASSANDRA-1933)
 * change default JMX port to 7199 (CASSANDRA-2027)
 * backwards compatible internal messaging (CASSANDRA-1015)
 * atomic switch of memtables and sstables (CASSANDRA-2284)
 * add pluggable SeedProvider (CASSANDRA-1669)
 * Fix clustertool to not throw exception when calling get_endpoints (CASSANDRA-2437)
 * upgrade to thrift 0.6 (CASSANDRA-2412) 
 * repair works on a token range instead of full ring (CASSANDRA-2324)
 * purge tombstones from row cache (CASSANDRA-2305)
 * push replication_factor into strategy_options (CASSANDRA-1263)
 * give snapshots the same name on each node (CASSANDRA-1791)
 * remove "nodetool loadbalance" (CASSANDRA-2448)
 * multithreaded compaction (CASSANDRA-2191)
 * compaction throttling (CASSANDRA-2156)
 * add key type information and alias (CASSANDRA-2311, 2396)
 * cli no longer divides read_repair_chance by 100 (CASSANDRA-2458)
 * made CompactionInfo.getTaskType return an enum (CASSANDRA-2482)
 * add a server-wide cap on measured memtable memory usage and aggressively
   flush to keep under that threshold (CASSANDRA-2006)
 * add unified UUIDType (CASSANDRA-2233)
 * add off-heap row cache support (CASSANDRA-1969)


0.7.5
 * improvements/fixes to PIG driver (CASSANDRA-1618, CASSANDRA-2387,
   CASSANDRA-2465, CASSANDRA-2484)
 * validate index names (CASSANDRA-1761)
 * reduce contention on Table.flusherLock (CASSANDRA-1954)
 * try harder to detect failures during streaming, cleaning up temporary
   files more reliably (CASSANDRA-2088)
 * shut down server for OOM on a Thrift thread (CASSANDRA-2269)
 * fix tombstone handling in repair and sstable2json (CASSANDRA-2279)
 * preserve version when streaming data from old sstables (CASSANDRA-2283)
 * don't start repair if a neighboring node is marked as dead (CASSANDRA-2290)
 * purge tombstones from row cache (CASSANDRA-2305)
 * Avoid seeking when sstable2json exports the entire file (CASSANDRA-2318)
 * clear Built flag in system table when dropping an index (CASSANDRA-2320)
 * don't allow arbitrary argument for stress.java (CASSANDRA-2323)
 * validate values for index predicates in get_indexed_slice (CASSANDRA-2328)
 * queue secondary indexes for flush before the parent (CASSANDRA-2330)
 * allow job configuration to set the CL used in Hadoop jobs (CASSANDRA-2331)
 * add memtable_flush_queue_size defaulting to 4 (CASSANDRA-2333)
 * Allow overriding of initial_token, storage_port and rpc_port from system
   properties (CASSANDRA-2343)
 * fix comparator used for non-indexed secondary expressions in index scan
   (CASSANDRA-2347)
 * ensure size calculation and write phase of large-row compaction use
   the same threshold for TTL expiration (CASSANDRA-2349)
 * fix race when iterating CFs during add/drop (CASSANDRA-2350)
 * add ConsistencyLevel command to CLI (CASSANDRA-2354)
 * allow negative numbers in the cli (CASSANDRA-2358)
 * hard code serialVersionUID for tokens class (CASSANDRA-2361)
 * fix potential infinite loop in ByteBufferUtil.inputStream (CASSANDRA-2365)
 * fix encoding bugs in HintedHandoffManager, SystemTable when default
   charset is not UTF8 (CASSANDRA-2367)
 * avoids having removed node reappearing in Gossip (CASSANDRA-2371)
 * fix incorrect truncation of long to int when reading columns via block
   index (CASSANDRA-2376)
 * fix NPE during stream session (CASSANDRA-2377)
 * fix race condition that could leave orphaned data files when dropping CF or
   KS (CASSANDRA-2381)
 * fsync statistics component on write (CASSANDRA-2382)
 * fix duplicate results from CFS.scan (CASSANDRA-2406)
 * add IntegerType to CLI help (CASSANDRA-2414)
 * avoid caching token-only decoratedkeys (CASSANDRA-2416)
 * convert mmap assertion to if/throw so scrub can catch it (CASSANDRA-2417)
 * don't overwrite gc log (CASSANDR-2418)
 * invalidate row cache for streamed row to avoid inconsitencies
   (CASSANDRA-2420)
 * avoid copies in range/index scans (CASSANDRA-2425)
 * make sure we don't wipe data during cleanup if the node has not join
   the ring (CASSANDRA-2428)
 * Try harder to close files after compaction (CASSANDRA-2431)
 * re-set bootstrapped flag after move finishes (CASSANDRA-2435)
 * display validation_class in CLI 'describe keyspace' (CASSANDRA-2442)
 * make cleanup compactions cleanup the row cache (CASSANDRA-2451)
 * add column fields validation to scrub (CASSANDRA-2460)
 * use 64KB flush buffer instead of in_memory_compaction_limit (CASSANDRA-2463)
 * fix backslash substitutions in CLI (CASSANDRA-2492)
 * disable cache saving for system CFS (CASSANDRA-2502)
 * fixes for verifying destination availability under hinted conditions
   so UE can be thrown intead of timing out (CASSANDRA-2514)
 * fix update of validation class in column metadata (CASSANDRA-2512)
 * support LOCAL_QUORUM, EACH_QUORUM CLs outside of NTS (CASSANDRA-2516)
 * preserve version when streaming data from old sstables (CASSANDRA-2283)
 * fix backslash substitutions in CLI (CASSANDRA-2492)
 * count a row deletion as one operation towards memtable threshold 
   (CASSANDRA-2519)
 * support LOCAL_QUORUM, EACH_QUORUM CLs outside of NTS (CASSANDRA-2516)


0.7.4
 * add nodetool join command (CASSANDRA-2160)
 * fix secondary indexes on pre-existing or streamed data (CASSANDRA-2244)
 * initialize endpoint in gossiper earlier (CASSANDRA-2228)
 * add ability to write to Cassandra from Pig (CASSANDRA-1828)
 * add rpc_[min|max]_threads (CASSANDRA-2176)
 * add CL.TWO, CL.THREE (CASSANDRA-2013)
 * avoid exporting an un-requested row in sstable2json, when exporting 
   a key that does not exist (CASSANDRA-2168)
 * add incremental_backups option (CASSANDRA-1872)
 * add configurable row limit to Pig loadfunc (CASSANDRA-2276)
 * validate column values in batches as well as single-Column inserts
   (CASSANDRA-2259)
 * move sample schema from cassandra.yaml to schema-sample.txt,
   a cli scripts (CASSANDRA-2007)
 * avoid writing empty rows when scrubbing tombstoned rows (CASSANDRA-2296)
 * fix assertion error in range and index scans for CL < ALL
   (CASSANDRA-2282)
 * fix commitlog replay when flush position refers to data that didn't
   get synced before server died (CASSANDRA-2285)
 * fix fd leak in sstable2json with non-mmap'd i/o (CASSANDRA-2304)
 * reduce memory use during streaming of multiple sstables (CASSANDRA-2301)
 * purge tombstoned rows from cache after GCGraceSeconds (CASSANDRA-2305)
 * allow zero replicas in a NTS datacenter (CASSANDRA-1924)
 * make range queries respect snitch for local replicas (CASSANDRA-2286)
 * fix HH delivery when column index is larger than 2GB (CASSANDRA-2297)
 * make 2ary indexes use parent CF flush thresholds during initial build
   (CASSANDRA-2294)
 * update memtable_throughput to be a long (CASSANDRA-2158)


0.7.3
 * Keep endpoint state until aVeryLongTime (CASSANDRA-2115)
 * lower-latency read repair (CASSANDRA-2069)
 * add hinted_handoff_throttle_delay_in_ms option (CASSANDRA-2161)
 * fixes for cache save/load (CASSANDRA-2172, -2174)
 * Handle whole-row deletions in CFOutputFormat (CASSANDRA-2014)
 * Make memtable_flush_writers flush in parallel (CASSANDRA-2178)
 * Add compaction_preheat_key_cache option (CASSANDRA-2175)
 * refactor stress.py to have only one copy of the format string 
   used for creating row keys (CASSANDRA-2108)
 * validate index names for \w+ (CASSANDRA-2196)
 * Fix Cassandra cli to respect timeout if schema does not settle 
   (CASSANDRA-2187)
 * fix for compaction and cleanup writing old-format data into new-version 
   sstable (CASSANDRA-2211, -2216)
 * add nodetool scrub (CASSANDRA-2217, -2240)
 * fix sstable2json large-row pagination (CASSANDRA-2188)
 * fix EOFing on requests for the last bytes in a file (CASSANDRA-2213)
 * fix BufferedRandomAccessFile bugs (CASSANDRA-2218, -2241)
 * check for memtable flush_after_mins exceeded every 10s (CASSANDRA-2183)
 * fix cache saving on Windows (CASSANDRA-2207)
 * add validateSchemaAgreement call + synchronization to schema
   modification operations (CASSANDRA-2222)
 * fix for reversed slice queries on large rows (CASSANDRA-2212)
 * fat clients were writing local data (CASSANDRA-2223)
 * set DEFAULT_MEMTABLE_LIFETIME_IN_MINS to 24h
 * improve detection and cleanup of partially-written sstables 
   (CASSANDRA-2206)
 * fix supercolumn de/serialization when subcolumn comparator is different
   from supercolumn's (CASSANDRA-2104)
 * fix starting up on Windows when CASSANDRA_HOME contains whitespace
   (CASSANDRA-2237)
 * add [get|set][row|key]cacheSavePeriod to JMX (CASSANDRA-2100)
 * fix Hadoop ColumnFamilyOutputFormat dropping of mutations
   when batch fills up (CASSANDRA-2255)
 * move file deletions off of scheduledtasks executor (CASSANDRA-2253)


0.7.2
 * copy DecoratedKey.key when inserting into caches to avoid retaining
   a reference to the underlying buffer (CASSANDRA-2102)
 * format subcolumn names with subcomparator (CASSANDRA-2136)
 * fix column bloom filter deserialization (CASSANDRA-2165)


0.7.1
 * refactor MessageDigest creation code. (CASSANDRA-2107)
 * buffer network stack to avoid inefficient small TCP messages while avoiding
   the nagle/delayed ack problem (CASSANDRA-1896)
 * check log4j configuration for changes every 10s (CASSANDRA-1525, 1907)
 * more-efficient cross-DC replication (CASSANDRA-1530, -2051, -2138)
 * avoid polluting page cache with commitlog or sstable writes
   and seq scan operations (CASSANDRA-1470)
 * add RMI authentication options to nodetool (CASSANDRA-1921)
 * make snitches configurable at runtime (CASSANDRA-1374)
 * retry hadoop split requests on connection failure (CASSANDRA-1927)
 * implement describeOwnership for BOP, COPP (CASSANDRA-1928)
 * make read repair behave as expected for ConsistencyLevel > ONE
   (CASSANDRA-982, 2038)
 * distributed test harness (CASSANDRA-1859, 1964)
 * reduce flush lock contention (CASSANDRA-1930)
 * optimize supercolumn deserialization (CASSANDRA-1891)
 * fix CFMetaData.apply to only compare objects of the same class 
   (CASSANDRA-1962)
 * allow specifying specific SSTables to compact from JMX (CASSANDRA-1963)
 * fix race condition in MessagingService.targets (CASSANDRA-1959, 2094, 2081)
 * refuse to open sstables from a future version (CASSANDRA-1935)
 * zero-copy reads (CASSANDRA-1714)
 * fix copy bounds for word Text in wordcount demo (CASSANDRA-1993)
 * fixes for contrib/javautils (CASSANDRA-1979)
 * check more frequently for memtable expiration (CASSANDRA-2000)
 * fix writing SSTable column count statistics (CASSANDRA-1976)
 * fix streaming of multiple CFs during bootstrap (CASSANDRA-1992)
 * explicitly set JVM GC new generation size with -Xmn (CASSANDRA-1968)
 * add short options for CLI flags (CASSANDRA-1565)
 * make keyspace argument to "describe keyspace" in CLI optional
   when authenticated to keyspace already (CASSANDRA-2029)
 * added option to specify -Dcassandra.join_ring=false on startup
   to allow "warm spare" nodes or performing JMX maintenance before
   joining the ring (CASSANDRA-526)
 * log migrations at INFO (CASSANDRA-2028)
 * add CLI verbose option in file mode (CASSANDRA-2030)
 * add single-line "--" comments to CLI (CASSANDRA-2032)
 * message serialization tests (CASSANDRA-1923)
 * switch from ivy to maven-ant-tasks (CASSANDRA-2017)
 * CLI attempts to block for new schema to propagate (CASSANDRA-2044)
 * fix potential overflow in nodetool cfstats (CASSANDRA-2057)
 * add JVM shutdownhook to sync commitlog (CASSANDRA-1919)
 * allow nodes to be up without being part of  normal traffic (CASSANDRA-1951)
 * fix CLI "show keyspaces" with null options on NTS (CASSANDRA-2049)
 * fix possible ByteBuffer race conditions (CASSANDRA-2066)
 * reduce garbage generated by MessagingService to prevent load spikes
   (CASSANDRA-2058)
 * fix math in RandomPartitioner.describeOwnership (CASSANDRA-2071)
 * fix deletion of sstable non-data components (CASSANDRA-2059)
 * avoid blocking gossip while deleting handoff hints (CASSANDRA-2073)
 * ignore messages from newer versions, keep track of nodes in gossip 
   regardless of version (CASSANDRA-1970)
 * cache writing moved to CompactionManager to reduce i/o contention and
   updated to use non-cache-polluting writes (CASSANDRA-2053)
 * page through large rows when exporting to JSON (CASSANDRA-2041)
 * add flush_largest_memtables_at and reduce_cache_sizes_at options
   (CASSANDRA-2142)
 * add cli 'describe cluster' command (CASSANDRA-2127)
 * add cli support for setting username/password at 'connect' command 
   (CASSANDRA-2111)
 * add -D option to Stress.java to allow reading hosts from a file 
   (CASSANDRA-2149)
 * bound hints CF throughput between 32M and 256M (CASSANDRA-2148)
 * continue starting when invalid saved cache entries are encountered
   (CASSANDRA-2076)
 * add max_hint_window_in_ms option (CASSANDRA-1459)


0.7.0-final
 * fix offsets to ByteBuffer.get (CASSANDRA-1939)


0.7.0-rc4
 * fix cli crash after backgrounding (CASSANDRA-1875)
 * count timeouts in storageproxy latencies, and include latency 
   histograms in StorageProxyMBean (CASSANDRA-1893)
 * fix CLI get recognition of supercolumns (CASSANDRA-1899)
 * enable keepalive on intra-cluster sockets (CASSANDRA-1766)
 * count timeouts towards dynamicsnitch latencies (CASSANDRA-1905)
 * Expose index-building status in JMX + cli schema description
   (CASSANDRA-1871)
 * allow [LOCAL|EACH]_QUORUM to be used with non-NetworkTopology 
   replication Strategies
 * increased amount of index locks for faster commitlog replay
 * collect secondary index tombstones immediately (CASSANDRA-1914)
 * revert commitlog changes from #1780 (CASSANDRA-1917)
 * change RandomPartitioner min token to -1 to avoid collision w/
   tokens on actual nodes (CASSANDRA-1901)
 * examine the right nibble when validating TimeUUID (CASSANDRA-1910)
 * include secondary indexes in cleanup (CASSANDRA-1916)
 * CFS.scrubDataDirectories should also cleanup invalid secondary indexes
   (CASSANDRA-1904)
 * ability to disable/enable gossip on nodes to force them down
   (CASSANDRA-1108)


0.7.0-rc3
 * expose getNaturalEndpoints in StorageServiceMBean taking byte[]
   key; RMI cannot serialize ByteBuffer (CASSANDRA-1833)
 * infer org.apache.cassandra.locator for replication strategy classes
   when not otherwise specified
 * validation that generates less garbage (CASSANDRA-1814)
 * add TTL support to CLI (CASSANDRA-1838)
 * cli defaults to bytestype for subcomparator when creating
   column families (CASSANDRA-1835)
 * unregister index MBeans when index is dropped (CASSANDRA-1843)
 * make ByteBufferUtil.clone thread-safe (CASSANDRA-1847)
 * change exception for read requests during bootstrap from 
   InvalidRequest to Unavailable (CASSANDRA-1862)
 * respect row-level tombstones post-flush in range scans
   (CASSANDRA-1837)
 * ReadResponseResolver check digests against each other (CASSANDRA-1830)
 * return InvalidRequest when remove of subcolumn without supercolumn
   is requested (CASSANDRA-1866)
 * flush before repair (CASSANDRA-1748)
 * SSTableExport validates key order (CASSANDRA-1884)
 * large row support for SSTableExport (CASSANDRA-1867)
 * Re-cache hot keys post-compaction without hitting disk (CASSANDRA-1878)
 * manage read repair in coordinator instead of data source, to
   provide latency information to dynamic snitch (CASSANDRA-1873)


0.7.0-rc2
 * fix live-column-count of slice ranges including tombstoned supercolumn 
   with live subcolumn (CASSANDRA-1591)
 * rename o.a.c.internal.AntientropyStage -> AntiEntropyStage,
   o.a.c.request.Request_responseStage -> RequestResponseStage,
   o.a.c.internal.Internal_responseStage -> InternalResponseStage
 * add AbstractType.fromString (CASSANDRA-1767)
 * require index_type to be present when specifying index_name
   on ColumnDef (CASSANDRA-1759)
 * fix add/remove index bugs in CFMetadata (CASSANDRA-1768)
 * rebuild Strategy during system_update_keyspace (CASSANDRA-1762)
 * cli updates prompt to ... in continuation lines (CASSANDRA-1770)
 * support multiple Mutations per key in hadoop ColumnFamilyOutputFormat
   (CASSANDRA-1774)
 * improvements to Debian init script (CASSANDRA-1772)
 * use local classloader to check for version.properties (CASSANDRA-1778)
 * Validate that column names in column_metadata are valid for the
   defined comparator, and decode properly in cli (CASSANDRA-1773)
 * use cross-platform newlines in cli (CASSANDRA-1786)
 * add ExpiringColumn support to sstable import/export (CASSANDRA-1754)
 * add flush for each append to periodic commitlog mode; added
   periodic_without_flush option to disable this (CASSANDRA-1780)
 * close file handle used for post-flush truncate (CASSANDRA-1790)
 * various code cleanup (CASSANDRA-1793, -1794, -1795)
 * fix range queries against wrapped range (CASSANDRA-1781)
 * fix consistencylevel calculations for NetworkTopologyStrategy
   (CASSANDRA-1804)
 * cli support index type enum names (CASSANDRA-1810)
 * improved validation of column_metadata (CASSANDRA-1813)
 * reads at ConsistencyLevel > 1 throw UnavailableException
   immediately if insufficient live nodes exist (CASSANDRA-1803)
 * copy bytebuffers for local writes to avoid retaining the entire
   Thrift frame (CASSANDRA-1801)
 * fix NPE adding index to column w/o prior metadata (CASSANDRA-1764)
 * reduce fat client timeout (CASSANDRA-1730)
 * fix botched merge of CASSANDRA-1316


0.7.0-rc1
 * fix compaction and flush races with schema updates (CASSANDRA-1715)
 * add clustertool, config-converter, sstablekeys, and schematool 
   Windows .bat files (CASSANDRA-1723)
 * reject range queries received during bootstrap (CASSANDRA-1739)
 * fix wrapping-range queries on non-minimum token (CASSANDRA-1700)
 * add nodetool cfhistogram (CASSANDRA-1698)
 * limit repaired ranges to what the nodes have in common (CASSANDRA-1674)
 * index scan treats missing columns as not matching secondary
   expressions (CASSANDRA-1745)
 * Fix misuse of DataOutputBuffer.getData in AntiEntropyService
   (CASSANDRA-1729)
 * detect and warn when obsolete version of JNA is present (CASSANDRA-1760)
 * reduce fat client timeout (CASSANDRA-1730)
 * cleanup smallest CFs first to increase free temp space for larger ones
   (CASSANDRA-1811)
 * Update windows .bat files to work outside of main Cassandra
   directory (CASSANDRA-1713)
 * fix read repair regression from 0.6.7 (CASSANDRA-1727)
 * more-efficient read repair (CASSANDRA-1719)
 * fix hinted handoff replay (CASSANDRA-1656)
 * log type of dropped messages (CASSANDRA-1677)
 * upgrade to SLF4J 1.6.1
 * fix ByteBuffer bug in ExpiringColumn.updateDigest (CASSANDRA-1679)
 * fix IntegerType.getString (CASSANDRA-1681)
 * make -Djava.net.preferIPv4Stack=true the default (CASSANDRA-628)
 * add INTERNAL_RESPONSE verb to differentiate from responses related
   to client requests (CASSANDRA-1685)
 * log tpstats when dropping messages (CASSANDRA-1660)
 * include unreachable nodes in describeSchemaVersions (CASSANDRA-1678)
 * Avoid dropping messages off the client request path (CASSANDRA-1676)
 * fix jna errno reporting (CASSANDRA-1694)
 * add friendlier error for UnknownHostException on startup (CASSANDRA-1697)
 * include jna dependency in RPM package (CASSANDRA-1690)
 * add --skip-keys option to stress.py (CASSANDRA-1696)
 * improve cli handling of non-string keys and column names 
   (CASSANDRA-1701, -1693)
 * r/m extra subcomparator line in cli keyspaces output (CASSANDRA-1712)
 * add read repair chance to cli "show keyspaces"
 * upgrade to ConcurrentLinkedHashMap 1.1 (CASSANDRA-975)
 * fix index scan routing (CASSANDRA-1722)
 * fix tombstoning of supercolumns in range queries (CASSANDRA-1734)
 * clear endpoint cache after updating keyspace metadata (CASSANDRA-1741)
 * fix wrapping-range queries on non-minimum token (CASSANDRA-1700)
 * truncate includes secondary indexes (CASSANDRA-1747)
 * retain reference to PendingFile sstables (CASSANDRA-1749)
 * fix sstableimport regression (CASSANDRA-1753)
 * fix for bootstrap when no non-system tables are defined (CASSANDRA-1732)
 * handle replica unavailability in index scan (CASSANDRA-1755)
 * fix service initialization order deadlock (CASSANDRA-1756)
 * multi-line cli commands (CASSANDRA-1742)
 * fix race between snapshot and compaction (CASSANDRA-1736)
 * add listEndpointsPendingHints, deleteHintsForEndpoint JMX methods 
   (CASSANDRA-1551)


0.7.0-beta3
 * add strategy options to describe_keyspace output (CASSANDRA-1560)
 * log warning when using randomly generated token (CASSANDRA-1552)
 * re-organize JMX into .db, .net, .internal, .request (CASSANDRA-1217)
 * allow nodes to change IPs between restarts (CASSANDRA-1518)
 * remember ring state between restarts by default (CASSANDRA-1518)
 * flush index built flag so we can read it before log replay (CASSANDRA-1541)
 * lock row cache updates to prevent race condition (CASSANDRA-1293)
 * remove assertion causing rare (and harmless) error messages in
   commitlog (CASSANDRA-1330)
 * fix moving nodes with no keyspaces defined (CASSANDRA-1574)
 * fix unbootstrap when no data is present in a transfer range (CASSANDRA-1573)
 * take advantage of AVRO-495 to simplify our avro IDL (CASSANDRA-1436)
 * extend authorization hierarchy to column family (CASSANDRA-1554)
 * deletion support in secondary indexes (CASSANDRA-1571)
 * meaningful error message for invalid replication strategy class 
   (CASSANDRA-1566)
 * allow keyspace creation with RF > N (CASSANDRA-1428)
 * improve cli error handling (CASSANDRA-1580)
 * add cache save/load ability (CASSANDRA-1417, 1606, 1647)
 * add StorageService.getDrainProgress (CASSANDRA-1588)
 * Disallow bootstrap to an in-use token (CASSANDRA-1561)
 * Allow dynamic secondary index creation and destruction (CASSANDRA-1532)
 * log auto-guessed memtable thresholds (CASSANDRA-1595)
 * add ColumnDef support to cli (CASSANDRA-1583)
 * reduce index sample time by 75% (CASSANDRA-1572)
 * add cli support for column, strategy metadata (CASSANDRA-1578, 1612)
 * add cli support for schema modification (CASSANDRA-1584)
 * delete temp files on failed compactions (CASSANDRA-1596)
 * avoid blocking for dead nodes during removetoken (CASSANDRA-1605)
 * remove ConsistencyLevel.ZERO (CASSANDRA-1607)
 * expose in-progress compaction type in jmx (CASSANDRA-1586)
 * removed IClock & related classes from internals (CASSANDRA-1502)
 * fix removing tokens from SystemTable on decommission and removetoken
   (CASSANDRA-1609)
 * include CF metadata in cli 'show keyspaces' (CASSANDRA-1613)
 * switch from Properties to HashMap in PropertyFileSnitch to
   avoid synchronization bottleneck (CASSANDRA-1481)
 * PropertyFileSnitch configuration file renamed to 
   cassandra-topology.properties
 * add cli support for get_range_slices (CASSANDRA-1088, CASSANDRA-1619)
 * Make memtable flush thresholds per-CF instead of global 
   (CASSANDRA-1007, 1637)
 * add cli support for binary data without CfDef hints (CASSANDRA-1603)
 * fix building SSTable statistics post-stream (CASSANDRA-1620)
 * fix potential infinite loop in 2ary index queries (CASSANDRA-1623)
 * allow creating NTS keyspaces with no replicas configured (CASSANDRA-1626)
 * add jmx histogram of sstables accessed per read (CASSANDRA-1624)
 * remove system_rename_column_family and system_rename_keyspace from the
   client API until races can be fixed (CASSANDRA-1630, CASSANDRA-1585)
 * add cli sanity tests (CASSANDRA-1582)
 * update GC settings in cassandra.bat (CASSANDRA-1636)
 * cli support for index queries (CASSANDRA-1635)
 * cli support for updating schema memtable settings (CASSANDRA-1634)
 * cli --file option (CASSANDRA-1616)
 * reduce automatically chosen memtable sizes by 50% (CASSANDRA-1641)
 * move endpoint cache from snitch to strategy (CASSANDRA-1643)
 * fix commitlog recovery deleting the newly-created segment as well as
   the old ones (CASSANDRA-1644)
 * upgrade to Thrift 0.5 (CASSANDRA-1367)
 * renamed CL.DCQUORUM to LOCAL_QUORUM and DCQUORUMSYNC to EACH_QUORUM
 * cli truncate support (CASSANDRA-1653)
 * update GC settings in cassandra.bat (CASSANDRA-1636)
 * avoid logging when a node's ip/token is gossipped back to it (CASSANDRA-1666)


0.7-beta2
 * always use UTF-8 for hint keys (CASSANDRA-1439)
 * remove cassandra.yaml dependency from Hadoop and Pig (CASSADRA-1322)
 * expose CfDef metadata in describe_keyspaces (CASSANDRA-1363)
 * restore use of mmap_index_only option (CASSANDRA-1241)
 * dropping a keyspace with no column families generated an error 
   (CASSANDRA-1378)
 * rename RackAwareStrategy to OldNetworkTopologyStrategy, RackUnawareStrategy 
   to SimpleStrategy, DatacenterShardStrategy to NetworkTopologyStrategy,
   AbstractRackAwareSnitch to AbstractNetworkTopologySnitch (CASSANDRA-1392)
 * merge StorageProxy.mutate, mutateBlocking (CASSANDRA-1396)
 * faster UUIDType, LongType comparisons (CASSANDRA-1386, 1393)
 * fix setting read_repair_chance from CLI addColumnFamily (CASSANDRA-1399)
 * fix updates to indexed columns (CASSANDRA-1373)
 * fix race condition leaving to FileNotFoundException (CASSANDRA-1382)
 * fix sharded lock hash on index write path (CASSANDRA-1402)
 * add support for GT/E, LT/E in subordinate index clauses (CASSANDRA-1401)
 * cfId counter got out of sync when CFs were added (CASSANDRA-1403)
 * less chatty schema updates (CASSANDRA-1389)
 * rename column family mbeans. 'type' will now include either 
   'IndexColumnFamilies' or 'ColumnFamilies' depending on the CFS type.
   (CASSANDRA-1385)
 * disallow invalid keyspace and column family names. This includes name that
   matches a '^\w+' regex. (CASSANDRA-1377)
 * use JNA, if present, to take snapshots (CASSANDRA-1371)
 * truncate hints if starting 0.7 for the first time (CASSANDRA-1414)
 * fix FD leak in single-row slicepredicate queries (CASSANDRA-1416)
 * allow index expressions against columns that are not part of the 
   SlicePredicate (CASSANDRA-1410)
 * config-converter properly handles snitches and framed support 
   (CASSANDRA-1420)
 * remove keyspace argument from multiget_count (CASSANDRA-1422)
 * allow specifying cassandra.yaml location as (local or remote) URL
   (CASSANDRA-1126)
 * fix using DynamicEndpointSnitch with NetworkTopologyStrategy
   (CASSANDRA-1429)
 * Add CfDef.default_validation_class (CASSANDRA-891)
 * fix EstimatedHistogram.max (CASSANDRA-1413)
 * quorum read optimization (CASSANDRA-1622)
 * handle zero-length (or missing) rows during HH paging (CASSANDRA-1432)
 * include secondary indexes during schema migrations (CASSANDRA-1406)
 * fix commitlog header race during schema change (CASSANDRA-1435)
 * fix ColumnFamilyStoreMBeanIterator to use new type name (CASSANDRA-1433)
 * correct filename generated by xml->yaml converter (CASSANDRA-1419)
 * add CMSInitiatingOccupancyFraction=75 and UseCMSInitiatingOccupancyOnly
   to default JVM options
 * decrease jvm heap for cassandra-cli (CASSANDRA-1446)
 * ability to modify keyspaces and column family definitions on a live cluster
   (CASSANDRA-1285)
 * support for Hadoop Streaming [non-jvm map/reduce via stdin/out]
   (CASSANDRA-1368)
 * Move persistent sstable stats from the system table to an sstable component
   (CASSANDRA-1430)
 * remove failed bootstrap attempt from pending ranges when gossip times
   it out after 1h (CASSANDRA-1463)
 * eager-create tcp connections to other cluster members (CASSANDRA-1465)
 * enumerate stages and derive stage from message type instead of 
   transmitting separately (CASSANDRA-1465)
 * apply reversed flag during collation from different data sources
   (CASSANDRA-1450)
 * make failure to remove commitlog segment non-fatal (CASSANDRA-1348)
 * correct ordering of drain operations so CL.recover is no longer 
   necessary (CASSANDRA-1408)
 * removed keyspace from describe_splits method (CASSANDRA-1425)
 * rename check_schema_agreement to describe_schema_versions
   (CASSANDRA-1478)
 * fix QUORUM calculation for RF > 3 (CASSANDRA-1487)
 * remove tombstones during non-major compactions when bloom filter
   verifies that row does not exist in other sstables (CASSANDRA-1074)
 * nodes that coordinated a loadbalance in the past could not be seen by
   newly added nodes (CASSANDRA-1467)
 * exposed endpoint states (gossip details) via jmx (CASSANDRA-1467)
 * ensure that compacted sstables are not included when new readers are
   instantiated (CASSANDRA-1477)
 * by default, calculate heap size and memtable thresholds at runtime (CASSANDRA-1469)
 * fix races dealing with adding/dropping keyspaces and column families in
   rapid succession (CASSANDRA-1477)
 * clean up of Streaming system (CASSANDRA-1503, 1504, 1506)
 * add options to configure Thrift socket keepalive and buffer sizes (CASSANDRA-1426)
 * make contrib CassandraServiceDataCleaner recursive (CASSANDRA-1509)
 * min, max compaction threshold are configurable and persistent 
   per-ColumnFamily (CASSANDRA-1468)
 * fix replaying the last mutation in a commitlog unnecessarily 
   (CASSANDRA-1512)
 * invoke getDefaultUncaughtExceptionHandler from DTPE with the original
   exception rather than the ExecutionException wrapper (CASSANDRA-1226)
 * remove Clock from the Thrift (and Avro) API (CASSANDRA-1501)
 * Close intra-node sockets when connection is broken (CASSANDRA-1528)
 * RPM packaging spec file (CASSANDRA-786)
 * weighted request scheduler (CASSANDRA-1485)
 * treat expired columns as deleted (CASSANDRA-1539)
 * make IndexInterval configurable (CASSANDRA-1488)
 * add describe_snitch to Thrift API (CASSANDRA-1490)
 * MD5 authenticator compares plain text submitted password with MD5'd
   saved property, instead of vice versa (CASSANDRA-1447)
 * JMX MessagingService pending and completed counts (CASSANDRA-1533)
 * fix race condition processing repair responses (CASSANDRA-1511)
 * make repair blocking (CASSANDRA-1511)
 * create EndpointSnitchInfo and MBean to expose rack and DC (CASSANDRA-1491)
 * added option to contrib/word_count to output results back to Cassandra
   (CASSANDRA-1342)
 * rewrite Hadoop ColumnFamilyRecordWriter to pool connections, retry to
   multiple Cassandra nodes, and smooth impact on the Cassandra cluster
   by using smaller batch sizes (CASSANDRA-1434)
 * fix setting gc_grace_seconds via CLI (CASSANDRA-1549)
 * support TTL'd index values (CASSANDRA-1536)
 * make removetoken work like decommission (CASSANDRA-1216)
 * make cli comparator-aware and improve quote rules (CASSANDRA-1523,-1524)
 * make nodetool compact and cleanup blocking (CASSANDRA-1449)
 * add memtable, cache information to GCInspector logs (CASSANDRA-1558)
 * enable/disable HintedHandoff via JMX (CASSANDRA-1550)
 * Ignore stray files in the commit log directory (CASSANDRA-1547)
 * Disallow bootstrap to an in-use token (CASSANDRA-1561)


0.7-beta1
 * sstable versioning (CASSANDRA-389)
 * switched to slf4j logging (CASSANDRA-625)
 * add (optional) expiration time for column (CASSANDRA-699)
 * access levels for authentication/authorization (CASSANDRA-900)
 * add ReadRepairChance to CF definition (CASSANDRA-930)
 * fix heisenbug in system tests, especially common on OS X (CASSANDRA-944)
 * convert to byte[] keys internally and all public APIs (CASSANDRA-767)
 * ability to alter schema definitions on a live cluster (CASSANDRA-44)
 * renamed configuration file to cassandra.xml, and log4j.properties to
   log4j-server.properties, which must now be loaded from
   the classpath (which is how our scripts in bin/ have always done it)
   (CASSANDRA-971)
 * change get_count to require a SlicePredicate. create multi_get_count
   (CASSANDRA-744)
 * re-organized endpointsnitch implementations and added SimpleSnitch
   (CASSANDRA-994)
 * Added preload_row_cache option (CASSANDRA-946)
 * add CRC to commitlog header (CASSANDRA-999)
 * removed deprecated batch_insert and get_range_slice methods (CASSANDRA-1065)
 * add truncate thrift method (CASSANDRA-531)
 * http mini-interface using mx4j (CASSANDRA-1068)
 * optimize away copy of sliced row on memtable read path (CASSANDRA-1046)
 * replace constant-size 2GB mmaped segments and special casing for index 
   entries spanning segment boundaries, with SegmentedFile that computes 
   segments that always contain entire entries/rows (CASSANDRA-1117)
 * avoid reading large rows into memory during compaction (CASSANDRA-16)
 * added hadoop OutputFormat (CASSANDRA-1101)
 * efficient Streaming (no more anticompaction) (CASSANDRA-579)
 * split commitlog header into separate file and add size checksum to
   mutations (CASSANDRA-1179)
 * avoid allocating a new byte[] for each mutation on replay (CASSANDRA-1219)
 * revise HH schema to be per-endpoint (CASSANDRA-1142)
 * add joining/leaving status to nodetool ring (CASSANDRA-1115)
 * allow multiple repair sessions per node (CASSANDRA-1190)
 * optimize away MessagingService for local range queries (CASSANDRA-1261)
 * make framed transport the default so malformed requests can't OOM the 
   server (CASSANDRA-475)
 * significantly faster reads from row cache (CASSANDRA-1267)
 * take advantage of row cache during range queries (CASSANDRA-1302)
 * make GCGraceSeconds a per-ColumnFamily value (CASSANDRA-1276)
 * keep persistent row size and column count statistics (CASSANDRA-1155)
 * add IntegerType (CASSANDRA-1282)
 * page within a single row during hinted handoff (CASSANDRA-1327)
 * push DatacenterShardStrategy configuration into keyspace definition,
   eliminating datacenter.properties. (CASSANDRA-1066)
 * optimize forward slices starting with '' and single-index-block name 
   queries by skipping the column index (CASSANDRA-1338)
 * streaming refactor (CASSANDRA-1189)
 * faster comparison for UUID types (CASSANDRA-1043)
 * secondary index support (CASSANDRA-749 and subtasks)
 * make compaction buckets deterministic (CASSANDRA-1265)


0.6.6
 * Allow using DynamicEndpointSnitch with RackAwareStrategy (CASSANDRA-1429)
 * remove the remaining vestiges of the unfinished DatacenterShardStrategy 
   (replaced by NetworkTopologyStrategy in 0.7)
   

0.6.5
 * fix key ordering in range query results with RandomPartitioner
   and ConsistencyLevel > ONE (CASSANDRA-1145)
 * fix for range query starting with the wrong token range (CASSANDRA-1042)
 * page within a single row during hinted handoff (CASSANDRA-1327)
 * fix compilation on non-sun JDKs (CASSANDRA-1061)
 * remove String.trim() call on row keys in batch mutations (CASSANDRA-1235)
 * Log summary of dropped messages instead of spamming log (CASSANDRA-1284)
 * add dynamic endpoint snitch (CASSANDRA-981)
 * fix streaming for keyspaces with hyphens in their name (CASSANDRA-1377)
 * fix errors in hard-coded bloom filter optKPerBucket by computing it
   algorithmically (CASSANDRA-1220
 * remove message deserialization stage, and uncap read/write stages
   so slow reads/writes don't block gossip processing (CASSANDRA-1358)
 * add jmx port configuration to Debian package (CASSANDRA-1202)
 * use mlockall via JNA, if present, to prevent Linux from swapping
   out parts of the JVM (CASSANDRA-1214)


0.6.4
 * avoid queuing multiple hint deliveries for the same endpoint
   (CASSANDRA-1229)
 * better performance for and stricter checking of UTF8 column names
   (CASSANDRA-1232)
 * extend option to lower compaction priority to hinted handoff
   as well (CASSANDRA-1260)
 * log errors in gossip instead of re-throwing (CASSANDRA-1289)
 * avoid aborting commitlog replay prematurely if a flushed-but-
   not-removed commitlog segment is encountered (CASSANDRA-1297)
 * fix duplicate rows being read during mapreduce (CASSANDRA-1142)
 * failure detection wasn't closing command sockets (CASSANDRA-1221)
 * cassandra-cli.bat works on windows (CASSANDRA-1236)
 * pre-emptively drop requests that cannot be processed within RPCTimeout
   (CASSANDRA-685)
 * add ack to Binary write verb and update CassandraBulkLoader
   to wait for acks for each row (CASSANDRA-1093)
 * added describe_partitioner Thrift method (CASSANDRA-1047)
 * Hadoop jobs no longer require the Cassandra storage-conf.xml
   (CASSANDRA-1280, CASSANDRA-1047)
 * log thread pool stats when GC is excessive (CASSANDRA-1275)
 * remove gossip message size limit (CASSANDRA-1138)
 * parallelize local and remote reads during multiget, and respect snitch 
   when determining whether to do local read for CL.ONE (CASSANDRA-1317)
 * fix read repair to use requested consistency level on digest mismatch,
   rather than assuming QUORUM (CASSANDRA-1316)
 * process digest mismatch re-reads in parallel (CASSANDRA-1323)
 * switch hints CF comparator to BytesType (CASSANDRA-1274)


0.6.3
 * retry to make streaming connections up to 8 times. (CASSANDRA-1019)
 * reject describe_ring() calls on invalid keyspaces (CASSANDRA-1111)
 * fix cache size calculation for size of 100% (CASSANDRA-1129)
 * fix cache capacity only being recalculated once (CASSANDRA-1129)
 * remove hourly scan of all hints on the off chance that the gossiper
   missed a status change; instead, expose deliverHintsToEndpoint to JMX
   so it can be done manually, if necessary (CASSANDRA-1141)
 * don't reject reads at CL.ALL (CASSANDRA-1152)
 * reject deletions to supercolumns in CFs containing only standard
   columns (CASSANDRA-1139)
 * avoid preserving login information after client disconnects
   (CASSANDRA-1057)
 * prefer sun jdk to openjdk in debian init script (CASSANDRA-1174)
 * detect partioner config changes between restarts and fail fast 
   (CASSANDRA-1146)
 * use generation time to resolve node token reassignment disagreements
   (CASSANDRA-1118)
 * restructure the startup ordering of Gossiper and MessageService to avoid
   timing anomalies (CASSANDRA-1160)
 * detect incomplete commit log hearders (CASSANDRA-1119)
 * force anti-entropy service to stream files on the stream stage to avoid
   sending streams out of order (CASSANDRA-1169)
 * remove inactive stream managers after AES streams files (CASSANDRA-1169)
 * allow removing entire row through batch_mutate Deletion (CASSANDRA-1027)
 * add JMX metrics for row-level bloom filter false positives (CASSANDRA-1212)
 * added a redhat init script to contrib (CASSANDRA-1201)
 * use midpoint when bootstrapping a new machine into range with not
   much data yet instead of random token (CASSANDRA-1112)
 * kill server on OOM in executor stage as well as Thrift (CASSANDRA-1226)
 * remove opportunistic repairs, when two machines with overlapping replica
   responsibilities happen to finish major compactions of the same CF near
   the same time.  repairs are now fully manual (CASSANDRA-1190)
 * add ability to lower compaction priority (default is no change from 0.6.2)
   (CASSANDRA-1181)


0.6.2
 * fix contrib/word_count build. (CASSANDRA-992)
 * split CommitLogExecutorService into BatchCommitLogExecutorService and 
   PeriodicCommitLogExecutorService (CASSANDRA-1014)
 * add latency histograms to CFSMBean (CASSANDRA-1024)
 * make resolving timestamp ties deterministic by using value bytes
   as a tiebreaker (CASSANDRA-1039)
 * Add option to turn off Hinted Handoff (CASSANDRA-894)
 * fix windows startup (CASSANDRA-948)
 * make concurrent_reads, concurrent_writes configurable at runtime via JMX
   (CASSANDRA-1060)
 * disable GCInspector on non-Sun JVMs (CASSANDRA-1061)
 * fix tombstone handling in sstable rows with no other data (CASSANDRA-1063)
 * fix size of row in spanned index entries (CASSANDRA-1056)
 * install json2sstable, sstable2json, and sstablekeys to Debian package
 * StreamingService.StreamDestinations wouldn't empty itself after streaming
   finished (CASSANDRA-1076)
 * added Collections.shuffle(splits) before returning the splits in 
   ColumnFamilyInputFormat (CASSANDRA-1096)
 * do not recalculate cache capacity post-compaction if it's been manually 
   modified (CASSANDRA-1079)
 * better defaults for flush sorter + writer executor queue sizes
   (CASSANDRA-1100)
 * windows scripts for SSTableImport/Export (CASSANDRA-1051)
 * windows script for nodetool (CASSANDRA-1113)
 * expose PhiConvictThreshold (CASSANDRA-1053)
 * make repair of RF==1 a no-op (CASSANDRA-1090)
 * improve default JVM GC options (CASSANDRA-1014)
 * fix SlicePredicate serialization inside Hadoop jobs (CASSANDRA-1049)
 * close Thrift sockets in Hadoop ColumnFamilyRecordReader (CASSANDRA-1081)


0.6.1
 * fix NPE in sstable2json when no excluded keys are given (CASSANDRA-934)
 * keep the replica set constant throughout the read repair process
   (CASSANDRA-937)
 * allow querying getAllRanges with empty token list (CASSANDRA-933)
 * fix command line arguments inversion in clustertool (CASSANDRA-942)
 * fix race condition that could trigger a false-positive assertion
   during post-flush discard of old commitlog segments (CASSANDRA-936)
 * fix neighbor calculation for anti-entropy repair (CASSANDRA-924)
 * perform repair even for small entropy differences (CASSANDRA-924)
 * Use hostnames in CFInputFormat to allow Hadoop's naive string-based
   locality comparisons to work (CASSANDRA-955)
 * cache read-only BufferedRandomAccessFile length to avoid
   3 system calls per invocation (CASSANDRA-950)
 * nodes with IPv6 (and no IPv4) addresses could not join cluster
   (CASSANDRA-969)
 * Retrieve the correct number of undeleted columns, if any, from
   a supercolumn in a row that had been deleted previously (CASSANDRA-920)
 * fix index scans that cross the 2GB mmap boundaries for both mmap
   and standard i/o modes (CASSANDRA-866)
 * expose drain via nodetool (CASSANDRA-978)


0.6.0-RC1
 * JMX drain to flush memtables and run through commit log (CASSANDRA-880)
 * Bootstrapping can skip ranges under the right conditions (CASSANDRA-902)
 * fix merging row versions in range_slice for CL > ONE (CASSANDRA-884)
 * default write ConsistencyLeven chaned from ZERO to ONE
 * fix for index entries spanning mmap buffer boundaries (CASSANDRA-857)
 * use lexical comparison if time part of TimeUUIDs are the same 
   (CASSANDRA-907)
 * bound read, mutation, and response stages to fix possible OOM
   during log replay (CASSANDRA-885)
 * Use microseconds-since-epoch (UTC) in cli, instead of milliseconds
 * Treat batch_mutate Deletion with null supercolumn as "apply this predicate 
   to top level supercolumns" (CASSANDRA-834)
 * Streaming destination nodes do not update their JMX status (CASSANDRA-916)
 * Fix internal RPC timeout calculation (CASSANDRA-911)
 * Added Pig loadfunc to contrib/pig (CASSANDRA-910)


0.6.0-beta3
 * fix compaction bucketing bug (CASSANDRA-814)
 * update windows batch file (CASSANDRA-824)
 * deprecate KeysCachedFraction configuration directive in favor
   of KeysCached; move to unified-per-CF key cache (CASSANDRA-801)
 * add invalidateRowCache to ColumnFamilyStoreMBean (CASSANDRA-761)
 * send Handoff hints to natural locations to reduce load on
   remaining nodes in a failure scenario (CASSANDRA-822)
 * Add RowWarningThresholdInMB configuration option to warn before very 
   large rows get big enough to threaten node stability, and -x option to
   be able to remove them with sstable2json if the warning is unheeded
   until it's too late (CASSANDRA-843)
 * Add logging of GC activity (CASSANDRA-813)
 * fix ConcurrentModificationException in commitlog discard (CASSANDRA-853)
 * Fix hardcoded row count in Hadoop RecordReader (CASSANDRA-837)
 * Add a jmx status to the streaming service and change several DEBUG
   messages to INFO (CASSANDRA-845)
 * fix classpath in cassandra-cli.bat for Windows (CASSANDRA-858)
 * allow re-specifying host, port to cassandra-cli if invalid ones
   are first tried (CASSANDRA-867)
 * fix race condition handling rpc timeout in the coordinator
   (CASSANDRA-864)
 * Remove CalloutLocation and StagingFileDirectory from storage-conf files 
   since those settings are no longer used (CASSANDRA-878)
 * Parse a long from RowWarningThresholdInMB instead of an int (CASSANDRA-882)
 * Remove obsolete ControlPort code from DatabaseDescriptor (CASSANDRA-886)
 * move skipBytes side effect out of assert (CASSANDRA-899)
 * add "double getLoad" to StorageServiceMBean (CASSANDRA-898)
 * track row stats per CF at compaction time (CASSANDRA-870)
 * disallow CommitLogDirectory matching a DataFileDirectory (CASSANDRA-888)
 * default key cache size is 200k entries, changed from 10% (CASSANDRA-863)
 * add -Dcassandra-foreground=yes to cassandra.bat
 * exit if cluster name is changed unexpectedly (CASSANDRA-769)


0.6.0-beta1/beta2
 * add batch_mutate thrift command, deprecating batch_insert (CASSANDRA-336)
 * remove get_key_range Thrift API, deprecated in 0.5 (CASSANDRA-710)
 * add optional login() Thrift call for authentication (CASSANDRA-547)
 * support fat clients using gossiper and StorageProxy to perform
   replication in-process [jvm-only] (CASSANDRA-535)
 * support mmapped I/O for reads, on by default on 64bit JVMs 
   (CASSANDRA-408, CASSANDRA-669)
 * improve insert concurrency, particularly during Hinted Handoff
   (CASSANDRA-658)
 * faster network code (CASSANDRA-675)
 * stress.py moved to contrib (CASSANDRA-635)
 * row caching [must be explicitly enabled per-CF in config] (CASSANDRA-678)
 * present a useful measure of compaction progress in JMX (CASSANDRA-599)
 * add bin/sstablekeys (CASSNADRA-679)
 * add ConsistencyLevel.ANY (CASSANDRA-687)
 * make removetoken remove nodes from gossip entirely (CASSANDRA-644)
 * add ability to set cache sizes at runtime (CASSANDRA-708)
 * report latency and cache hit rate statistics with lifetime totals
   instead of average over the last minute (CASSANDRA-702)
 * support get_range_slice for RandomPartitioner (CASSANDRA-745)
 * per-keyspace replication factory and replication strategy (CASSANDRA-620)
 * track latency in microseconds (CASSANDRA-733)
 * add describe_ Thrift methods, deprecating get_string_property and 
   get_string_list_property
 * jmx interface for tracking operation mode and streams in general.
   (CASSANDRA-709)
 * keep memtables in sorted order to improve range query performance
   (CASSANDRA-799)
 * use while loop instead of recursion when trimming sstables compaction list 
   to avoid blowing stack in pathological cases (CASSANDRA-804)
 * basic Hadoop map/reduce support (CASSANDRA-342)


0.5.1
 * ensure all files for an sstable are streamed to the same directory.
   (CASSANDRA-716)
 * more accurate load estimate for bootstrapping (CASSANDRA-762)
 * tolerate dead or unavailable bootstrap target on write (CASSANDRA-731)
 * allow larger numbers of keys (> 140M) in a sstable bloom filter
   (CASSANDRA-790)
 * include jvm argument improvements from CASSANDRA-504 in debian package
 * change streaming chunk size to 32MB to accomodate Windows XP limitations
   (was 64MB) (CASSANDRA-795)
 * fix get_range_slice returning results in the wrong order (CASSANDRA-781)
 

0.5.0 final
 * avoid attempting to delete temporary bootstrap files twice (CASSANDRA-681)
 * fix bogus NaN in nodeprobe cfstats output (CASSANDRA-646)
 * provide a policy for dealing with single thread executors w/ a full queue
   (CASSANDRA-694)
 * optimize inner read in MessagingService, vastly improving multiple-node
   performance (CASSANDRA-675)
 * wait for table flush before streaming data back to a bootstrapping node.
   (CASSANDRA-696)
 * keep track of bootstrapping sources by table so that bootstrapping doesn't 
   give the indication of finishing early (CASSANDRA-673)


0.5.0 RC3
 * commit the correct version of the patch for CASSANDRA-663


0.5.0 RC2 (unreleased)
 * fix bugs in converting get_range_slice results to Thrift 
   (CASSANDRA-647, CASSANDRA-649)
 * expose java.util.concurrent.TimeoutException in StorageProxy methods
   (CASSANDRA-600)
 * TcpConnectionManager was holding on to disconnected connections, 
   giving the false indication they were being used. (CASSANDRA-651)
 * Remove duplicated write. (CASSANDRA-662)
 * Abort bootstrap if IP is already in the token ring (CASSANDRA-663)
 * increase default commitlog sync period, and wait for last sync to 
   finish before submitting another (CASSANDRA-668)


0.5.0 RC1
 * Fix potential NPE in get_range_slice (CASSANDRA-623)
 * add CRC32 to commitlog entries (CASSANDRA-605)
 * fix data streaming on windows (CASSANDRA-630)
 * GC compacted sstables after cleanup and compaction (CASSANDRA-621)
 * Speed up anti-entropy validation (CASSANDRA-629)
 * Fix anti-entropy assertion error (CASSANDRA-639)
 * Fix pending range conflicts when bootstapping or moving
   multiple nodes at once (CASSANDRA-603)
 * Handle obsolete gossip related to node movement in the case where
   one or more nodes is down when the movement occurs (CASSANDRA-572)
 * Include dead nodes in gossip to avoid a variety of problems
   and fix HH to removed nodes (CASSANDRA-634)
 * return an InvalidRequestException for mal-formed SlicePredicates
   (CASSANDRA-643)
 * fix bug determining closest neighbor for use in multiple datacenters
   (CASSANDRA-648)
 * Vast improvements in anticompaction speed (CASSANDRA-607)
 * Speed up log replay and writes by avoiding redundant serializations
   (CASSANDRA-652)


0.5.0 beta 2
 * Bootstrap improvements (several tickets)
 * add nodeprobe repair anti-entropy feature (CASSANDRA-193, CASSANDRA-520)
 * fix possibility of partition when many nodes restart at once
   in clusters with multiple seeds (CASSANDRA-150)
 * fix NPE in get_range_slice when no data is found (CASSANDRA-578)
 * fix potential NPE in hinted handoff (CASSANDRA-585)
 * fix cleanup of local "system" keyspace (CASSANDRA-576)
 * improve computation of cluster load balance (CASSANDRA-554)
 * added super column read/write, column count, and column/row delete to
   cassandra-cli (CASSANDRA-567, CASSANDRA-594)
 * fix returning live subcolumns of deleted supercolumns (CASSANDRA-583)
 * respect JAVA_HOME in bin/ scripts (several tickets)
 * add StorageService.initClient for fat clients on the JVM (CASSANDRA-535)
   (see contrib/client_only for an example of use)
 * make consistency_level functional in get_range_slice (CASSANDRA-568)
 * optimize key deserialization for RandomPartitioner (CASSANDRA-581)
 * avoid GCing tombstones except on major compaction (CASSANDRA-604)
 * increase failure conviction threshold, resulting in less nodes
   incorrectly (and temporarily) marked as down (CASSANDRA-610)
 * respect memtable thresholds during log replay (CASSANDRA-609)
 * support ConsistencyLevel.ALL on read (CASSANDRA-584)
 * add nodeprobe removetoken command (CASSANDRA-564)


0.5.0 beta
 * Allow multiple simultaneous flushes, improving flush throughput 
   on multicore systems (CASSANDRA-401)
 * Split up locks to improve write and read throughput on multicore systems
   (CASSANDRA-444, CASSANDRA-414)
 * More efficient use of memory during compaction (CASSANDRA-436)
 * autobootstrap option: when enabled, all non-seed nodes will attempt
   to bootstrap when started, until bootstrap successfully
   completes. -b option is removed.  (CASSANDRA-438)
 * Unless a token is manually specified in the configuration xml,
   a bootstraping node will use a token that gives it half the
   keys from the most-heavily-loaded node in the cluster,
   instead of generating a random token. 
   (CASSANDRA-385, CASSANDRA-517)
 * Miscellaneous bootstrap fixes (several tickets)
 * Ability to change a node's token even after it has data on it
   (CASSANDRA-541)
 * Ability to decommission a live node from the ring (CASSANDRA-435)
 * Semi-automatic loadbalancing via nodeprobe (CASSANDRA-192)
 * Add ability to set compaction thresholds at runtime via
   JMX / nodeprobe.  (CASSANDRA-465)
 * Add "comment" field to ColumnFamily definition. (CASSANDRA-481)
 * Additional JMX metrics (CASSANDRA-482)
 * JSON based export and import tools (several tickets)
 * Hinted Handoff fixes (several tickets)
 * Add key cache to improve read performance (CASSANDRA-423)
 * Simplified construction of custom ReplicationStrategy classes
   (CASSANDRA-497)
 * Graphical application (Swing) for ring integrity verification and 
   visualization was added to contrib (CASSANDRA-252)
 * Add DCQUORUM, DCQUORUMSYNC consistency levels and corresponding
   ReplicationStrategy / EndpointSnitch classes.  Experimental.
   (CASSANDRA-492)
 * Web client interface added to contrib (CASSANDRA-457)
 * More-efficient flush for Random, CollatedOPP partitioners 
   for normal writes (CASSANDRA-446) and bulk load (CASSANDRA-420)
 * Add MemtableFlushAfterMinutes, a global replacement for the old 
   per-CF FlushPeriodInMinutes setting (CASSANDRA-463)
 * optimizations to slice reading (CASSANDRA-350) and supercolumn
   queries (CASSANDRA-510)
 * force binding to given listenaddress for nodes with multiple
   interfaces (CASSANDRA-546)
 * stress.py benchmarking tool improvements (several tickets)
 * optimized replica placement code (CASSANDRA-525)
 * faster log replay on restart (CASSANDRA-539, CASSANDRA-540)
 * optimized local-node writes (CASSANDRA-558)
 * added get_range_slice, deprecating get_key_range (CASSANDRA-344)
 * expose TimedOutException to thrift (CASSANDRA-563)
 

0.4.2
 * Add validation disallowing null keys (CASSANDRA-486)
 * Fix race conditions in TCPConnectionManager (CASSANDRA-487)
 * Fix using non-utf8-aware comparison as a sanity check.
   (CASSANDRA-493)
 * Improve default garbage collector options (CASSANDRA-504)
 * Add "nodeprobe flush" (CASSANDRA-505)
 * remove NotFoundException from get_slice throws list (CASSANDRA-518)
 * fix get (not get_slice) of entire supercolumn (CASSANDRA-508)
 * fix null token during bootstrap (CASSANDRA-501)


0.4.1
 * Fix FlushPeriod columnfamily configuration regression
   (CASSANDRA-455)
 * Fix long column name support (CASSANDRA-460)
 * Fix for serializing a row that only contains tombstones
   (CASSANDRA-458)
 * Fix for discarding unneeded commitlog segments (CASSANDRA-459)
 * Add SnapshotBeforeCompaction configuration option (CASSANDRA-426)
 * Fix compaction abort under insufficient disk space (CASSANDRA-473)
 * Fix reading subcolumn slice from tombstoned CF (CASSANDRA-484)
 * Fix race condition in RVH causing occasional NPE (CASSANDRA-478)


0.4.0
 * fix get_key_range problems when a node is down (CASSANDRA-440)
   and add UnavailableException to more Thrift methods
 * Add example EndPointSnitch contrib code (several tickets)


0.4.0 RC2
 * fix SSTable generation clash during compaction (CASSANDRA-418)
 * reject method calls with null parameters (CASSANDRA-308)
 * properly order ranges in nodeprobe output (CASSANDRA-421)
 * fix logging of certain errors on executor threads (CASSANDRA-425)


0.4.0 RC1
 * Bootstrap feature is live; use -b on startup (several tickets)
 * Added multiget api (CASSANDRA-70)
 * fix Deadlock with SelectorManager.doProcess and TcpConnection.write
   (CASSANDRA-392)
 * remove key cache b/c of concurrency bugs in third-party
   CLHM library (CASSANDRA-405)
 * update non-major compaction logic to use two threshold values
   (CASSANDRA-407)
 * add periodic / batch commitlog sync modes (several tickets)
 * inline BatchMutation into batch_insert params (CASSANDRA-403)
 * allow setting the logging level at runtime via mbean (CASSANDRA-402)
 * change default comparator to BytesType (CASSANDRA-400)
 * add forwards-compatible ConsistencyLevel parameter to get_key_range
   (CASSANDRA-322)
 * r/m special case of blocking for local destination when writing with 
   ConsistencyLevel.ZERO (CASSANDRA-399)
 * Fixes to make BinaryMemtable [bulk load interface] useful (CASSANDRA-337);
   see contrib/bmt_example for an example of using it.
 * More JMX properties added (several tickets)
 * Thrift changes (several tickets)
    - Merged _super get methods with the normal ones; return values
      are now of ColumnOrSuperColumn.
    - Similarly, merged batch_insert_super into batch_insert.



0.4.0 beta
 * On-disk data format has changed to allow billions of keys/rows per
   node instead of only millions
 * Multi-keyspace support
 * Scan all sstables for all queries to avoid situations where
   different types of operation on the same ColumnFamily could
   disagree on what data was present
 * Snapshot support via JMX
 * Thrift API has changed a _lot_:
    - removed time-sorted CFs; instead, user-defined comparators
      may be defined on the column names, which are now byte arrays.
      Default comparators are provided for UTF8, Bytes, Ascii, Long (i64),
      and UUID types.
    - removed colon-delimited strings in thrift api in favor of explicit
      structs such as ColumnPath, ColumnParent, etc.  Also normalized
      thrift struct and argument naming.
    - Added columnFamily argument to get_key_range.
    - Change signature of get_slice to accept starting and ending
      columns as well as an offset.  (This allows use of indexes.)
      Added "ascending" flag to allow reasonably-efficient reverse
      scans as well.  Removed get_slice_by_range as redundant.
    - get_key_range operates on one CF at a time
    - changed `block` boolean on insert methods to ConsistencyLevel enum,
      with options of NONE, ONE, QUORUM, and ALL.
    - added similar consistency_level parameter to read methods
    - column-name-set slice with no names given now returns zero columns
      instead of all of them.  ("all" can run your server out of memory.
      use a range-based slice with a high max column count instead.)
 * Removed the web interface. Node information can now be obtained by 
   using the newly introduced nodeprobe utility.
 * More JMX stats
 * Remove magic values from internals (e.g. special key to indicate
   when to flush memtables)
 * Rename configuration "table" to "keyspace"
 * Moved to crash-only design; no more shutdown (just kill the process)
 * Lots of bug fixes

Full list of issues resolved in 0.4 is at https://issues.apache.org/jira/secure/IssueNavigator.jspa?reset=true&&pid=12310865&fixfor=12313862&resolution=1&sorter/field=issuekey&sorter/order=DESC


0.3.0 RC3
 * Fix potential deadlock under load in TCPConnection.
   (CASSANDRA-220)


0.3.0 RC2
 * Fix possible data loss when server is stopped after replaying
   log but before new inserts force memtable flush.
   (CASSANDRA-204)
 * Added BUGS file


0.3.0 RC1
 * Range queries on keys, including user-defined key collation
 * Remove support
 * Workarounds for a weird bug in JDK select/register that seems
   particularly common on VM environments. Cassandra should deploy
   fine on EC2 now
 * Much improved infrastructure: the beginnings of a decent test suite
   ("ant test" for unit tests; "nosetests" for system tests), code
   coverage reporting, etc.
 * Expanded node status reporting via JMX
 * Improved error reporting/logging on both server and client
 * Reduced memory footprint in default configuration
 * Combined blocking and non-blocking versions of insert APIs
 * Added FlushPeriodInMinutes configuration parameter to force
   flushing of infrequently-updated ColumnFamilies<|MERGE_RESOLUTION|>--- conflicted
+++ resolved
@@ -1,4 +1,3 @@
-<<<<<<< HEAD
 2.0
  * Removed on-heap row cache (CASSANDRA-5348)
  * use nanotime consistently for node-local timeouts (CASSANDRA-5581)
@@ -72,8 +71,6 @@
  * allow sstable2json on 2i CFs (CASSANDRA-5694)
 
 
-=======
->>>>>>> a6ca5d49
 1.2.6
  * Fix tracing when operation completes before all responses arrive (CASSANDRA-5668)
  * Fix cross-DC mutation forwarding (CASSANDRA-5632)
