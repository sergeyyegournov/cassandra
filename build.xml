--- conflicted
+++ resolved
@@ -25,11 +25,7 @@
     <property name="debuglevel" value="source,lines,vars"/>
 
     <!-- default version and SCM information -->
-<<<<<<< HEAD
     <property name="base.version" value="2.0"/>
-=======
-    <property name="base.version" value="1.2.5"/>
->>>>>>> ac1d7ee1
     <property name="scm.connection" value="scm:git://git.apache.org/cassandra.git"/>
     <property name="scm.developerConnection" value="scm:git://git.apache.org/cassandra.git"/>
     <property name="scm.url" value="http://git-wip-us.apache.org/repos/asf?p=cassandra.git;a=tree"/>
@@ -134,10 +130,6 @@
           <exclude name="**/*-sources.jar"/>
         </fileset>
     </path>
-	
-	<path id="cobertura.classpath">
-		<pathelement location="${cobertura.classes.dir}"/>
-	</path>
 
   <macrodef name="create-javadoc">
     <attribute name="destdir"/>
@@ -164,7 +156,6 @@
         <mkdir dir="${test.lib}"/>
         <mkdir dir="${test.classes}"/>
         <mkdir dir="${build.src.gen-java}"/>
-        <mkdir dir="${build.dir.lib}"/>
     </target>
 
     <target name="clean" description="Remove all locally created artifacts">
@@ -260,21 +251,24 @@
        can be run stand-alone from a binary release artifact.
     -->
     <target name="maven-ant-tasks-localrepo" unless="maven-ant-tasks.jar.exists" if="maven-ant-tasks.jar.local"
-            depends="init" description="Fetch Maven ANT Tasks from Maven Local Repository">
+            description="Fetch Maven ANT Tasks from Maven Local Repository">
+      <mkdir dir="${build.dir}" />
       <copy file="${maven-ant-tasks.local}/${maven-ant-tasks.version}/maven-ant-tasks-${maven-ant-tasks.version}.jar"
            tofile="${build.dir}/maven-ant-tasks-${maven-ant-tasks.version}.jar"/>
       <property name="maven-ant-tasks.jar.exists" value="true"/>
     </target>
 
-    <target name="maven-ant-tasks-download" depends="init,maven-ant-tasks-localrepo" unless="maven-ant-tasks.jar.exists"
+    <target name="maven-ant-tasks-download" depends="maven-ant-tasks-localrepo" unless="maven-ant-tasks.jar.exists"
             description="Fetch Maven ANT Tasks from Maven Central Repositroy">
       <echo>Downloading Maven ANT Tasks...</echo>
+      <mkdir dir="${build.dir}" />
       <get src="${maven-ant-tasks.url}/${maven-ant-tasks.version}/maven-ant-tasks-${maven-ant-tasks.version}.jar"
            dest="${build.dir}/maven-ant-tasks-${maven-ant-tasks.version}.jar" usetimestamp="true" />
     </target>
 
-    <target name="maven-ant-tasks-init" depends="init,maven-ant-tasks-download" unless="maven-ant-tasks.initialized"
+    <target name="maven-ant-tasks-init" depends="maven-ant-tasks-download" unless="maven-ant-tasks.initialized"
             description="Initialize Maven ANT Tasks">
+      <mkdir dir="${build.dir.lib}"/>
       <typedef uri="antlib:org.apache.maven.artifact.ant" classpathref="maven-ant-tasks.classpath" />
 
       <!-- define the remote repositories we use -->
@@ -367,7 +361,7 @@
             <exclusion groupId="org.apache.velocity" artifactId="velocity"/>
           </dependency>
           
-          <dependency groupId="org.apache.thrift" artifactId="libthrift" version="0.9.0"/>
+          <dependency groupId="org.apache.thrift" artifactId="libthrift" version="0.7.0"/>
 
           <dependency groupId="com.thoughtworks.paranamer" artifactId="paranamer-ant" version="2.1"/>
           <dependency groupId="junit" artifactId="junit" version="4.6" />
@@ -389,7 +383,7 @@
           <dependency groupId="log4j" artifactId="log4j" version="1.2.16" />
           <dependency groupId="org.apache.cassandra" artifactId="cassandra-all" version="${version}" />
           <dependency groupId="org.apache.cassandra" artifactId="cassandra-thrift" version="${version}" />
-          <dependency groupId="com.yammer.metrics" artifactId="metrics-core" version="2.2.0" />
+          <dependency groupId="com.yammer.metrics" artifactId="metrics-core" version="2.0.3" />
           <dependency groupId="edu.stanford.ppl" artifactId="snaptree" version="0.1" />
           <dependency groupId="org.mindrot" artifactId="jbcrypt" version="0.3m" />
           <dependency groupId="io.netty" artifactId="netty" version="3.5.9.Final" />
@@ -531,7 +525,7 @@
       </artifact:pom>
     </target>
 
-    <target name="maven-ant-tasks-retrieve-build" depends="maven-declare-dependencies" unless="without.maven">
+    <target name="maven-ant-tasks-retrieve-build" depends="maven-declare-dependencies">
       <artifact:dependencies pomRefId="build-deps-pom"
                              filesetId="build-dependency-jars" 
                              sourcesFilesetId="build-dependency-sources" 
@@ -580,7 +574,7 @@
     <!--
        Generate avro code
     -->
-    <target name="check-avro-generate" depends="init">
+    <target name="check-avro-generate" depends="maven-ant-tasks-init">
       <taskdef name="avro-protocol" classname="org.apache.avro.specific.ProtocolTask">
         <classpath refid="cassandra.classpath" />
       </taskdef>
@@ -589,9 +583,11 @@
     </target>
 
     <target name="avro-generate"
-            unless="avroINProtoUpToDate"
-            depends="init,check-avro-generate,maven-ant-tasks-retrieve-build"
-            description="Generates Java Avro classes for internal use.">
+            depends="avro-interface-generate-internode"
+            description="Generates Java Avro classes for client and internal use." />
+    
+    <target name="avro-interface-generate-internode" unless="avroINProtoUpToDate"
+            depends="init,check-avro-generate,maven-ant-tasks-retrieve-build">
       <avromacro protocolname="internode" inputfile="${avro.src}/internode.genavro"
                  jsondir="${build.dir}" outputdir="${build.src}"/>
     </target>
@@ -625,22 +621,13 @@
        Cassandra depends on it, and python because that is what the system
        tests run.
     -->
-    <target name="check-gen-thrift-java">
-      <uptodate property="thriftUpToDate" srcfile="${interface.dir}/cassandra.thrift"
-            targetfile="${interface.thrift.gen-java}/org/apache/cassandra/thrift/Cassandra.java" />
-    </target>
-    <target name="gen-thrift-java" unless="thriftUpToDate" depends="check-gen-thrift-java"
-            description="Generate Thrift Java artifacts">
-      <echo>Generating Thrift Java code from ${basedir}/interface/cassandra.thrift...</echo>
+    <target name="gen-thrift-java" depends="rat-init" description="Generate Thrift Java artifacts">
+      <echo>Generating Thrift Java code from ${basedir}/interface/cassandra.thrift ....</echo>
       <exec executable="thrift" dir="${basedir}/interface" failonerror="true">
         <arg line="--gen java:hashcode" />
         <arg line="-o ${interface.thrift.dir}" />
         <arg line="cassandra.thrift" />
       </exec>
-      <antcall target="write-java-license-headers" />
-    </target>
-
-    <target name="_write-java-license-headers" depends="rat-init">
       <java classname="org.apache.rat.Report" fork="true"
             output="${build.dir}/rat-report.log">
         <classpath refid="rat.classpath" />
@@ -649,13 +636,8 @@
         <arg value="interface/thrift" />
       </java>
     </target>
-
-    <target name="write-java-license-headers" unless="without.rat" description="Add missing java license headers">
-      <antcall target="_write-java-license-headers" />
-    </target>
-
     <target name="gen-thrift-py" description="Generate Thrift Python artifacts">
-      <echo>Generating Thrift Python code from ${basedir}/interface/cassandra.thrift...</echo>
+      <echo>Generating Thrift Python code from ${basedir}/interface/cassandra.thrift ....</echo>
       <exec executable="thrift" dir="${basedir}/interface" failonerror="true">
         <arg line="--gen py" />
         <arg line="-o ${interface.thrift.dir}" />
@@ -693,7 +675,8 @@
         The build target builds all the .class files
     -->
     <target name="build"
-        depends="maven-ant-tasks-retrieve-build,build-project" description="Compile Cassandra classes"/>
+        depends="maven-ant-tasks-retrieve-build,avro-generate,build-subprojects,build-project" description="Compile Cassandra classes"/>
+    <target name="build-subprojects" description="Compile Cassandra contrib projects"/>
     <target name="codecoverage" depends="cobertura-instrument,test,cobertura-report" description="Create code coverage report"/>
 
     <target depends="init,avro-generate,gen-cli-grammar,gen-cql2-grammar,gen-cql3-grammar"
@@ -729,7 +712,7 @@
         <pathelement location="${basedir}/build/classes/main" />
         <pathelement location="${basedir}/build/classes/thrift" />
     </path>
-    <target name="stress-build" depends="build" description="build stress tool">
+    <target name="stress-build" depends="build">
     	<mkdir dir="${stress.build.classes}" />
         <javac destdir="${stress.build.classes}" includeantruntime="true" source="${source.version}" target="${target.version}">
             <src path="${stress.build.src}" />
@@ -744,24 +727,11 @@
         </javac>
     </target>
 
-	<target name="_write-poms" depends="maven-declare-dependencies">
-	    <artifact:writepom pomRefId="parent-pom" file="${build.dir}/${final.name}-parent.pom"/>
-	    <artifact:writepom pomRefId="thrift-pom"
-	                       file="${build.dir}/${ant.project.name}-thrift-${version}.pom"/>
-	    <artifact:writepom pomRefId="all-pom" file="${build.dir}/${final.name}.pom"/>
-	    <artifact:writepom pomRefId="clientutil-pom"
-	    	               file="${build.dir}/${ant.project.name}-clientutil-${version}.pom"/>
-	</target>
-
-	<target name="write-poms" unless="without.maven">
-	    <antcall target="_write-poms" />
-	</target>
-	
     <!--
         The jar target makes cassandra.jar output.
     -->
     <target name="jar"
-            depends="build, build-test, stress-build, write-poms"
+            depends="maven-declare-dependencies,build, build-test, stress-build"
             description="Assemble Cassandra JAR files">
       <mkdir dir="${build.classes.main}/META-INF" />
       <mkdir dir="${build.classes.thrift}/META-INF" />
@@ -774,7 +744,11 @@
       <copy file="NOTICE.txt"
             tofile="${build.classes.thrift}/META-INF/NOTICE.txt"/>
 
+      <artifact:writepom pomRefId="parent-pom" file="${build.dir}/${final.name}-parent.pom"/>
+
       <!-- Thrift Jar -->
+      <artifact:writepom pomRefId="thrift-pom" 
+              file="${build.dir}/${ant.project.name}-thrift-${version}.pom"/>
       <jar jarfile="${build.dir}/${ant.project.name}-thrift-${version}.jar"
            basedir="${build.classes.thrift}">
         <fileset dir="${build.classes.main}">
@@ -789,6 +763,8 @@
       </jar>
 
       <!-- Main Jar -->
+      <artifact:writepom pomRefId="all-pom" 
+              file="${build.dir}/${final.name}.pom"/>
       <jar jarfile="${build.dir}/${final.name}.jar"
            basedir="${build.classes.main}">
         <manifest>
@@ -806,6 +782,8 @@
 
       <!-- Clientutil Jar -->
       <!-- TODO: write maven pom here -->
+      <artifact:writepom pomRefId="clientutil-pom"
+              file="${build.dir}/${ant.project.name}-clientutil-${version}.pom"/>
       <jar jarfile="${build.dir}/${ant.project.name}-clientutil-${version}.jar">
         <fileset dir="${build.classes.main}">
           <include name="org/apache/cassandra/cql/jdbc/*" />
@@ -1130,7 +1108,6 @@
     <testmacro suitename="unit" inputdir="${test.unit.src}" timeout="60000">
       <jvmarg value="-Dlegacy-sstable-root=${test.data}/legacy-sstables"/>
       <jvmarg value="-Dcorrupt-sstable-root=${test.data}/corrupt-sstables"/>
-      <jvmarg value="-Dmigration-sstable-root=${test.data}/migration-sstables"/>
       <jvmarg value="-Dcassandra.ring_delay_ms=1000"/>
     </testmacro>
   </target>
@@ -1139,7 +1116,6 @@
     <testmacro suitename="unit" inputdir="${test.unit.src}" timeout="60000">
       <jvmarg value="-Dlegacy-sstable-root=${test.data}/legacy-sstables"/>
       <jvmarg value="-Dcorrupt-sstable-root=${test.data}/corrupt-sstables"/>
-      <jvmarg value="-Dmigration-sstable-root=${test.data}/migration-sstables"/>
       <jvmarg value="-Dcassandra.test.compression=true"/>
       <jvmarg value="-Dcassandra.ring_delay_ms=1000"/>
     </testmacro>
@@ -1171,16 +1147,17 @@
     </testmacro>
   </target>
 
+  <target name="pbs-test" depends="build-test" description="Tests PBS predictor">
+    <testmacro suitename="unit" inputdir="${test.unit.src}"
+      timeout="15000" filter="**/PBSPredictorTest.java"/>
+  </target>
+
   <target name="long-test" depends="build-test" description="Execute functional tests">
     <testmacro suitename="long" inputdir="${test.long.src}"
                timeout="${test.long.timeout}">
       <jvmarg value="-Dcassandra.ring_delay_ms=1000"/>
     </testmacro>
   </target>
-
-  <target name="test-all" 
-          depends="test,long-test,test-compression,test-clientutil-jar" 
-          description="Run all tests" />
 
   <!-- instruments the classes to later create code coverage reports -->
   <target name="cobertura-instrument" depends="build,build-test">
