/*
 * Licensed to the Apache Software Foundation (ASF) under one
 * or more contributor license agreements.  See the NOTICE file
 * distributed with this work for additional information
 * regarding copyright ownership.  The ASF licenses this file
 * to you under the Apache License, Version 2.0 (the
 * "License"); you may not use this file except in compliance
 * with the License.  You may obtain a copy of the License at
 *
 *     http://www.apache.org/licenses/LICENSE-2.0
 *
 * Unless required by applicable law or agreed to in writing, software
 * distributed under the License is distributed on an "AS IS" BASIS,
 * WITHOUT WARRANTIES OR CONDITIONS OF ANY KIND, either express or implied.
 * See the License for the specific language governing permissions and
 * limitations under the License.
 */
package org.apache.cassandra.config;

import java.io.File;
import java.io.IOException;
import java.net.*;
import java.nio.file.FileStore;
import java.nio.file.Files;
import java.nio.file.NoSuchFileException;
import java.nio.file.Path;
import java.nio.file.Paths;
import java.util.*;

import com.google.common.annotations.VisibleForTesting;
import com.google.common.collect.ImmutableSet;
import com.google.common.primitives.Ints;
import com.google.common.primitives.Longs;

import org.slf4j.Logger;
import org.slf4j.LoggerFactory;

import org.apache.cassandra.auth.*;
import org.apache.cassandra.config.Config.CommitLogSync;
import org.apache.cassandra.config.Config.RequestSchedulerId;
import org.apache.cassandra.config.EncryptionOptions.ClientEncryptionOptions;
import org.apache.cassandra.config.EncryptionOptions.ServerEncryptionOptions;
import org.apache.cassandra.db.ColumnFamilyStore;
import org.apache.cassandra.db.SystemKeyspace;
import org.apache.cassandra.dht.IPartitioner;
import org.apache.cassandra.exceptions.ConfigurationException;
import org.apache.cassandra.io.FSWriteError;
import org.apache.cassandra.io.sstable.format.SSTableFormat;
import org.apache.cassandra.io.util.FileUtils;
import org.apache.cassandra.locator.*;
import org.apache.cassandra.net.MessagingService;
import org.apache.cassandra.scheduler.IRequestScheduler;
import org.apache.cassandra.scheduler.NoScheduler;
import org.apache.cassandra.service.CacheService;
import org.apache.cassandra.thrift.ThriftServer;
import org.apache.cassandra.utils.FBUtilities;
import org.apache.cassandra.utils.memory.*;

public class DatabaseDescriptor
{
    private static final Logger logger = LoggerFactory.getLogger(DatabaseDescriptor.class);

    /**
     * Tokens are serialized in a Gossip VersionedValue String.  VV are restricted to 64KB
     * when we send them over the wire, which works out to about 1700 tokens.
     */
    private static final int MAX_NUM_TOKENS = 1536;

    private static IEndpointSnitch snitch;
    private static InetAddress listenAddress; // leave null so we can fall through to getLocalHost
    private static InetAddress broadcastAddress;
    private static InetAddress rpcAddress;
    private static InetAddress broadcastRpcAddress;
    private static SeedProvider seedProvider;
    private static IInternodeAuthenticator internodeAuthenticator;

    /* Hashing strategy Random or OPHF */
    private static IPartitioner partitioner;
    private static String paritionerName;

    private static Config.DiskAccessMode indexAccessMode;

    private static Config conf;

    private static SSTableFormat.Type sstable_format = SSTableFormat.Type.BIG;

    private static IAuthenticator authenticator = new AllowAllAuthenticator();
    private static IAuthorizer authorizer = new AllowAllAuthorizer();
    // Don't initialize the role manager until applying config. The options supported by CassandraRoleManager
    // depend on the configured IAuthenticator, so defer creating it until that's been set.
    private static IRoleManager roleManager;

    private static IRequestScheduler requestScheduler;
    private static RequestSchedulerId requestSchedulerId;
    private static RequestSchedulerOptions requestSchedulerOptions;

    private static long keyCacheSizeInMB;
    private static long counterCacheSizeInMB;
    private static long indexSummaryCapacityInMB;

    private static String localDC;
    private static Comparator<InetAddress> localComparator;
    private static boolean hasLoggedConfig;

<<<<<<< HEAD
    public static void forceStaticInitialization() {}
=======
    private static boolean commitLogEnabled = true;

>>>>>>> e7cfc17b
    static
    {
        // In client mode, we use a default configuration. Note that the fields of this class will be
        // left unconfigured however (the partitioner or localDC will be null for instance) so this
        // should be used with care.
        try
        {
            if (Config.isClientMode())
            {
                conf = new Config();
            }
            else
            {
                applyConfig(loadConfig());
            }
        }
        catch (Exception e)
        {
            throw new ExceptionInInitializerError(e);
        }
    }

    @VisibleForTesting
    public static Config loadConfig() throws ConfigurationException
    {
        String loaderClass = System.getProperty("cassandra.config.loader");
        ConfigurationLoader loader = loaderClass == null
                                   ? new YamlConfigurationLoader()
                                   : FBUtilities.<ConfigurationLoader>construct(loaderClass, "configuration loading");
        Config config = loader.loadConfig();

        if (!hasLoggedConfig)
        {
            hasLoggedConfig = true;
            Config.log(config);
        }

        return config;
    }

    private static InetAddress getNetworkInterfaceAddress(String intf, String configName, boolean preferIPv6) throws ConfigurationException
    {
        try
        {
            NetworkInterface ni = NetworkInterface.getByName(intf);
            if (ni == null)
                throw new ConfigurationException("Configured " + configName + " \"" + intf + "\" could not be found", false);
            Enumeration<InetAddress> addrs = ni.getInetAddresses();
            if (!addrs.hasMoreElements())
                throw new ConfigurationException("Configured " + configName + " \"" + intf + "\" was found, but had no addresses", false);

            /*
             * Try to return the first address of the preferred type, otherwise return the first address
             */
            InetAddress retval = null;
            while (addrs.hasMoreElements())
            {
                InetAddress temp = addrs.nextElement();
                if (preferIPv6 && temp instanceof Inet6Address) return temp;
                if (!preferIPv6 && temp instanceof Inet4Address) return temp;
                if (retval == null) retval = temp;
            }
            return retval;
        }
        catch (SocketException e)
        {
            throw new ConfigurationException("Configured " + configName + " \"" + intf + "\" caused an exception", e);
        }
    }

    @VisibleForTesting
    static void applyAddressConfig(Config config) throws ConfigurationException
    {
        listenAddress = null;
        rpcAddress = null;
        broadcastAddress = null;
        broadcastRpcAddress = null;

        /* Local IP, hostname or interface to bind services to */
        if (config.listen_address != null && config.listen_interface != null)
        {
            throw new ConfigurationException("Set listen_address OR listen_interface, not both", false);
        }
        else if (config.listen_address != null)
        {
            try
            {
                listenAddress = InetAddress.getByName(config.listen_address);
            }
            catch (UnknownHostException e)
            {
                throw new ConfigurationException("Unknown listen_address '" + config.listen_address + "'", false);
            }

            if (listenAddress.isAnyLocalAddress())
                throw new ConfigurationException("listen_address cannot be a wildcard address (" + config.listen_address + ")!", false);
        }
        else if (config.listen_interface != null)
        {
            listenAddress = getNetworkInterfaceAddress(config.listen_interface, "listen_interface", config.listen_interface_prefer_ipv6);
        }

        /* Gossip Address to broadcast */
        if (config.broadcast_address != null)
        {
            try
            {
                broadcastAddress = InetAddress.getByName(config.broadcast_address);
            }
            catch (UnknownHostException e)
            {
                throw new ConfigurationException("Unknown broadcast_address '" + config.broadcast_address + "'", false);
            }

            if (broadcastAddress.isAnyLocalAddress())
                throw new ConfigurationException("broadcast_address cannot be a wildcard address (" + config.broadcast_address + ")!", false);
        }

        /* Local IP, hostname or interface to bind RPC server to */
        if (config.rpc_address != null && config.rpc_interface != null)
        {
            throw new ConfigurationException("Set rpc_address OR rpc_interface, not both", false);
        }
        else if (config.rpc_address != null)
        {
            try
            {
                rpcAddress = InetAddress.getByName(config.rpc_address);
            }
            catch (UnknownHostException e)
            {
                throw new ConfigurationException("Unknown host in rpc_address " + config.rpc_address, false);
            }
        }
        else if (config.rpc_interface != null)
        {
            rpcAddress = getNetworkInterfaceAddress(config.rpc_interface, "rpc_interface", config.rpc_interface_prefer_ipv6);
        }
        else
        {
            rpcAddress = FBUtilities.getLocalAddress();
        }

        /* RPC address to broadcast */
        if (config.broadcast_rpc_address != null)
        {
            try
            {
                broadcastRpcAddress = InetAddress.getByName(config.broadcast_rpc_address);
            }
            catch (UnknownHostException e)
            {
                throw new ConfigurationException("Unknown broadcast_rpc_address '" + config.broadcast_rpc_address + "'", false);
            }

            if (broadcastRpcAddress.isAnyLocalAddress())
                throw new ConfigurationException("broadcast_rpc_address cannot be a wildcard address (" + config.broadcast_rpc_address + ")!", false);
        }
        else
        {
            if (rpcAddress.isAnyLocalAddress())
                throw new ConfigurationException("If rpc_address is set to a wildcard address (" + config.rpc_address + "), then " +
                                                 "you must set broadcast_rpc_address to a value other than " + config.rpc_address, false);
            broadcastRpcAddress = rpcAddress;
        }
    }

    public static void applyConfig(Config config) throws ConfigurationException
    {
        conf = config;

        if (conf.commitlog_sync == null)
        {
            throw new ConfigurationException("Missing required directive CommitLogSync", false);
        }

        if (conf.commitlog_sync == Config.CommitLogSync.batch)
        {
            if (conf.commitlog_sync_batch_window_in_ms == null)
            {
                throw new ConfigurationException("Missing value for commitlog_sync_batch_window_in_ms: Double expected.", false);
            }
            else if (conf.commitlog_sync_period_in_ms != null)
            {
                throw new ConfigurationException("Batch sync specified, but commitlog_sync_period_in_ms found. Only specify commitlog_sync_batch_window_in_ms when using batch sync", false);
            }
            logger.debug("Syncing log with a batch window of {}", conf.commitlog_sync_batch_window_in_ms);
        }
        else
        {
            if (conf.commitlog_sync_period_in_ms == null)
            {
                throw new ConfigurationException("Missing value for commitlog_sync_period_in_ms: Integer expected", false);
            }
            else if (conf.commitlog_sync_batch_window_in_ms != null)
            {
                throw new ConfigurationException("commitlog_sync_period_in_ms specified, but commitlog_sync_batch_window_in_ms found.  Only specify commitlog_sync_period_in_ms when using periodic sync.", false);
            }
            logger.debug("Syncing log with a period of {}", conf.commitlog_sync_period_in_ms);
        }

        /* evaluate the DiskAccessMode Config directive, which also affects indexAccessMode selection */
        if (conf.disk_access_mode == Config.DiskAccessMode.auto)
        {
            conf.disk_access_mode = hasLargeAddressSpace() ? Config.DiskAccessMode.mmap : Config.DiskAccessMode.standard;
            indexAccessMode = conf.disk_access_mode;
            logger.info("DiskAccessMode 'auto' determined to be {}, indexAccessMode is {}", conf.disk_access_mode, indexAccessMode);
        }
        else if (conf.disk_access_mode == Config.DiskAccessMode.mmap_index_only)
        {
            conf.disk_access_mode = Config.DiskAccessMode.standard;
            indexAccessMode = Config.DiskAccessMode.mmap;
            logger.info("DiskAccessMode is {}, indexAccessMode is {}", conf.disk_access_mode, indexAccessMode);
        }
        else
        {
            indexAccessMode = conf.disk_access_mode;
            logger.info("DiskAccessMode is {}, indexAccessMode is {}", conf.disk_access_mode, indexAccessMode);
        }

        /* Authentication, authorization and role management backend, implementing IAuthenticator, IAuthorizer & IRoleMapper*/
        if (conf.authenticator != null)
            authenticator = FBUtilities.newAuthenticator(conf.authenticator);

        if (conf.authorizer != null)
            authorizer = FBUtilities.newAuthorizer(conf.authorizer);

        if (authenticator instanceof AllowAllAuthenticator && !(authorizer instanceof AllowAllAuthorizer))
            throw new ConfigurationException("AllowAllAuthenticator can't be used with " +  conf.authorizer, false);

        if (conf.role_manager != null)
            roleManager = FBUtilities.newRoleManager(conf.role_manager);
        else
            roleManager = new CassandraRoleManager();

        if (authenticator instanceof PasswordAuthenticator && !(roleManager instanceof CassandraRoleManager))
            throw new ConfigurationException("CassandraRoleManager must be used with PasswordAuthenticator", false);

        if (conf.internode_authenticator != null)
            internodeAuthenticator = FBUtilities.construct(conf.internode_authenticator, "internode_authenticator");
        else
            internodeAuthenticator = new AllowAllInternodeAuthenticator();

        authenticator.validateConfiguration();
        authorizer.validateConfiguration();
        roleManager.validateConfiguration();
        internodeAuthenticator.validateConfiguration();

        /* Hashing strategy */
        if (conf.partitioner == null)
        {
            throw new ConfigurationException("Missing directive: partitioner", false);
        }
        try
        {
            partitioner = FBUtilities.newPartitioner(System.getProperty("cassandra.partitioner", conf.partitioner));
        }
        catch (Exception e)
        {
            throw new ConfigurationException("Invalid partitioner class " + conf.partitioner, false);
        }
        paritionerName = partitioner.getClass().getCanonicalName();

        if (conf.gc_warn_threshold_in_ms < 0)
        {
            throw new ConfigurationException("gc_warn_threshold_in_ms must be a positive integer");
        }

        if (conf.max_hint_window_in_ms == null)
        {
            throw new ConfigurationException("max_hint_window_in_ms cannot be set to null", false);
        }

        /* phi convict threshold for FailureDetector */
        if (conf.phi_convict_threshold < 5 || conf.phi_convict_threshold > 16)
        {
            throw new ConfigurationException("phi_convict_threshold must be between 5 and 16", false);
        }

        /* Thread per pool */
        if (conf.concurrent_reads != null && conf.concurrent_reads < 2)
        {
            throw new ConfigurationException("concurrent_reads must be at least 2", false);
        }

        if (conf.concurrent_writes != null && conf.concurrent_writes < 2)
        {
            throw new ConfigurationException("concurrent_writes must be at least 2", false);
        }

        if (conf.concurrent_counter_writes != null && conf.concurrent_counter_writes < 2)
            throw new ConfigurationException("concurrent_counter_writes must be at least 2", false);

        if (conf.concurrent_replicates != null)
            logger.warn("concurrent_replicates has been deprecated and should be removed from cassandra.yaml");

        if (conf.file_cache_size_in_mb == null)
            conf.file_cache_size_in_mb = Math.min(512, (int) (Runtime.getRuntime().maxMemory() / (4 * 1048576)));

        if (conf.memory_allocator != null)
            logger.warn("memory_allocator has been deprecated and should be removed from cassandra.yaml");

        if (conf.memtable_offheap_space_in_mb == null)
            conf.memtable_offheap_space_in_mb = (int) (Runtime.getRuntime().maxMemory() / (4 * 1048576));
        if (conf.memtable_offheap_space_in_mb < 0)
            throw new ConfigurationException("memtable_offheap_space_in_mb must be positive", false);
        // for the moment, we default to twice as much on-heap space as off-heap, as heap overhead is very large
        if (conf.memtable_heap_space_in_mb == null)
            conf.memtable_heap_space_in_mb = (int) (Runtime.getRuntime().maxMemory() / (4 * 1048576));
        if (conf.memtable_heap_space_in_mb <= 0)
            throw new ConfigurationException("memtable_heap_space_in_mb must be positive", false);
        logger.info("Global memtable on-heap threshold is enabled at {}MB", conf.memtable_heap_space_in_mb);
        if (conf.memtable_offheap_space_in_mb == 0)
            logger.info("Global memtable off-heap threshold is disabled, HeapAllocator will be used instead");
        else
            logger.info("Global memtable off-heap threshold is enabled at {}MB", conf.memtable_offheap_space_in_mb);

        applyAddressConfig(config);

        if (conf.thrift_framed_transport_size_in_mb <= 0)
            throw new ConfigurationException("thrift_framed_transport_size_in_mb must be positive", false);

        if (conf.native_transport_max_frame_size_in_mb <= 0)
            throw new ConfigurationException("native_transport_max_frame_size_in_mb must be positive", false);

        // fail early instead of OOMing (see CASSANDRA-8116)
        if (ThriftServer.HSHA.equals(conf.rpc_server_type) && conf.rpc_max_threads == Integer.MAX_VALUE)
            throw new ConfigurationException("The hsha rpc_server_type is not compatible with an rpc_max_threads " +
                                             "setting of 'unlimited'.  Please see the comments in cassandra.yaml " +
                                             "for rpc_server_type and rpc_max_threads.",
                                             false);
        if (ThriftServer.HSHA.equals(conf.rpc_server_type) && conf.rpc_max_threads > (FBUtilities.getAvailableProcessors() * 2 + 1024))
            logger.warn("rpc_max_threads setting of {} may be too high for the hsha server and cause unnecessary thread contention, reducing performance", conf.rpc_max_threads);

        /* end point snitch */
        if (conf.endpoint_snitch == null)
        {
            throw new ConfigurationException("Missing endpoint_snitch directive", false);
        }
        snitch = createEndpointSnitch(conf.endpoint_snitch);
        EndpointSnitchInfo.create();

        localDC = snitch.getDatacenter(FBUtilities.getBroadcastAddress());
        localComparator = new Comparator<InetAddress>()
        {
            public int compare(InetAddress endpoint1, InetAddress endpoint2)
            {
                boolean local1 = localDC.equals(snitch.getDatacenter(endpoint1));
                boolean local2 = localDC.equals(snitch.getDatacenter(endpoint2));
                if (local1 && !local2)
                    return -1;
                if (local2 && !local1)
                    return 1;
                return 0;
            }
        };

        /* Request Scheduler setup */
        requestSchedulerOptions = conf.request_scheduler_options;
        if (conf.request_scheduler != null)
        {
            try
            {
                if (requestSchedulerOptions == null)
                {
                    requestSchedulerOptions = new RequestSchedulerOptions();
                }
                Class<?> cls = Class.forName(conf.request_scheduler);
                requestScheduler = (IRequestScheduler) cls.getConstructor(RequestSchedulerOptions.class).newInstance(requestSchedulerOptions);
            }
            catch (ClassNotFoundException e)
            {
                throw new ConfigurationException("Invalid Request Scheduler class " + conf.request_scheduler, false);
            }
            catch (Exception e)
            {
                throw new ConfigurationException("Unable to instantiate request scheduler", e);
            }
        }
        else
        {
            requestScheduler = new NoScheduler();
        }

        if (conf.request_scheduler_id == RequestSchedulerId.keyspace)
        {
            requestSchedulerId = conf.request_scheduler_id;
        }
        else
        {
            // Default to Keyspace
            requestSchedulerId = RequestSchedulerId.keyspace;
        }

        // if data dirs, commitlog dir, or saved caches dir are set in cassandra.yaml, use that.  Otherwise,
        // use -Dcassandra.storagedir (set in cassandra-env.sh) as the parent dir for data/, commitlog/, and saved_caches/
        if (conf.commitlog_directory == null)
        {
            conf.commitlog_directory = System.getProperty("cassandra.storagedir", null);
            if (conf.commitlog_directory == null)
                throw new ConfigurationException("commitlog_directory is missing and -Dcassandra.storagedir is not set", false);
            conf.commitlog_directory += File.separator + "commitlog";
        }

        if (conf.commitlog_total_space_in_mb == null)
        {
            int preferredSize = 8192;
            int minSize = 0;
            try
            {
                // use 1/4 of available space.  See discussion on #10013 and #10199
                minSize = Ints.checkedCast((guessFileStore(conf.commitlog_directory).getTotalSpace() / 1048576) / 4);
            }
            catch (IOException e)
            {
                logger.debug("Error checking disk space", e);
                throw new ConfigurationException(String.format("Unable to check disk space available to %s. Perhaps the Cassandra user does not have the necessary permissions",
                                                               conf.commitlog_directory), e);
            }
            if (minSize < preferredSize)
            {
                logger.warn("Small commitlog volume detected at {}; setting commitlog_total_space_in_mb to {}.  You can override this in cassandra.yaml",
                            conf.commitlog_directory, minSize);
                conf.commitlog_total_space_in_mb = minSize;
            }
            else
            {
                conf.commitlog_total_space_in_mb = preferredSize;
            }
        }

        if (conf.saved_caches_directory == null)
        {
            conf.saved_caches_directory = System.getProperty("cassandra.storagedir", null);
            if (conf.saved_caches_directory == null)
                throw new ConfigurationException("saved_caches_directory is missing and -Dcassandra.storagedir is not set", false);
            conf.saved_caches_directory += File.separator + "saved_caches";
        }
        if (conf.data_file_directories == null)
        {
            String defaultDataDir = System.getProperty("cassandra.storagedir", null);
            if (defaultDataDir == null)
                throw new ConfigurationException("data_file_directories is not missing and -Dcassandra.storagedir is not set", false);
            conf.data_file_directories = new String[]{ defaultDataDir + File.separator + "data" };
        }

        long dataFreeBytes = 0;
        /* data file and commit log directories. they get created later, when they're needed. */
        for (String datadir : conf.data_file_directories)
        {
            if (datadir.equals(conf.commitlog_directory))
                throw new ConfigurationException("commitlog_directory must not be the same as any data_file_directories", false);
            if (datadir.equals(conf.saved_caches_directory))
                throw new ConfigurationException("saved_caches_directory must not be the same as any data_file_directories", false);

            try
            {
                dataFreeBytes += guessFileStore(datadir).getUnallocatedSpace();
            }
            catch (IOException e)
            {
                logger.debug("Error checking disk space", e);
                throw new ConfigurationException(String.format("Unable to check disk space available to %s. Perhaps the Cassandra user does not have the necessary permissions",
                                                               datadir), e);
            }
        }
        if (dataFreeBytes < 64L * 1024 * 1048576) // 64 GB
            logger.warn("Only {} MB free across all data volumes. Consider adding more capacity to your cluster or removing obsolete snapshots",
                        dataFreeBytes / 1048576);


        if (conf.commitlog_directory.equals(conf.saved_caches_directory))
            throw new ConfigurationException("saved_caches_directory must not be the same as the commitlog_directory", false);

        if (conf.memtable_flush_writers == null)
            conf.memtable_flush_writers = Math.min(8, Math.max(2, Math.min(FBUtilities.getAvailableProcessors(), conf.data_file_directories.length)));

        if (conf.memtable_flush_writers < 1)
            throw new ConfigurationException("memtable_flush_writers must be at least 1", false);

        if (conf.memtable_cleanup_threshold == null)
            conf.memtable_cleanup_threshold = (float) (1.0 / (1 + conf.memtable_flush_writers));

        if (conf.memtable_cleanup_threshold < 0.01f)
            throw new ConfigurationException("memtable_cleanup_threshold must be >= 0.01", false);
        if (conf.memtable_cleanup_threshold > 0.99f)
            throw new ConfigurationException("memtable_cleanup_threshold must be <= 0.99", false);
        if (conf.memtable_cleanup_threshold < 0.1f)
            logger.warn("memtable_cleanup_threshold is set very low, which may cause performance degradation");

        if (conf.concurrent_compactors == null)
            conf.concurrent_compactors = Math.min(8, Math.max(2, Math.min(FBUtilities.getAvailableProcessors(), conf.data_file_directories.length)));

        if (conf.concurrent_compactors <= 0)
            throw new ConfigurationException("concurrent_compactors should be strictly greater than 0", false);

        if (conf.initial_token != null)
            for (String token : tokensFromString(conf.initial_token))
                partitioner.getTokenFactory().validate(token);

        if (conf.num_tokens == null)
        	conf.num_tokens = 1;
        else if (conf.num_tokens > MAX_NUM_TOKENS)
            throw new ConfigurationException(String.format("A maximum number of %d tokens per node is supported", MAX_NUM_TOKENS), false);

        try
        {
            // if key_cache_size_in_mb option was set to "auto" then size of the cache should be "min(5% of Heap (in MB), 100MB)
            keyCacheSizeInMB = (conf.key_cache_size_in_mb == null)
                ? Math.min(Math.max(1, (int) (Runtime.getRuntime().totalMemory() * 0.05 / 1024 / 1024)), 100)
                : conf.key_cache_size_in_mb;

            if (keyCacheSizeInMB < 0)
                throw new NumberFormatException(); // to escape duplicating error message
        }
        catch (NumberFormatException e)
        {
            throw new ConfigurationException("key_cache_size_in_mb option was set incorrectly to '"
                    + conf.key_cache_size_in_mb + "', supported values are <integer> >= 0.", false);
        }

        try
        {
            // if counter_cache_size_in_mb option was set to "auto" then size of the cache should be "min(2.5% of Heap (in MB), 50MB)
            counterCacheSizeInMB = (conf.counter_cache_size_in_mb == null)
                    ? Math.min(Math.max(1, (int) (Runtime.getRuntime().totalMemory() * 0.025 / 1024 / 1024)), 50)
                    : conf.counter_cache_size_in_mb;

            if (counterCacheSizeInMB < 0)
                throw new NumberFormatException(); // to escape duplicating error message
        }
        catch (NumberFormatException e)
        {
            throw new ConfigurationException("counter_cache_size_in_mb option was set incorrectly to '"
                    + conf.counter_cache_size_in_mb + "', supported values are <integer> >= 0.", false);
        }

        // if set to empty/"auto" then use 5% of Heap size
        indexSummaryCapacityInMB = (conf.index_summary_capacity_in_mb == null)
            ? Math.max(1, (int) (Runtime.getRuntime().totalMemory() * 0.05 / 1024 / 1024))
            : conf.index_summary_capacity_in_mb;

        if (indexSummaryCapacityInMB < 0)
            throw new ConfigurationException("index_summary_capacity_in_mb option was set incorrectly to '"
                    + conf.index_summary_capacity_in_mb + "', it should be a non-negative integer.", false);

        if(conf.encryption_options != null)
        {
            logger.warn("Please rename encryption_options as server_encryption_options in the yaml");
            //operate under the assumption that server_encryption_options is not set in yaml rather than both
            conf.server_encryption_options = conf.encryption_options;
        }

        // load the seeds for node contact points
        if (conf.seed_provider == null)
        {
            throw new ConfigurationException("seeds configuration is missing; a minimum of one seed is required.", false);
        }
        try
        {
            Class<?> seedProviderClass = Class.forName(conf.seed_provider.class_name);
            seedProvider = (SeedProvider)seedProviderClass.getConstructor(Map.class).newInstance(conf.seed_provider.parameters);
        }
        // there are about 5 checked exceptions that could be thrown here.
        catch (Exception e)
        {
            throw new ConfigurationException(e.getMessage() + "\nFatal configuration error; unable to start server.  See log for stacktrace.", false);
        }
        if (seedProvider.getSeeds().size() == 0)
            throw new ConfigurationException("The seed provider lists no seeds.", false);
    }

    private static FileStore guessFileStore(String dir) throws IOException
    {
        Path path = Paths.get(dir);
        while (true)
        {
            try
            {
                return Files.getFileStore(path);
            }
            catch (IOException e)
            {
                if (e instanceof NoSuchFileException)
                    path = path.getParent();
                else
                    throw e;
            }
        }
    }

    private static IEndpointSnitch createEndpointSnitch(String snitchClassName) throws ConfigurationException
    {
        if (!snitchClassName.contains("."))
            snitchClassName = "org.apache.cassandra.locator." + snitchClassName;
        IEndpointSnitch snitch = FBUtilities.construct(snitchClassName, "snitch");
        return conf.dynamic_snitch ? new DynamicEndpointSnitch(snitch) : snitch;
    }

    public static IAuthenticator getAuthenticator()
    {
        return authenticator;
    }

    public static IAuthorizer getAuthorizer()
    {
        return authorizer;
    }

    public static IRoleManager getRoleManager()
    {
        return roleManager;
    }

    public static int getPermissionsValidity()
    {
        return conf.permissions_validity_in_ms;
    }

    public static void setPermissionsValidity(int timeout)
    {
        conf.permissions_validity_in_ms = timeout;
    }

    public static int getPermissionsCacheMaxEntries()
    {
        return conf.permissions_cache_max_entries;
    }

    public static int getPermissionsUpdateInterval()
    {
        return conf.permissions_update_interval_in_ms == -1
             ? conf.permissions_validity_in_ms
             : conf.permissions_update_interval_in_ms;
    }

    public static int getRolesValidity()
    {
        return conf.roles_validity_in_ms;
    }

    public static void setRolesValidity(int validity)
    {
        conf.roles_validity_in_ms = validity;
    }

    public static int getRolesCacheMaxEntries()
    {
        return conf.roles_cache_max_entries;
    }

    public static int getRolesUpdateInterval()
    {
        return conf.roles_update_interval_in_ms == -1
             ? conf.roles_validity_in_ms
             : conf.roles_update_interval_in_ms;
    }

    public static void setRolesUpdateInterval(int interval)
    {
        conf.roles_update_interval_in_ms = interval;
    }

    public static void setPermissionsUpdateInterval(int updateInterval)
    {
        conf.permissions_update_interval_in_ms = updateInterval;
    }

    public static int getThriftFramedTransportSize()
    {
        return conf.thrift_framed_transport_size_in_mb * 1024 * 1024;
    }

    /**
     * Creates all storage-related directories.
     */
    public static void createAllDirectories()
    {
        try
        {
            if (conf.data_file_directories.length == 0)
                throw new ConfigurationException("At least one DataFileDirectory must be specified", false);

            for (String dataFileDirectory : conf.data_file_directories)
            {
                FileUtils.createDirectory(dataFileDirectory);
            }

            if (conf.commitlog_directory == null)
                throw new ConfigurationException("commitlog_directory must be specified", false);

            FileUtils.createDirectory(conf.commitlog_directory);

            if (conf.saved_caches_directory == null)
                throw new ConfigurationException("saved_caches_directory must be specified", false);

            FileUtils.createDirectory(conf.saved_caches_directory);
        }
        catch (ConfigurationException e)
        {
            throw new IllegalArgumentException("Bad configuration; unable to start server: "+e.getMessage());
        }
        catch (FSWriteError e)
        {
            throw new IllegalStateException(e.getCause().getMessage() + "; unable to start server");
        }
    }

    public static IPartitioner getPartitioner()
    {
        return partitioner;
    }

    public static String getPartitionerName()
    {
        return paritionerName;
    }

    /* For tests ONLY, don't use otherwise or all hell will break loose */
    public static void setPartitioner(IPartitioner newPartitioner)
    {
        partitioner = newPartitioner;
    }

    public static IEndpointSnitch getEndpointSnitch()
    {
        return snitch;
    }
    public static void setEndpointSnitch(IEndpointSnitch eps)
    {
        snitch = eps;
    }

    public static IRequestScheduler getRequestScheduler()
    {
        return requestScheduler;
    }

    public static RequestSchedulerOptions getRequestSchedulerOptions()
    {
        return requestSchedulerOptions;
    }

    public static RequestSchedulerId getRequestSchedulerId()
    {
        return requestSchedulerId;
    }

    public static int getColumnIndexSize()
    {
        return conf.column_index_size_in_kb * 1024;
    }

    public static int getBatchSizeWarnThreshold()
    {
        return conf.batch_size_warn_threshold_in_kb * 1024;
    }

    public static long getBatchSizeFailThreshold()
    {
        return conf.batch_size_fail_threshold_in_kb * 1024L;
    }

    public static int getBatchSizeFailThresholdInKB()
    {
        return conf.batch_size_fail_threshold_in_kb;
    }

    public static void setBatchSizeWarnThresholdInKB(int threshold)
    {
        conf.batch_size_warn_threshold_in_kb = threshold;
    }

    public static void setBatchSizeFailThresholdInKB(int threshold)
    {
        conf.batch_size_fail_threshold_in_kb = threshold;
    }

    public static Collection<String> getInitialTokens()
    {
        return tokensFromString(System.getProperty("cassandra.initial_token", conf.initial_token));
    }

    public static Collection<String> tokensFromString(String tokenString)
    {
        List<String> tokens = new ArrayList<String>();
        if (tokenString != null)
            for (String token : tokenString.split(","))
                tokens.add(token.replaceAll("^\\s+", "").replaceAll("\\s+$", ""));
        return tokens;
    }

    public static Integer getNumTokens()
    {
        return conf.num_tokens;
    }

    public static InetAddress getReplaceAddress()
    {
        try
        {
            if (System.getProperty("cassandra.replace_address", null) != null)
                return InetAddress.getByName(System.getProperty("cassandra.replace_address", null));
            else if (System.getProperty("cassandra.replace_address_first_boot", null) != null)
                return InetAddress.getByName(System.getProperty("cassandra.replace_address_first_boot", null));
            return null;
        }
        catch (UnknownHostException e)
        {
            throw new RuntimeException("Replacement host name could not be resolved or scope_id was specified for a global IPv6 address", e);
        }
    }

    public static Collection<String> getReplaceTokens()
    {
        return tokensFromString(System.getProperty("cassandra.replace_token", null));
    }

    public static UUID getReplaceNode()
    {
        try
        {
            return UUID.fromString(System.getProperty("cassandra.replace_node", null));
        } catch (NullPointerException e)
        {
            return null;
        }
    }

    public static boolean isReplacing()
    {
        if (System.getProperty("cassandra.replace_address_first_boot", null) != null && SystemKeyspace.bootstrapComplete())
        {
            logger.info("Replace address on first boot requested; this node is already bootstrapped");
            return false;
        }
        return getReplaceAddress() != null;
    }

    public static String getClusterName()
    {
        return conf.cluster_name;
    }

    public static int getMaxStreamingRetries()
    {
        return conf.max_streaming_retries;
    }

    public static int getStoragePort()
    {
        return Integer.parseInt(System.getProperty("cassandra.storage_port", conf.storage_port.toString()));
    }

    public static int getSSLStoragePort()
    {
        return Integer.parseInt(System.getProperty("cassandra.ssl_storage_port", conf.ssl_storage_port.toString()));
    }

    public static int getRpcPort()
    {
        return Integer.parseInt(System.getProperty("cassandra.rpc_port", conf.rpc_port.toString()));
    }

    public static int getRpcListenBacklog()
    {
        return conf.rpc_listen_backlog;
    }

    public static long getRpcTimeout()
    {
        return conf.request_timeout_in_ms;
    }

    public static void setRpcTimeout(Long timeOutInMillis)
    {
        conf.request_timeout_in_ms = timeOutInMillis;
    }

    public static long getReadRpcTimeout()
    {
        return conf.read_request_timeout_in_ms;
    }

    public static void setReadRpcTimeout(Long timeOutInMillis)
    {
        conf.read_request_timeout_in_ms = timeOutInMillis;
    }

    public static long getRangeRpcTimeout()
    {
        return conf.range_request_timeout_in_ms;
    }

    public static void setRangeRpcTimeout(Long timeOutInMillis)
    {
        conf.range_request_timeout_in_ms = timeOutInMillis;
    }

    public static long getWriteRpcTimeout()
    {
        return conf.write_request_timeout_in_ms;
    }

    public static void setWriteRpcTimeout(Long timeOutInMillis)
    {
        conf.write_request_timeout_in_ms = timeOutInMillis;
    }

    public static long getCounterWriteRpcTimeout()
    {
        return conf.counter_write_request_timeout_in_ms;
    }

    public static void setCounterWriteRpcTimeout(Long timeOutInMillis)
    {
        conf.counter_write_request_timeout_in_ms = timeOutInMillis;
    }

    public static long getCasContentionTimeout()
    {
        return conf.cas_contention_timeout_in_ms;
    }

    public static void setCasContentionTimeout(Long timeOutInMillis)
    {
        conf.cas_contention_timeout_in_ms = timeOutInMillis;
    }

    public static long getTruncateRpcTimeout()
    {
        return conf.truncate_request_timeout_in_ms;
    }

    public static void setTruncateRpcTimeout(Long timeOutInMillis)
    {
        conf.truncate_request_timeout_in_ms = timeOutInMillis;
    }

    public static boolean hasCrossNodeTimeout()
    {
        return conf.cross_node_timeout;
    }

    // not part of the Verb enum so we can change timeouts easily via JMX
    public static long getTimeout(MessagingService.Verb verb)
    {
        switch (verb)
        {
            case READ:
                return getReadRpcTimeout();
            case RANGE_SLICE:
                return getRangeRpcTimeout();
            case TRUNCATE:
                return getTruncateRpcTimeout();
            case READ_REPAIR:
            case MUTATION:
            case PAXOS_COMMIT:
            case PAXOS_PREPARE:
            case PAXOS_PROPOSE:
                return getWriteRpcTimeout();
            case COUNTER_MUTATION:
                return getCounterWriteRpcTimeout();
            default:
                return getRpcTimeout();
        }
    }

    /**
     * @return the minimum configured {read, write, range, truncate, misc} timeout
     */
    public static long getMinRpcTimeout()
    {
        return Longs.min(getRpcTimeout(),
                         getReadRpcTimeout(),
                         getRangeRpcTimeout(),
                         getWriteRpcTimeout(),
                         getCounterWriteRpcTimeout(),
                         getTruncateRpcTimeout());
    }

    public static double getPhiConvictThreshold()
    {
        return conf.phi_convict_threshold;
    }

    public static void setPhiConvictThreshold(double phiConvictThreshold)
    {
        conf.phi_convict_threshold = phiConvictThreshold;
    }

    public static int getConcurrentReaders()
    {
        return conf.concurrent_reads;
    }

    public static int getConcurrentWriters()
    {
        return conf.concurrent_writes;
    }

    public static int getConcurrentCounterWriters()
    {
        return conf.concurrent_counter_writes;
    }

    public static int getFlushWriters()
    {
            return conf.memtable_flush_writers;
    }

    public static int getConcurrentCompactors()
    {
        return conf.concurrent_compactors;
    }

    public static int getCompactionThroughputMbPerSec()
    {
        return conf.compaction_throughput_mb_per_sec;
    }

    public static void setCompactionThroughputMbPerSec(int value)
    {
        conf.compaction_throughput_mb_per_sec = value;
    }

    public static int getCompactionLargePartitionWarningThreshold() { return conf.compaction_large_partition_warning_threshold_mb * 1024 * 1024; }

    public static boolean getDisableSTCSInL0()
    {
        return Boolean.getBoolean("cassandra.disable_stcs_in_l0");
    }

    public static int getStreamThroughputOutboundMegabitsPerSec()
    {
        return conf.stream_throughput_outbound_megabits_per_sec;
    }

    public static void setStreamThroughputOutboundMegabitsPerSec(int value)
    {
        conf.stream_throughput_outbound_megabits_per_sec = value;
    }

    public static int getInterDCStreamThroughputOutboundMegabitsPerSec()
    {
        return conf.inter_dc_stream_throughput_outbound_megabits_per_sec;
    }

    public static void setInterDCStreamThroughputOutboundMegabitsPerSec(int value)
    {
        conf.inter_dc_stream_throughput_outbound_megabits_per_sec = value;
    }

    public static String[] getAllDataFileLocations()
    {
        return conf.data_file_directories;
    }

    public static String getCommitLogLocation()
    {
        return conf.commitlog_directory;
    }

    public static ParameterizedClass getCommitLogCompression()
    {
        return conf.commitlog_compression;
    }

    public static void setCommitLogCompression(ParameterizedClass compressor)
    {
        conf.commitlog_compression = compressor;
    }

    public static int getCommitLogMaxCompressionBuffersInPool()
    {
        return conf.commitlog_max_compression_buffers_in_pool;
    }

    public static int getTombstoneWarnThreshold()
    {
        return conf.tombstone_warn_threshold;
    }

    public static void setTombstoneWarnThreshold(int threshold)
    {
        conf.tombstone_warn_threshold = threshold;
    }

    public static int getTombstoneFailureThreshold()
    {
        return conf.tombstone_failure_threshold;
    }

    public static void setTombstoneFailureThreshold(int threshold)
    {
        conf.tombstone_failure_threshold = threshold;
    }

    /**
     * size of commitlog segments to allocate
     */
    public static int getCommitLogSegmentSize()
    {
        return conf.commitlog_segment_size_in_mb * 1024 * 1024;
    }

    public static void setCommitLogSegmentSize(int sizeMegabytes)
    {
        conf.commitlog_segment_size_in_mb = sizeMegabytes;
    }

    public static String getSavedCachesLocation()
    {
        return conf.saved_caches_directory;
    }

    public static Set<InetAddress> getSeeds()
    {
        return ImmutableSet.<InetAddress>builder().addAll(seedProvider.getSeeds()).build();
    }

    public static InetAddress getListenAddress()
    {
        return listenAddress;
    }

    public static InetAddress getBroadcastAddress()
    {
        return broadcastAddress;
    }

    public static Boolean shouldListenOnBroadcastAddress()
    {
        return conf.listen_on_broadcast_address;
    }

    public static IInternodeAuthenticator getInternodeAuthenticator()
    {
        return internodeAuthenticator;
    }

    public static void setBroadcastAddress(InetAddress broadcastAdd)
    {
        broadcastAddress = broadcastAdd;
    }

    public static boolean startRpc()
    {
        return conf.start_rpc;
    }

    public static InetAddress getRpcAddress()
    {
        return rpcAddress;
    }

    public static void setBroadcastRpcAddress(InetAddress broadcastRPCAddr)
    {
        broadcastRpcAddress = broadcastRPCAddr;
    }

    public static InetAddress getBroadcastRpcAddress()
    {
        return broadcastRpcAddress;
    }

    public static String getRpcServerType()
    {
        return conf.rpc_server_type;
    }

    public static boolean getRpcKeepAlive()
    {
        return conf.rpc_keepalive;
    }

    public static Integer getRpcMinThreads()
    {
        return conf.rpc_min_threads;
    }

    public static Integer getRpcMaxThreads()
    {
        return conf.rpc_max_threads;
    }

    public static Integer getRpcSendBufferSize()
    {
        return conf.rpc_send_buff_size_in_bytes;
    }

    public static Integer getRpcRecvBufferSize()
    {
        return conf.rpc_recv_buff_size_in_bytes;
    }

    public static Integer getInternodeSendBufferSize()
    {
        return conf.internode_send_buff_size_in_bytes;
    }

    public static Integer getInternodeRecvBufferSize()
    {
        return conf.internode_recv_buff_size_in_bytes;
    }

    public static boolean startNativeTransport()
    {
        return conf.start_native_transport;
    }

    public static int getNativeTransportPort()
    {
        return Integer.parseInt(System.getProperty("cassandra.native_transport_port", conf.native_transport_port.toString()));
    }

    public static Integer getNativeTransportMaxThreads()
    {
        return conf.native_transport_max_threads;
    }

    public static int getNativeTransportMaxFrameSize()
    {
        return conf.native_transport_max_frame_size_in_mb * 1024 * 1024;
    }

    public static Long getNativeTransportMaxConcurrentConnections()
    {
        return conf.native_transport_max_concurrent_connections;
    }

    public static void setNativeTransportMaxConcurrentConnections(long nativeTransportMaxConcurrentConnections)
    {
        conf.native_transport_max_concurrent_connections = nativeTransportMaxConcurrentConnections;
    }

    public static Long getNativeTransportMaxConcurrentConnectionsPerIp() {
        return conf.native_transport_max_concurrent_connections_per_ip;
    }

    public static void setNativeTransportMaxConcurrentConnectionsPerIp(long native_transport_max_concurrent_connections_per_ip)
    {
        conf.native_transport_max_concurrent_connections_per_ip = native_transport_max_concurrent_connections_per_ip;
    }

    public static double getCommitLogSyncBatchWindow()
    {
        return conf.commitlog_sync_batch_window_in_ms;
    }

    public static void setCommitLogSyncBatchWindow(double windowMillis)
    {
        conf.commitlog_sync_batch_window_in_ms = windowMillis;
    }

    public static int getCommitLogSyncPeriod()
    {
        return conf.commitlog_sync_period_in_ms;
    }

    public static void setCommitLogSyncPeriod(int periodMillis)
    {
        conf.commitlog_sync_period_in_ms = periodMillis;
    }

    public static Config.CommitLogSync getCommitLogSync()
    {
        return conf.commitlog_sync;
    }

    public static void setCommitLogSync(CommitLogSync sync)
    {
        conf.commitlog_sync = sync;
    }

    public static Config.DiskAccessMode getDiskAccessMode()
    {
        return conf.disk_access_mode;
    }

    // Do not use outside unit tests.
    @VisibleForTesting
    public static void setDiskAccessMode(Config.DiskAccessMode mode)
    {
        conf.disk_access_mode = mode;
    }

    public static Config.DiskAccessMode getIndexAccessMode()
    {
        return indexAccessMode;
    }

    // Do not use outside unit tests.
    @VisibleForTesting
    public static void setIndexAccessMode(Config.DiskAccessMode mode)
    {
        indexAccessMode = mode;
    }

    public static void setDiskFailurePolicy(Config.DiskFailurePolicy policy)
    {
        conf.disk_failure_policy = policy;
    }

    public static Config.DiskFailurePolicy getDiskFailurePolicy()
    {
        return conf.disk_failure_policy;
    }

    public static void setCommitFailurePolicy(Config.CommitFailurePolicy policy)
    {
        conf.commit_failure_policy = policy;
    }

    public static Config.CommitFailurePolicy getCommitFailurePolicy()
    {
        return conf.commit_failure_policy;
    }

    public static boolean isSnapshotBeforeCompaction()
    {
        return conf.snapshot_before_compaction;
    }

    public static boolean isAutoSnapshot() {
        return conf.auto_snapshot;
    }

    @VisibleForTesting
    public static void setAutoSnapshot(boolean autoSnapshot) {
        conf.auto_snapshot = autoSnapshot;
    }

    public static boolean isAutoBootstrap()
    {
        return Boolean.parseBoolean(System.getProperty("cassandra.auto_bootstrap", conf.auto_bootstrap.toString()));
    }

    public static void setHintedHandoffEnabled(boolean hintedHandoffEnabled)
    {
        conf.hinted_handoff_enabled_global = hintedHandoffEnabled;
        conf.hinted_handoff_enabled_by_dc.clear();
    }

    public static void setHintedHandoffEnabled(final String dcNames)
    {
        List<String> dcNameList;
        try
        {
            dcNameList = Config.parseHintedHandoffEnabledDCs(dcNames);
        }
        catch (IOException e)
        {
            throw new IllegalArgumentException("Could not read csv of dcs for hinted handoff enable. " + dcNames, e);
        }

        if (dcNameList.isEmpty())
            throw new IllegalArgumentException("Empty list of Dcs for hinted handoff enable");

        conf.hinted_handoff_enabled_by_dc.clear();
        conf.hinted_handoff_enabled_by_dc.addAll(dcNameList);
    }

    public static boolean hintedHandoffEnabled()
    {
        return conf.hinted_handoff_enabled_global;
    }

    public static Set<String> hintedHandoffEnabledByDC()
    {
        return Collections.unmodifiableSet(conf.hinted_handoff_enabled_by_dc);
    }

    public static boolean shouldHintByDC()
    {
        return !conf.hinted_handoff_enabled_by_dc.isEmpty();
    }

    public static boolean hintedHandoffEnabled(final String dcName)
    {
        return conf.hinted_handoff_enabled_by_dc.contains(dcName);
    }

    public static void setMaxHintWindow(int ms)
    {
        conf.max_hint_window_in_ms = ms;
    }

    public static int getMaxHintWindow()
    {
        return conf.max_hint_window_in_ms;
    }

    public static File getSerializedCachePath(CacheService.CacheType cacheType, String version, String extension)
    {
        String name = cacheType.toString()
                + (version == null ? "" : "-" + version + "." + extension);
        return new File(conf.saved_caches_directory, name);
    }

    public static int getDynamicUpdateInterval()
    {
        return conf.dynamic_snitch_update_interval_in_ms;
    }
    public static void setDynamicUpdateInterval(Integer dynamicUpdateInterval)
    {
        conf.dynamic_snitch_update_interval_in_ms = dynamicUpdateInterval;
    }

    public static int getDynamicResetInterval()
    {
        return conf.dynamic_snitch_reset_interval_in_ms;
    }
    public static void setDynamicResetInterval(Integer dynamicResetInterval)
    {
        conf.dynamic_snitch_reset_interval_in_ms = dynamicResetInterval;
    }

    public static double getDynamicBadnessThreshold()
    {
        return conf.dynamic_snitch_badness_threshold;
    }

    public static void setDynamicBadnessThreshold(Double dynamicBadnessThreshold)
    {
        conf.dynamic_snitch_badness_threshold = dynamicBadnessThreshold;
    }

    public static ServerEncryptionOptions getServerEncryptionOptions()
    {
        return conf.server_encryption_options;
    }

    public static ClientEncryptionOptions getClientEncryptionOptions()
    {
        return conf.client_encryption_options;
    }

    public static int getHintedHandoffThrottleInKB()
    {
        return conf.hinted_handoff_throttle_in_kb;
    }

    public static int getBatchlogReplayThrottleInKB()
    {
        return conf.batchlog_replay_throttle_in_kb;
    }

    public static void setHintedHandoffThrottleInKB(Integer throttleInKB)
    {
        conf.hinted_handoff_throttle_in_kb = throttleInKB;
    }

    public static int getMaxHintsThread()
    {
        return conf.max_hints_delivery_threads;
    }

    public static boolean isIncrementalBackupsEnabled()
    {
        return conf.incremental_backups;
    }

    public static void setIncrementalBackupsEnabled(boolean value)
    {
        conf.incremental_backups = value;
    }

    public static int getFileCacheSizeInMB()
    {
        return conf.file_cache_size_in_mb;
    }

    public static long getTotalCommitlogSpaceInMB()
    {
        return conf.commitlog_total_space_in_mb;
    }

    public static int getSSTablePreempiveOpenIntervalInMB()
    {
        return FBUtilities.isWindows() ? -1 : conf.sstable_preemptive_open_interval_in_mb;
    }

    public static boolean getTrickleFsync()
    {
        return conf.trickle_fsync;
    }

    public static int getTrickleFsyncIntervalInKb()
    {
        return conf.trickle_fsync_interval_in_kb;
    }

    public static long getKeyCacheSizeInMB()
    {
        return keyCacheSizeInMB;
    }

    public static long getIndexSummaryCapacityInMB()
    {
        return indexSummaryCapacityInMB;
    }

    public static int getKeyCacheSavePeriod()
    {
        return conf.key_cache_save_period;
    }

    public static void setKeyCacheSavePeriod(int keyCacheSavePeriod)
    {
        conf.key_cache_save_period = keyCacheSavePeriod;
    }

    public static int getKeyCacheKeysToSave()
    {
        return conf.key_cache_keys_to_save;
    }

    public static void setKeyCacheKeysToSave(int keyCacheKeysToSave)
    {
        conf.key_cache_keys_to_save = keyCacheKeysToSave;
    }

    public static String getRowCacheClassName()
    {
        return conf.row_cache_class_name;
    }

    public static long getRowCacheSizeInMB()
    {
        return conf.row_cache_size_in_mb;
    }

    @VisibleForTesting
    public static void setRowCacheSizeInMB(long val)
    {
        conf.row_cache_size_in_mb = val;
    }

    public static int getRowCacheSavePeriod()
    {
        return conf.row_cache_save_period;
    }

    public static void setRowCacheSavePeriod(int rowCacheSavePeriod)
    {
        conf.row_cache_save_period = rowCacheSavePeriod;
    }

    public static int getRowCacheKeysToSave()
    {
        return conf.row_cache_keys_to_save;
    }

    public static long getCounterCacheSizeInMB()
    {
        return counterCacheSizeInMB;
    }

    public static void setRowCacheKeysToSave(int rowCacheKeysToSave)
    {
        conf.row_cache_keys_to_save = rowCacheKeysToSave;
    }

    public static int getCounterCacheSavePeriod()
    {
        return conf.counter_cache_save_period;
    }

    public static void setCounterCacheSavePeriod(int counterCacheSavePeriod)
    {
        conf.counter_cache_save_period = counterCacheSavePeriod;
    }

    public static int getCounterCacheKeysToSave()
    {
        return conf.counter_cache_keys_to_save;
    }

    public static void setCounterCacheKeysToSave(int counterCacheKeysToSave)
    {
        conf.counter_cache_keys_to_save = counterCacheKeysToSave;
    }

    public static int getStreamingSocketTimeout()
    {
        return conf.streaming_socket_timeout_in_ms;
    }

    public static String getLocalDataCenter()
    {
        return localDC;
    }

    public static Comparator<InetAddress> getLocalComparator()
    {
        return localComparator;
    }

    public static Config.InternodeCompression internodeCompression()
    {
        return conf.internode_compression;
    }

    public static boolean getInterDCTcpNoDelay()
    {
        return conf.inter_dc_tcp_nodelay;
    }


    public static SSTableFormat.Type getSSTableFormat()
    {
        return sstable_format;
    }

    public static MemtablePool getMemtableAllocatorPool()
    {
        long heapLimit = ((long) conf.memtable_heap_space_in_mb) << 20;
        long offHeapLimit = ((long) conf.memtable_offheap_space_in_mb) << 20;
        switch (conf.memtable_allocation_type)
        {
            case unslabbed_heap_buffers:
                return new HeapPool(heapLimit, conf.memtable_cleanup_threshold, new ColumnFamilyStore.FlushLargestColumnFamily());
            case heap_buffers:
                return new SlabPool(heapLimit, 0, conf.memtable_cleanup_threshold, new ColumnFamilyStore.FlushLargestColumnFamily());
            case offheap_buffers:
                if (!FileUtils.isCleanerAvailable())
                {
                    throw new IllegalStateException("Could not free direct byte buffer: offheap_buffers is not a safe memtable_allocation_type without this ability, please adjust your config. This feature is only guaranteed to work on an Oracle JVM. Refusing to start.");
                }
                return new SlabPool(heapLimit, offHeapLimit, conf.memtable_cleanup_threshold, new ColumnFamilyStore.FlushLargestColumnFamily());
            case offheap_objects:
                return new NativePool(heapLimit, offHeapLimit, conf.memtable_cleanup_threshold, new ColumnFamilyStore.FlushLargestColumnFamily());
            default:
                throw new AssertionError();
        }
    }

    public static int getIndexSummaryResizeIntervalInMinutes()
    {
        return conf.index_summary_resize_interval_in_minutes;
    }

    public static boolean hasLargeAddressSpace()
    {
        // currently we just check if it's a 64bit arch, but any we only really care if the address space is large
        String datamodel = System.getProperty("sun.arch.data.model");
        if (datamodel != null)
        {
            switch (datamodel)
            {
                case "64": return true;
                case "32": return false;
            }
        }
        String arch = System.getProperty("os.arch");
        return arch.contains("64") || arch.contains("sparcv9");
    }

    public static int getTracetypeRepairTTL()
    {
        return conf.tracetype_repair_ttl;
    }

    public static int getTracetypeQueryTTL()
    {
        return conf.tracetype_query_ttl;
    }

    public static String getOtcCoalescingStrategy()
    {
        return conf.otc_coalescing_strategy;
    }

    public static int getOtcCoalescingWindow()
    {
        return conf.otc_coalescing_window_us;
    }

    public static boolean enableUserDefinedFunctions()
    {
        return conf.enable_user_defined_functions;
    }

    public static int getWindowsTimerInterval()
    {
        return conf.windows_timer_interval;
    }

    public static long getGCWarnThreshold()
    {
        return conf.gc_warn_threshold_in_ms;
    }

    public static boolean isCommitLogEnabled()
    {
        return commitLogEnabled;
    }

    /**
     * Disable commit log segment allocation for offline tools.
     * This *MUST* be called before CommitLog is accessed. (Typically before accessing ColumnFamilyStore)
     */
    public static void disableCommitLogForOfflineTool()
    {
        DatabaseDescriptor.commitLogEnabled = false;
    }
}<|MERGE_RESOLUTION|>--- conflicted
+++ resolved
@@ -101,13 +101,9 @@
     private static String localDC;
     private static Comparator<InetAddress> localComparator;
     private static boolean hasLoggedConfig;
-
-<<<<<<< HEAD
+    private static boolean commitLogEnabled = true;
+
     public static void forceStaticInitialization() {}
-=======
-    private static boolean commitLogEnabled = true;
-
->>>>>>> e7cfc17b
     static
     {
         // In client mode, we use a default configuration. Note that the fields of this class will be
