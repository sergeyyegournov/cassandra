/*
 * Licensed to the Apache Software Foundation (ASF) under one
 * or more contributor license agreements.  See the NOTICE file
 * distributed with this work for additional information
 * regarding copyright ownership.  The ASF licenses this file
 * to you under the Apache License, Version 2.0 (the
 * "License"); you may not use this file except in compliance
 * with the License.  You may obtain a copy of the License at
 *
 *     http://www.apache.org/licenses/LICENSE-2.0
 *
 * Unless required by applicable law or agreed to in writing, software
 * distributed under the License is distributed on an "AS IS" BASIS,
 * WITHOUT WARRANTIES OR CONDITIONS OF ANY KIND, either express or implied.
 * See the License for the specific language governing permissions and
 * limitations under the License.
 */
package org.apache.cassandra.cql3;

import static org.apache.cassandra.cql3.Constants.UNSET_VALUE;

import java.nio.ByteBuffer;
import java.util.ArrayList;
import java.util.List;
import java.util.concurrent.atomic.AtomicReference;

import org.apache.cassandra.config.ColumnDefinition;
import org.apache.cassandra.cql3.functions.Function;
import org.apache.cassandra.db.Cell;
import org.apache.cassandra.db.ColumnFamily;
import org.apache.cassandra.db.composites.CellName;
import org.apache.cassandra.db.composites.Composite;
import org.apache.cassandra.db.marshal.Int32Type;
import org.apache.cassandra.db.marshal.ListType;
import org.apache.cassandra.exceptions.InvalidRequestException;
import org.apache.cassandra.serializers.CollectionSerializer;
import org.apache.cassandra.serializers.MarshalException;
import org.apache.cassandra.transport.Server;
import org.apache.cassandra.utils.ByteBufferUtil;
import org.apache.cassandra.utils.FBUtilities;
import org.apache.cassandra.utils.UUIDGen;

/**
 * Static helper methods and classes for lists.
 */
public abstract class Lists
{
    private Lists() {}

    public static ColumnSpecification indexSpecOf(ColumnSpecification column)
    {
        return new ColumnSpecification(column.ksName, column.cfName, new ColumnIdentifier("idx(" + column.name + ")", true), Int32Type.instance);
    }

    public static ColumnSpecification valueSpecOf(ColumnSpecification column)
    {
        return new ColumnSpecification(column.ksName, column.cfName, new ColumnIdentifier("value(" + column.name + ")", true), ((ListType)column.type).getElementsType());
    }

    public static class Literal implements Term.Raw
    {
        private final List<Term.Raw> elements;

        public Literal(List<Term.Raw> elements)
        {
            this.elements = elements;
        }

        public Term prepare(String keyspace, ColumnSpecification receiver) throws InvalidRequestException
        {
            validateAssignableTo(keyspace, receiver);

            ColumnSpecification valueSpec = Lists.valueSpecOf(receiver);
            List<Term> values = new ArrayList<Term>(elements.size());
            boolean allTerminal = true;
            for (Term.Raw rt : elements)
            {
                Term t = rt.prepare(keyspace, valueSpec);

                if (t.containsBindMarker())
                    throw new InvalidRequestException(String.format("Invalid list literal for %s: bind variables are not supported inside collection literals", receiver.name));

                if (t instanceof Term.NonTerminal)
                    allTerminal = false;

                values.add(t);
            }
            DelayedValue value = new DelayedValue(values);
            return allTerminal ? value.bind(QueryOptions.DEFAULT) : value;
        }

        private void validateAssignableTo(String keyspace, ColumnSpecification receiver) throws InvalidRequestException
        {
            if (!(receiver.type instanceof ListType))
                throw new InvalidRequestException(String.format("Invalid list literal for %s of type %s", receiver.name, receiver.type.asCQL3Type()));

            ColumnSpecification valueSpec = Lists.valueSpecOf(receiver);
            for (Term.Raw rt : elements)
            {
                if (!rt.testAssignment(keyspace, valueSpec).isAssignable())
                    throw new InvalidRequestException(String.format("Invalid list literal for %s: value %s is not of type %s", receiver.name, rt, valueSpec.type.asCQL3Type()));
            }
        }

        public AssignmentTestable.TestResult testAssignment(String keyspace, ColumnSpecification receiver)
        {
            if (!(receiver.type instanceof ListType))
                return AssignmentTestable.TestResult.NOT_ASSIGNABLE;

            // If there is no elements, we can't say it's an exact match (an empty list if fundamentally polymorphic).
            if (elements.isEmpty())
                return AssignmentTestable.TestResult.WEAKLY_ASSIGNABLE;

            ColumnSpecification valueSpec = Lists.valueSpecOf(receiver);
            return AssignmentTestable.TestResult.testAll(keyspace, valueSpec, elements);
        }

        @Override
        public String toString()
        {
            return elements.toString();
        }
    }

    public static class Value extends Term.MultiItemTerminal
    {
        public final List<ByteBuffer> elements;

        public Value(List<ByteBuffer> elements)
        {
            this.elements = elements;
        }

        public static Value fromSerialized(ByteBuffer value, ListType type, int version) throws InvalidRequestException
        {
            try
            {
                // Collections have this small hack that validate cannot be called on a serialized object,
                // but compose does the validation (so we're fine).
                List<?> l = type.getSerializer().deserializeForNativeProtocol(value, version);
                List<ByteBuffer> elements = new ArrayList<>(l.size());
                for (Object element : l)
                    // elements can be null in lists that represent a set of IN values
                    elements.add(element == null ? null : type.getElementsType().decompose(element));
                return new Value(elements);
            }
            catch (MarshalException e)
            {
                throw new InvalidRequestException(e.getMessage());
            }
        }

        public ByteBuffer get(int protocolVersion)
        {
            return CollectionSerializer.pack(elements, elements.size(), protocolVersion);
        }

        public boolean equals(ListType lt, Value v)
        {
            if (elements.size() != v.elements.size())
                return false;

            for (int i = 0; i < elements.size(); i++)
                if (lt.getElementsType().compare(elements.get(i), v.elements.get(i)) != 0)
                    return false;

            return true;
        }

        public List<ByteBuffer> getElements()
        {
            return elements;
        }
    }

    /**
     * Basically similar to a Value, but with some non-pure function (that need
     * to be evaluated at execution time) in it.
     *
     * Note: this would also work for a list with bind markers, but we don't support
     * that because 1) it's not excessively useful and 2) we wouldn't have a good
     * column name to return in the ColumnSpecification for those markers (not a
     * blocker per-se but we don't bother due to 1)).
     */
    public static class DelayedValue extends Term.NonTerminal
    {
        private final List<Term> elements;

        public DelayedValue(List<Term> elements)
        {
            this.elements = elements;
        }

        public boolean containsBindMarker()
        {
            // False since we don't support them in collection
            return false;
        }

        public void collectMarkerSpecification(VariableSpecifications boundNames)
        {
        }

        public Terminal bind(QueryOptions options) throws InvalidRequestException
        {
            List<ByteBuffer> buffers = new ArrayList<ByteBuffer>(elements.size());
            for (Term t : elements)
            {
                ByteBuffer bytes = t.bindAndGet(options);

                if (bytes == null)
                    throw new InvalidRequestException("null is not supported inside collections");
                if (bytes == ByteBufferUtil.UNSET_BYTE_BUFFER)
                    return UNSET_VALUE;

                // We don't support value > 64K because the serialization format encode the length as an unsigned short.
                if (bytes.remaining() > FBUtilities.MAX_UNSIGNED_SHORT)
                    throw new InvalidRequestException(String.format("List value is too long. List values are limited to %d bytes but %d bytes value provided",
                                                                    FBUtilities.MAX_UNSIGNED_SHORT,
                                                                    bytes.remaining()));

                buffers.add(bytes);
            }
            return new Value(buffers);
        }

        public Iterable<Function> getFunctions()
        {
            return Terms.getFunctions(elements);
        }
    }

    /**
     * A marker for List values and IN relations
     */
    public static class Marker extends AbstractMarker
    {
        protected Marker(int bindIndex, ColumnSpecification receiver)
        {
            super(bindIndex, receiver);
            assert receiver.type instanceof ListType;
        }

        public Terminal bind(QueryOptions options) throws InvalidRequestException
        {
            ByteBuffer value = options.getValues().get(bindIndex);
            if (value == null)
                return null;
            if (value == ByteBufferUtil.UNSET_BYTE_BUFFER)
                return UNSET_VALUE;
            return Value.fromSerialized(value, (ListType)receiver.type, options.getProtocolVersion());
        }
    }

    /*
     * For prepend, we need to be able to generate unique but decreasing time
     * UUID, which is a bit challenging. To do that, given a time in milliseconds,
     * we adds a number representing the 100-nanoseconds precision and make sure
     * that within the same millisecond, that number is always decreasing. We
     * do rely on the fact that the user will only provide decreasing
     * milliseconds timestamp for that purpose.
     */
    private static class PrecisionTime
    {
        // Our reference time (1 jan 2010, 00:00:00) in milliseconds.
        private static final long REFERENCE_TIME = 1262304000000L;
        private static final AtomicReference<PrecisionTime> last = new AtomicReference<>(new PrecisionTime(Long.MAX_VALUE, 0));

        public final long millis;
        public final int nanos;

        PrecisionTime(long millis, int nanos)
        {
            this.millis = millis;
            this.nanos = nanos;
        }

        static PrecisionTime getNext(long millis)
        {
            while (true)
            {
                PrecisionTime current = last.get();

                assert millis <= current.millis;
                PrecisionTime next = millis < current.millis
                    ? new PrecisionTime(millis, 9999)
                    : new PrecisionTime(millis, Math.max(0, current.nanos - 1));

                if (last.compareAndSet(current, next))
                    return next;
            }
        }
    }

    public static class Setter extends Operation
    {
        public Setter(ColumnDefinition column, Term t)
        {
            super(column, t);
        }

        public void execute(ByteBuffer rowKey, ColumnFamily cf, Composite prefix, UpdateParameters params) throws InvalidRequestException
        {
            Term.Terminal value = t.bind(params.options);
            if (column.type.isMultiCell() && value != UNSET_VALUE)
            {
                // delete + append
                CellName name = cf.getComparator().create(prefix, column);
                cf.addAtom(params.makeTombstoneForOverwrite(name.slice()));
            }
            if (value != UNSET_VALUE)
                Appender.doAppend(cf, prefix, column, params, value);
        }
    }

    public static class SetterByIndex extends Operation
    {
        private final Term idx;

        public SetterByIndex(ColumnDefinition column, Term idx, Term t)
        {
            super(column, t);
            this.idx = idx;
        }

        @Override
        public boolean requiresRead()
        {
            return true;
        }

        @Override
        public void collectMarkerSpecification(VariableSpecifications boundNames)
        {
            super.collectMarkerSpecification(boundNames);
            idx.collectMarkerSpecification(boundNames);
        }

        public void execute(ByteBuffer rowKey, ColumnFamily cf, Composite prefix, UpdateParameters params) throws InvalidRequestException
        {
            // we should not get here for frozen lists
            assert column.type.isMultiCell() : "Attempted to set an individual element on a frozen list";

            ByteBuffer index = idx.bindAndGet(params.options);
            ByteBuffer value = t.bindAndGet(params.options);

            if (index == null)
                throw new InvalidRequestException("Invalid null value for list index");
            if (index == ByteBufferUtil.UNSET_BYTE_BUFFER)
                throw new InvalidRequestException("Invalid unset value for list index");

            List<Cell> existingList = params.getPrefetchedList(rowKey, column.name);
            int idx = ByteBufferUtil.toInt(index);
            if (existingList == null || existingList.size() == 0)
                throw new InvalidRequestException("Attempted to set an element on a list which is null");
            if (idx < 0 || idx >= existingList.size())
                throw new InvalidRequestException(String.format("List index %d out of bound, list has size %d", idx, existingList.size()));

            CellName elementName = existingList.get(idx).name();
            if (value == null)
            {
                cf.addColumn(params.makeTombstone(elementName));
            }
            else if (value != ByteBufferUtil.UNSET_BYTE_BUFFER)
            {
                // We don't support value > 64K because the serialization format encode the length as an unsigned short.
                if (value.remaining() > FBUtilities.MAX_UNSIGNED_SHORT)
                    throw new InvalidRequestException(String.format("List value is too long. List values are limited to %d bytes but %d bytes value provided",
                                                                    FBUtilities.MAX_UNSIGNED_SHORT,
                                                                    value.remaining()));

                cf.addColumn(params.makeColumn(elementName, value));
            }
        }
    }

    public static class Appender extends Operation
    {
        public Appender(ColumnDefinition column, Term t)
        {
            super(column, t);
        }

        public void execute(ByteBuffer rowKey, ColumnFamily cf, Composite prefix, UpdateParameters params) throws InvalidRequestException
        {
            assert column.type.isMultiCell() : "Attempted to append to a frozen list";
            Term.Terminal value = t.bind(params.options);
            if (value != UNSET_VALUE)
                doAppend(cf, prefix, column, params, value);
        }

        static void doAppend(ColumnFamily cf, Composite prefix, ColumnDefinition column, UpdateParameters params, Term.Terminal value) throws InvalidRequestException
        {
            if (column.type.isMultiCell())
            {
                // If we append null, do nothing. Note that for Setter, we've
                // already removed the previous value so we're good here too
                if (value == null)
                    return;

                for (ByteBuffer buffer : ((Value) value).elements)
                {
                    ByteBuffer uuid = ByteBuffer.wrap(UUIDGen.getTimeUUIDBytes());
                    cf.addColumn(params.makeColumn(cf.getComparator().create(prefix, column, uuid), buffer));
                }
            }
            else
            {
                // for frozen lists, we're overwriting the whole cell value
                CellName name = cf.getComparator().create(prefix, column);
                if (value == null)
                    cf.addAtom(params.makeTombstone(name));
                else
                    cf.addColumn(params.makeColumn(name, value.get(Server.CURRENT_VERSION)));
            }
        }
    }

    public static class Prepender extends Operation
    {
        public Prepender(ColumnDefinition column, Term t)
        {
            super(column, t);
        }

        public void execute(ByteBuffer rowKey, ColumnFamily cf, Composite prefix, UpdateParameters params) throws InvalidRequestException
        {
            assert column.type.isMultiCell() : "Attempted to prepend to a frozen list";
            Term.Terminal value = t.bind(params.options);
            if (value == null || value == UNSET_VALUE)
                return;

            long time = PrecisionTime.REFERENCE_TIME - (System.currentTimeMillis() - PrecisionTime.REFERENCE_TIME);

            List<ByteBuffer> toAdd = ((Value) value).elements;
            for (int i = toAdd.size() - 1; i >= 0; i--)
            {
                PrecisionTime pt = PrecisionTime.getNext(time);
                ByteBuffer uuid = ByteBuffer.wrap(UUIDGen.getTimeUUIDBytes(pt.millis, pt.nanos));
                cf.addColumn(params.makeColumn(cf.getComparator().create(prefix, column, uuid), toAdd.get(i)));
            }
        }
    }

    public static class Discarder extends Operation
    {
        public Discarder(ColumnDefinition column, Term t)
        {
            super(column, t);
        }

        @Override
        public boolean requiresRead()
        {
            return true;
        }

        public void execute(ByteBuffer rowKey, ColumnFamily cf, Composite prefix, UpdateParameters params) throws InvalidRequestException
        {
            assert column.type.isMultiCell() : "Attempted to delete from a frozen list";
            List<Cell> existingList = params.getPrefetchedList(rowKey, column.name);
            // We want to call bind before possibly returning to reject queries where the value provided is not a list.
            Term.Terminal value = t.bind(params.options);

            if (existingList == null)
                throw new InvalidRequestException("Attempted to delete an element from a list which is null");
            if (existingList.isEmpty())
                return;

            if (value == null || value == UNSET_VALUE)
                return;

            // Note: below, we will call 'contains' on this toDiscard list for each element of existingList.
            // Meaning that if toDiscard is big, converting it to a HashSet might be more efficient. However,
            // the read-before-write this operation requires limits its usefulness on big lists, so in practice
            // toDiscard will be small and keeping a list will be more efficient.
            List<ByteBuffer> toDiscard = ((Value) value).elements;
            for (Cell cell : existingList)
            {
                if (toDiscard.contains(cell.value()))
                    cf.addColumn(params.makeTombstone(cell.name()));
            }
        }
    }

    public static class DiscarderByIndex extends Operation
    {
        public DiscarderByIndex(ColumnDefinition column, Term idx)
        {
            super(column, idx);
        }

        @Override
        public boolean requiresRead()
        {
            return true;
        }

        public void execute(ByteBuffer rowKey, ColumnFamily cf, Composite prefix, UpdateParameters params) throws InvalidRequestException
        {
            assert column.type.isMultiCell() : "Attempted to delete an item by index from a frozen list";
            Term.Terminal index = t.bind(params.options);
            if (index == null)
                throw new InvalidRequestException("Invalid null value for list index");
            if (index == Constants.UNSET_VALUE)
                return;

            List<Cell> existingList = params.getPrefetchedList(rowKey, column.name);
<<<<<<< HEAD
            int idx = ByteBufferUtil.toInt(index.get(params.options.getProtocolVersion()));
            if (existingList == null)
=======
            int idx = ByteBufferUtil.toInt(index.get(params.options));
            if (existingList == null || existingList.size() == 0)
>>>>>>> f56244d2
                throw new InvalidRequestException("Attempted to delete an element from a list which is null");
            if (idx < 0 || idx >= existingList.size())
                throw new InvalidRequestException(String.format("List index %d out of bound, list has size %d", idx, existingList.size()));

            CellName elementName = existingList.get(idx).name();
            cf.addColumn(params.makeTombstone(elementName));
        }
    }
}<|MERGE_RESOLUTION|>--- conflicted
+++ resolved
@@ -506,13 +506,8 @@
                 return;
 
             List<Cell> existingList = params.getPrefetchedList(rowKey, column.name);
-<<<<<<< HEAD
             int idx = ByteBufferUtil.toInt(index.get(params.options.getProtocolVersion()));
-            if (existingList == null)
-=======
-            int idx = ByteBufferUtil.toInt(index.get(params.options));
             if (existingList == null || existingList.size() == 0)
->>>>>>> f56244d2
                 throw new InvalidRequestException("Attempted to delete an element from a list which is null");
             if (idx < 0 || idx >= existingList.size())
                 throw new InvalidRequestException(String.format("List index %d out of bound, list has size %d", idx, existingList.size()));
