/*
 * Licensed to the Apache Software Foundation (ASF) under one
 * or more contributor license agreements.  See the NOTICE file
 * distributed with this work for additional information
 * regarding copyright ownership.  The ASF licenses this file
 * to you under the Apache License, Version 2.0 (the
 * "License"); you may not use this file except in compliance
 * with the License.  You may obtain a copy of the License at
 *
 *     http://www.apache.org/licenses/LICENSE-2.0
 *
 * Unless required by applicable law or agreed to in writing, software
 * distributed under the License is distributed on an "AS IS" BASIS,
 * WITHOUT WARRANTIES OR CONDITIONS OF ANY KIND, either express or implied.
 * See the License for the specific language governing permissions and
 * limitations under the License.
 */
package org.apache.cassandra.db;

import java.util.*;

import com.google.common.base.Function;
import com.google.common.collect.AbstractIterator;
import com.google.common.collect.Iterables;
import com.google.common.collect.Lists;

import org.apache.cassandra.config.CFMetaData;
import org.apache.cassandra.db.composites.CellName;
import org.apache.cassandra.db.composites.CellNameType;
import org.apache.cassandra.db.composites.Composite;
import org.apache.cassandra.db.filter.ColumnSlice;
import org.apache.cassandra.utils.Allocator;

/**
 * A ColumnFamily backed by an ArrayList.
 * This implementation is not synchronized and should only be used when
 * thread-safety is not required. This implementation makes sense when the
 * main operations performed are iterating over the map and adding cells
 * (especially if insertion is in sorted order).
 */
public class ArrayBackedSortedColumns extends AbstractThreadUnsafeSortedColumns
{
    private final boolean reversed;
    private final ArrayList<Cell> cells;

    public static final ColumnFamily.Factory<ArrayBackedSortedColumns> factory = new Factory<ArrayBackedSortedColumns>()
    {
        public ArrayBackedSortedColumns create(CFMetaData metadata, boolean insertReversed)
        {
            return new ArrayBackedSortedColumns(metadata, insertReversed);
        }
    };

    private ArrayBackedSortedColumns(CFMetaData metadata, boolean reversed)
    {
        super(metadata);
        this.reversed = reversed;
        this.cells = new ArrayList<Cell>();
    }

    private ArrayBackedSortedColumns(Collection<Cell> cells, CFMetaData metadata, boolean reversed)
    {
        super(metadata);
        this.reversed = reversed;
        this.cells = new ArrayList<Cell>(cells);
    }

    public ColumnFamily.Factory getFactory()
    {
        return factory;
    }

    public ColumnFamily cloneMe()
    {
        return new ArrayBackedSortedColumns(cells, metadata, reversed);
    }

    public boolean isInsertReversed()
    {
        return reversed;
    }

    private Comparator<Composite> internalComparator()
    {
        return reversed ? getComparator().reverseComparator() : getComparator();
    }

    public Cell getColumn(CellName name)
    {
        int pos = binarySearch(name);
        return pos >= 0 ? cells.get(pos) : null;
    }

    /**
     * AddColumn throws an exception if the cell added does not sort after
     * the last cell in the map.
     * The reasoning is that this implementation can get slower if too much
     * insertions are done in unsorted order and right now we only use it when
     * *all* insertion (with this method) are done in sorted order. The
     * assertion throwing is thus a protection against performance regression
     * without knowing about (we can revisit that decision later if we have
     * use cases where most insert are in sorted order but a few are not).
     */
    public void addColumn(Cell cell, Allocator allocator)
    {
        if (cells.isEmpty())
        {
            cells.add(cell);
            return;
        }

        // Fast path if inserting at the tail
        int c = internalComparator().compare(cells.get(getColumnCount() - 1).name(), cell.name());
        // note that we want an assertion here (see addColumn javadoc), but we also want that if
        // assertion are disabled, addColumn works correctly with unsorted input
        assert c <= 0 : "Added cell does not sort as the " + (reversed ? "first" : "last") + " cell";

        if (c < 0)
        {
            // Insert as last
            cells.add(cell);
        }
        else if (c == 0)
        {
            // Resolve against last
            resolveAgainst(getColumnCount() - 1, cell, allocator);
        }
        else
        {
            int pos = binarySearch(cell.name());
            if (pos >= 0)
                resolveAgainst(pos, cell, allocator);
            else
                cells.add(-pos-1, cell);
        }
    }

    /**
     * Resolve against element at position i.
     * Assume that i is a valid position.
     */
    private void resolveAgainst(int i, Cell cell, Allocator allocator)
    {
        Cell oldCell = cells.get(i);

        // calculate reconciled col from old (existing) col and new col
        Cell reconciledCell = cell.reconcile(oldCell, allocator);
        cells.set(i, reconciledCell);
    }

    private int binarySearch(CellName name)
    {
        return binarySearch(cells, internalComparator(), name, 0);
    }

    /**
     * Simple binary search for a given column name.
     * The return value has the exact same meaning that the one of Collections.binarySearch().
     * (We don't use Collections.binarySearch() directly because it would require us to create
     * a fake Cell (as well as an Cell comparator) to do the search, which is ugly.
     */
    private static int binarySearch(List<Cell> cells, Comparator<Composite> comparator, Composite name, int start)
    {
        int low = start;
        int mid = cells.size();
        int high = mid - 1;
        int result = -1;
        while (low <= high)
        {
            mid = (low + high) >> 1;
            if ((result = comparator.compare(name, cells.get(mid).name())) > 0)
            {
                low = mid + 1;
            }
            else if (result == 0)
            {
                return mid;
            }
            else
            {
                high = mid - 1;
            }
        }
        return -mid - (result < 0 ? 1 : 2);
    }

    public void addAll(ColumnFamily cm, Allocator allocator, Function<Cell, Cell> transformation)
    {
        delete(cm.deletionInfo());
        if (cm.getColumnCount() == 0)
            return;

        Cell[] copy = cells.toArray(new Cell[getColumnCount()]);
        int idx = 0;
        Iterator<Cell> other = reversed ? cm.reverseIterator(ColumnSlice.ALL_COLUMNS_ARRAY) : cm.iterator();
        Cell otherCell = other.next();

        cells.clear();

        while (idx < copy.length && otherCell != null)
        {
            int c = internalComparator().compare(copy[idx].name(), otherCell.name());
            if (c < 0)
            {
                cells.add(copy[idx]);
                idx++;
            }
            else if (c > 0)
            {
                cells.add(transformation.apply(otherCell));
                otherCell = other.hasNext() ? other.next() : null;
            }
            else // c == 0
            {
                cells.add(copy[idx]);
                resolveAgainst(getColumnCount() - 1, transformation.apply(otherCell), allocator);
                idx++;
                otherCell = other.hasNext() ? other.next() : null;
            }
        }
        while (idx < copy.length)
        {
            cells.add(copy[idx++]);
        }
        while (otherCell != null)
        {
            cells.add(transformation.apply(otherCell));
            otherCell = other.hasNext() ? other.next() : null;
        }
    }

    public boolean replace(Cell oldCell, Cell newCell)
    {
        if (!oldCell.name().equals(newCell.name()))
            throw new IllegalArgumentException();

        int pos = binarySearch(oldCell.name());
        if (pos >= 0)
        {
            cells.set(pos, newCell);
        }

        return pos >= 0;
    }

    public Collection<Cell> getSortedColumns()
    {
        return reversed ? new ReverseSortedCollection() : cells;
    }

    public Collection<Cell> getReverseSortedColumns()
    {
        // If reversed, the element are sorted reversely, so we could expect
        // to return *this*, but *this* redefine the iterator to be in sorted
        // order, so we need a collection that uses the super constructor
        return reversed ? new ForwardSortedCollection() : new ReverseSortedCollection();
    }

    public int getColumnCount()
    {
        return cells.size();
    }

    public void clear()
    {
        setDeletionInfo(DeletionInfo.live());
        cells.clear();
    }

    public Iterable<CellName> getColumnNames()
    {
        return Iterables.transform(cells, new Function<Cell, CellName>()
        {
            public CellName apply(Cell cell)
            {
                return cell.name;
            }
        });
    }

    public Iterator<Cell> iterator()
    {
        return reversed ? Lists.reverse(cells).iterator() : cells.iterator();
    }

    public Iterator<Cell> iterator(ColumnSlice[] slices)
    {
        return new SlicesIterator(cells, getComparator(), slices, reversed);
    }

    public Iterator<Cell> reverseIterator(ColumnSlice[] slices)
    {
        return new SlicesIterator(cells, getComparator(), slices, !reversed);
    }

    private static class SlicesIterator extends AbstractIterator<Cell>
    {
        private final List<Cell> list;
        private final ColumnSlice[] slices;
        private final Comparator<Composite> comparator;

        private int idx = 0;
        private int previousSliceEnd = 0;
        private Iterator<Cell> currentSlice;

        public SlicesIterator(List<Cell> list, CellNameType comparator, ColumnSlice[] slices, boolean reversed)
        {
            this.list = reversed ? Lists.reverse(list) : list;
            this.slices = slices;
            this.comparator = reversed ? comparator.reverseComparator() : comparator;
        }

        protected Cell computeNext()
        {
            if (currentSlice == null)
            {
                if (idx >= slices.length)
                    return endOfData();

                ColumnSlice slice = slices[idx++];
                // The first idx to include
                int startIdx = slice.start.isEmpty() ? 0 : binarySearch(list, comparator, slice.start, previousSliceEnd);
                if (startIdx < 0)
                    startIdx = -startIdx - 1;

                // The first idx to exclude
                int finishIdx = slice.finish.isEmpty() ? list.size() - 1 : binarySearch(list, comparator, slice.finish, previousSliceEnd);
                if (finishIdx >= 0)
                    finishIdx++;
                else
                    finishIdx = -finishIdx - 1;

                if (startIdx == 0 && finishIdx == list.size())
                    currentSlice = list.iterator();
                else
                    currentSlice = list.subList(startIdx, finishIdx).iterator();

                previousSliceEnd = finishIdx > 0 ? finishIdx - 1 : 0;
            }

            if (currentSlice.hasNext())
                return currentSlice.next();

            currentSlice = null;
            return computeNext();
        }
    }

    private class ReverseSortedCollection extends AbstractCollection<Cell>
    {
        public int size()
        {
            return cells.size();
        }

        public Iterator<Cell> iterator()
        {
            return new Iterator<Cell>()
            {
                int idx = size() - 1;
                boolean shouldCallNext = true;

                public boolean hasNext()
                {
                    return idx >= 0;
                }

                public Cell next()
                {
<<<<<<< HEAD
                    return cells.get(idx--);
=======
                    shouldCallNext = false;
                    return columns.get(idx--);
>>>>>>> 479bf8a1
                }

                public void remove()
                {
<<<<<<< HEAD
                    cells.remove(idx--);
=======
                    if (shouldCallNext)
                        throw new IllegalStateException();
                    columns.remove(idx + 1);
                    shouldCallNext = true;
>>>>>>> 479bf8a1
                }
            };
        }
    }

    private class ForwardSortedCollection extends AbstractCollection<Cell>
    {
        public int size()
        {
            return cells.size();
        }

        public Iterator<Cell> iterator()
        {
            return cells.iterator();
        }
    }
}<|MERGE_RESOLUTION|>--- conflicted
+++ resolved
@@ -367,24 +367,16 @@
 
                 public Cell next()
                 {
-<<<<<<< HEAD
+                    shouldCallNext = false;
                     return cells.get(idx--);
-=======
-                    shouldCallNext = false;
-                    return columns.get(idx--);
->>>>>>> 479bf8a1
                 }
 
                 public void remove()
                 {
-<<<<<<< HEAD
-                    cells.remove(idx--);
-=======
                     if (shouldCallNext)
                         throw new IllegalStateException();
-                    columns.remove(idx + 1);
+                    cells.remove(idx + 1);
                     shouldCallNext = true;
->>>>>>> 479bf8a1
                 }
             };
         }
