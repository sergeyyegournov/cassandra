--- conflicted
+++ resolved
@@ -2063,13 +2063,8 @@
             try
             {
                 // interrupt in-progress compactions
-<<<<<<< HEAD
                 CompactionManager.instance.interruptCompactionForCFs(selfWithAuxiliaryCfs, interruptValidation);
-                CompactionManager.instance.waitForCessation(selfWithAuxiliaryCfs);
-=======
-                CompactionManager.instance.interruptCompactionForCFs(selfWithIndexes, interruptValidation);
-                CompactionManager.instance.waitForCessation(selfWithIndexes, 1, TimeUnit.MINUTES);
->>>>>>> 444134ae
+                CompactionManager.instance.waitForCessation(selfWithAuxiliaryCfs, 1, TimeUnit.MINUTES);
 
                 // doublecheck that we finished, instead of timing out
                 for (ColumnFamilyStore cfs : selfWithAuxiliaryCfs)
