/*
 * Licensed to the Apache Software Foundation (ASF) under one
 * or more contributor license agreements.  See the NOTICE file
 * distributed with this work for additional information
 * regarding copyright ownership.  The ASF licenses this file
 * to you under the Apache License, Version 2.0 (the
 * "License"); you may not use this file except in compliance
 * with the License.  You may obtain a copy of the License at
 *
 *     http://www.apache.org/licenses/LICENSE-2.0
 *
 * Unless required by applicable law or agreed to in writing, software
 * distributed under the License is distributed on an "AS IS" BASIS,
 * WITHOUT WARRANTIES OR CONDITIONS OF ANY KIND, either express or implied.
 * See the License for the specific language governing permissions and
 * limitations under the License.
 */
package org.apache.cassandra.db.commitlog;


import java.io.IOException;
import java.util.List;

public interface CommitLogMBean
{
    /**
<<<<<<< HEAD
=======
     * Get the number of completed tasks
     * @see org.apache.cassandra.metrics.CommitLogMetrics#completedTasks
     */
    @Deprecated
    public long getCompletedTasks();

    /**
     * Get the number of tasks waiting to be executed
     * @see org.apache.cassandra.metrics.CommitLogMetrics#pendingTasks
     */
    @Deprecated
    public long getPendingTasks();

    /**
     * Get the current size used by all the commitlog segments.
     * @see org.apache.cassandra.metrics.CommitLogMetrics#totalCommitLogSize
     */
    @Deprecated
    public long getTotalCommitlogSize();

    /**
     *  Command to execute to archive a commitlog segment.  Blank to disabled.
     */
    public String getArchiveCommand();

    /**
     * Command to execute to make an archived commitlog live again
     */
    public String getRestoreCommand();

    /**
     * Directory to scan the recovery files in
     */
    public String getRestoreDirectories();

    /**
     * Restore mutations created up to and including this timestamp in GMT
     * Format: yyyy:MM:dd HH:mm:ss (2012:04:31 20:43:12)
     *
     * Recovery will continue through the segment when the first client-supplied
     * timestamp greater than this time is encountered, but only mutations less than
     * or equal to this timestamp will be applied.
     */
    public long getRestorePointInTime();

    /**
     * get precision of the timestamp used in the restore (MILLISECONDS, MICROSECONDS, ...)
     * to determine if passed the restore point in time.
     */
    public String getRestorePrecision();

    /**
>>>>>>> 8eea3586
     * Recover a single file.
     */
    public void recover(String path) throws IOException;

    /**
     * @return file names (not full paths) of active commit log segments (segments containing unflushed data)
     */
    public List<String> getActiveSegmentNames();
    
    /**
     * @return Files which are pending for archival attempt.  Does NOT include failed archive attempts.
     */
    public List<String> getArchivingSegmentNames();
}<|MERGE_RESOLUTION|>--- conflicted
+++ resolved
@@ -23,29 +23,6 @@
 
 public interface CommitLogMBean
 {
-    /**
-<<<<<<< HEAD
-=======
-     * Get the number of completed tasks
-     * @see org.apache.cassandra.metrics.CommitLogMetrics#completedTasks
-     */
-    @Deprecated
-    public long getCompletedTasks();
-
-    /**
-     * Get the number of tasks waiting to be executed
-     * @see org.apache.cassandra.metrics.CommitLogMetrics#pendingTasks
-     */
-    @Deprecated
-    public long getPendingTasks();
-
-    /**
-     * Get the current size used by all the commitlog segments.
-     * @see org.apache.cassandra.metrics.CommitLogMetrics#totalCommitLogSize
-     */
-    @Deprecated
-    public long getTotalCommitlogSize();
-
     /**
      *  Command to execute to archive a commitlog segment.  Blank to disabled.
      */
@@ -78,7 +55,6 @@
     public String getRestorePrecision();
 
     /**
->>>>>>> 8eea3586
      * Recover a single file.
      */
     public void recover(String path) throws IOException;
