--- conflicted
+++ resolved
@@ -308,11 +308,7 @@
         }
     }
 
-<<<<<<< HEAD
-    public AllSSTableOpStatus performScrub(final ColumnFamilyStore cfs, final boolean skipCorrupted) throws InterruptedException, ExecutionException
-=======
-    public void performScrub(ColumnFamilyStore cfStore, final boolean skipCorrupted, final boolean checkData) throws InterruptedException, ExecutionException
->>>>>>> 8b052ae9
+    public AllSSTableOpStatus performScrub(final ColumnFamilyStore cfs, final boolean skipCorrupted, final boolean checkData) throws InterruptedException, ExecutionException
     {
         assert !cfs.isIndex();
         return parallelAllSSTableOperation(cfs, new OneSSTableOperation()
@@ -326,11 +322,7 @@
             @Override
             public void execute(SSTableReader input) throws IOException
             {
-<<<<<<< HEAD
-                scrubOne(cfs, input, skipCorrupted);
-=======
-                doScrub(store, sstables, skipCorrupted, checkData);
->>>>>>> 8b052ae9
+                scrubOne(cfs, input, skipCorrupted, checkData);
             }
         });
     }
@@ -647,29 +639,9 @@
         }
     }
 
-<<<<<<< HEAD
-    private void scrubOne(ColumnFamilyStore cfs, SSTableReader sstable, boolean skipCorrupted) throws IOException
-    {
-        Scrubber scrubber = new Scrubber(cfs, sstable, skipCorrupted, false);
-=======
-    /**
-     * Deserialize everything in the CFS and re-serialize w/ the newest version.  Also attempts to recover
-     * from bogus row keys / sizes using data from the index, and skips rows with garbage columns that resulted
-     * from early ByteBuffer bugs.
-     *
-     * @throws IOException
-     */
-    private void doScrub(ColumnFamilyStore cfs, Iterable<SSTableReader> sstables, boolean skipCorrupted, boolean checkData) throws IOException
-    {
-        assert !cfs.isIndex();
-        for (final SSTableReader sstable : sstables)
-            scrubOne(cfs, sstable, skipCorrupted, checkData);
-    }
-
     private void scrubOne(ColumnFamilyStore cfs, SSTableReader sstable, boolean skipCorrupted, boolean checkData) throws IOException
     {
-        Scrubber scrubber = new Scrubber(cfs, sstable, skipCorrupted, checkData);
->>>>>>> 8b052ae9
+        Scrubber scrubber = new Scrubber(cfs, sstable, skipCorrupted, false, checkData);
 
         CompactionInfo.Holder scrubInfo = scrubber.getScrubInfo();
         metrics.beginCompaction(scrubInfo);
