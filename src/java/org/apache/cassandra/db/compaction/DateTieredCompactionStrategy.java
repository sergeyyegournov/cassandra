--- conflicted
+++ resolved
@@ -389,20 +389,13 @@
     @SuppressWarnings("resource")
     public synchronized Collection<AbstractCompactionTask> getMaximalTask(int gcBefore, boolean splitOutput)
     {
-<<<<<<< HEAD
-        LifecycleTransaction modifier = cfs.markAllCompacting(OperationType.COMPACTION);
-        if (modifier == null)
-            return null;
-
-        return Collections.<AbstractCompactionTask>singleton(new CompactionTask(cfs, modifier, gcBefore, false));
-=======
         Iterable<SSTableReader> filteredSSTables = filterSuspectSSTables(sstables);
         if (Iterables.isEmpty(filteredSSTables))
             return null;
-        if (!cfs.getDataTracker().markCompacting(ImmutableList.copyOf(filteredSSTables)))
+        LifecycleTransaction txn = cfs.getTracker().tryModify(filteredSSTables, OperationType.COMPACTION);
+        if (txn == null)
             return null;
-        return Collections.<AbstractCompactionTask>singleton(new CompactionTask(cfs, filteredSSTables, gcBefore, false));
->>>>>>> dd23adf1
+        return Collections.<AbstractCompactionTask>singleton(new CompactionTask(cfs, txn, gcBefore, false));
     }
 
     @Override
