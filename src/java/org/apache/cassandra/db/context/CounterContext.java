/*
 * Licensed to the Apache Software Foundation (ASF) under one
 * or more contributor license agreements.  See the NOTICE file
 * distributed with this work for additional information
 * regarding copyright ownership.  The ASF licenses this file
 * to you under the Apache License, Version 2.0 (the
 * "License"); you may not use this file except in compliance
 * with the License.  You may obtain a copy of the License at
 *
 *     http://www.apache.org/licenses/LICENSE-2.0
 *
 * Unless required by applicable law or agreed to in writing, software
 * distributed under the License is distributed on an "AS IS" BASIS,
 * WITHOUT WARRANTIES OR CONDITIONS OF ANY KIND, either express or implied.
 * See the License for the specific language governing permissions and
 * limitations under the License.
 */
package org.apache.cassandra.db.context;

import java.nio.ByteBuffer;
import java.security.MessageDigest;
import java.util.ArrayList;
import java.util.Iterator;
import java.util.List;

import org.slf4j.Logger;
import org.slf4j.LoggerFactory;

<<<<<<< HEAD
import org.apache.cassandra.db.TypeSizes;
=======
import org.apache.cassandra.db.DBConstants;
import org.apache.cassandra.db.compaction.CompactionManager;
>>>>>>> 5b511b62
import org.apache.cassandra.db.marshal.MarshalException;
import org.apache.cassandra.utils.*;

/**
 * An implementation of a partitioned counter context.
 *
 * A context is primarily a list of tuples (counter id, clock, count) -- called
 * shard in the following. But with some shard are flagged as delta (with
 * special resolution rules in merge()).
 *
 * The data structure has two parts:
 *   a) a header containing the lists of "delta" (a list of references to the second parts)
 *   b) a list of shard -- (counter id, logical clock, count) tuples -- (the so-called 'body' below)
 *
 * The exact layout is:
 *            | header  |   body   |
 * context :  |--|------|----------|
 *             ^     ^
 *             |   list of indices in the body list (2*#elt bytes)
 *    #elt in rest of header (2 bytes)
 *
 * The body layout being:
 *
 * body:     |----|----|----|----|----|----|....
 *             ^    ^    ^     ^   ^    ^
 *             |    |  count_1 |   |   count_2
 *             |  clock_1      |  clock_2
 *       counterid_1         counterid_2
 *
 * The rules when merging two shard with the same counterid are:
 *   - delta + delta = sum counts (and logical clock)
 *   - delta + other = keep the delta one
 *   - other + other = keep the shard with highest logical clock
 *
 * For a detailed description of the meaning of a delta and why the merging
 * rules work this way, see CASSANDRA-1938 - specifically the 1938_discussion
 * attachment.
 */
public class CounterContext implements IContext
{
    private static final int HEADER_SIZE_LENGTH = TypeSizes.NATIVE.sizeof(Short.MAX_VALUE);
    private static final int HEADER_ELT_LENGTH = TypeSizes.NATIVE.sizeof(Short.MAX_VALUE);
    private static final int CLOCK_LENGTH = TypeSizes.NATIVE.sizeof(Long.MAX_VALUE);
    private static final int COUNT_LENGTH = TypeSizes.NATIVE.sizeof(Long.MAX_VALUE);
    private static final int STEP_LENGTH = CounterId.LENGTH + CLOCK_LENGTH + COUNT_LENGTH;

    private static final Logger logger = LoggerFactory.getLogger(CounterContext.class);

    // lazy-load singleton
    private static class LazyHolder
    {
        private static final CounterContext counterContext = new CounterContext();
    }

    public static CounterContext instance()
    {
        return LazyHolder.counterContext;
    }

    /**
     * Creates an initial counter context with an initial value for the local node.
     *
     *
     * @param value the value for this initial update
     *
     * @param allocator
     * @return an empty counter context.
     */
    public ByteBuffer create(long value, Allocator allocator)
    {
        ByteBuffer context = allocator.allocate(HEADER_SIZE_LENGTH + HEADER_ELT_LENGTH + STEP_LENGTH);
        // The first (and only) elt is a delta
        context.putShort(context.position(), (short)1);
        context.putShort(context.position() + HEADER_SIZE_LENGTH, (short)0);
        writeElementAtOffset(context, context.position() + HEADER_SIZE_LENGTH + HEADER_ELT_LENGTH, CounterId.getLocalId(), 1L, value);
        return context;
    }

    // Provided for use by unit tests
    public ByteBuffer create(CounterId id, long clock, long value, boolean isDelta)
    {
        ByteBuffer context = ByteBuffer.allocate(HEADER_SIZE_LENGTH + (isDelta ? HEADER_ELT_LENGTH : 0) + STEP_LENGTH);
        context.putShort(context.position(), (short)(isDelta ? 1 : 0));
        if (isDelta)
        {
            context.putShort(context.position() + HEADER_SIZE_LENGTH, (short)0);
        }
        writeElementAtOffset(context, context.position() + HEADER_SIZE_LENGTH + (isDelta ? HEADER_ELT_LENGTH : 0), id, clock, value);
        return context;
    }

    // write a tuple (counter id, clock, count) at an absolute (bytebuffer-wise) offset
    private static void writeElementAtOffset(ByteBuffer context, int offset, CounterId id, long clock, long count)
    {
        context = context.duplicate();
        context.position(offset);
        context.put(id.bytes().duplicate());
        context.putLong(clock);
        context.putLong(count);
    }

    private static int headerLength(ByteBuffer context)
    {
        return HEADER_SIZE_LENGTH + Math.abs(context.getShort(context.position())) * HEADER_ELT_LENGTH;
    }

    private static int compareId(ByteBuffer bb1, int pos1, ByteBuffer bb2, int pos2)
    {
        return ByteBufferUtil.compareSubArrays(bb1, pos1, bb2, pos2, CounterId.LENGTH);
    }

    /**
     * Determine the count relationship between two contexts.
     *
     * EQUAL:        Equal set of nodes and every count is equal.
     * GREATER_THAN: Superset of nodes and every count is equal or greater than its corollary.
     * LESS_THAN:    Subset of nodes and every count is equal or less than its corollary.
     * DISJOINT:     Node sets are not equal and/or counts are not all greater or less than.
     *
     * Strategy: compare node logical clocks (like a version vector).
     *
     * @param left counter context.
     * @param right counter context.
     * @return the ContextRelationship between the contexts.
     */
    public ContextRelationship diff(ByteBuffer left, ByteBuffer right)
    {
        ContextRelationship relationship = ContextRelationship.EQUAL;
        ContextState leftState = new ContextState(left, headerLength(left));
        ContextState rightState = new ContextState(right, headerLength(right));

        while (leftState.hasRemaining() && rightState.hasRemaining())
        {
            // compare id bytes
            int compareId = leftState.compareIdTo(rightState);
            if (compareId == 0)
            {
                long leftClock  = leftState.getClock();
                long rightClock = rightState.getClock();
                long leftCount = leftState.getCount();
                long rightCount = rightState.getCount();

                // advance
                leftState.moveToNext();
                rightState.moveToNext();

                // process clock comparisons
                if (leftClock == rightClock)
                {
                    if (leftCount != rightCount)
                    {
                        // Inconsistent shard (see the corresponding code in merge()). We return DISJOINT in this
                        // case so that it will be treated as a difference, allowing read-repair to work.
                        return ContextRelationship.DISJOINT;
                    }
                    else
                    {
                        continue;
                    }
                }
                else if ((leftClock >= 0 && rightClock > 0 && leftClock > rightClock)
                      || (leftClock < 0 && (rightClock > 0 || leftClock < rightClock)))
                {
                    if (relationship == ContextRelationship.EQUAL)
                    {
                        relationship = ContextRelationship.GREATER_THAN;
                    }
                    else if (relationship == ContextRelationship.GREATER_THAN)
                    {
                        continue;
                    }
                    else
                    {
                        // relationship == ContextRelationship.LESS_THAN
                        return ContextRelationship.DISJOINT;
                    }
                }
                else
                {
                    if (relationship == ContextRelationship.EQUAL)
                    {
                        relationship = ContextRelationship.LESS_THAN;
                    }
                    else if (relationship == ContextRelationship.GREATER_THAN)
                    {
                        return ContextRelationship.DISJOINT;
                    }
                    else
                    {
                        // relationship == ContextRelationship.LESS_THAN
                        continue;
                    }
                }
            }
            else if (compareId > 0)
            {
                // only advance the right context
                rightState.moveToNext();

                if (relationship == ContextRelationship.EQUAL)
                {
                    relationship = ContextRelationship.LESS_THAN;
                }
                else if (relationship == ContextRelationship.GREATER_THAN)
                {
                    return ContextRelationship.DISJOINT;
                }
                else
                {
                    // relationship == ContextRelationship.LESS_THAN
                    continue;
                }
            }
            else // compareId < 0
            {
                // only advance the left context
                leftState.moveToNext();

                if (relationship == ContextRelationship.EQUAL)
                {
                    relationship = ContextRelationship.GREATER_THAN;
                }
                else if (relationship == ContextRelationship.GREATER_THAN)
                {
                    continue;
                }
                else
                // relationship == ContextRelationship.LESS_THAN
                {
                    return ContextRelationship.DISJOINT;
                }
            }
        }

        // check final lengths
        if (leftState.hasRemaining())
        {
            if (relationship == ContextRelationship.EQUAL)
            {
                return ContextRelationship.GREATER_THAN;
            }
            else if (relationship == ContextRelationship.LESS_THAN)
            {
                return ContextRelationship.DISJOINT;
            }
        }
        else if (rightState.hasRemaining())
        {
            if (relationship == ContextRelationship.EQUAL)
            {
                return ContextRelationship.LESS_THAN;
            }
            else if (relationship == ContextRelationship.GREATER_THAN)
            {
                return ContextRelationship.DISJOINT;
            }
        }

        return relationship;
    }

    /**
     * Return a context w/ an aggregated count for each counter id.
     *
     * @param left counter context.
     * @param right counter context.
     * @param allocator An allocator for the merged value.
     */
    public ByteBuffer merge(ByteBuffer left, ByteBuffer right, Allocator allocator)
    {
        ContextState leftState = new ContextState(left, headerLength(left));
        ContextState rightState = new ContextState(right, headerLength(right));

        // Compute size of result
        int mergedHeaderLength = HEADER_SIZE_LENGTH;
        int mergedBodyLength = 0;

        while (leftState.hasRemaining() && rightState.hasRemaining())
        {
            int cmp = leftState.compareIdTo(rightState);
            if (cmp == 0)
            {
                mergedBodyLength += STEP_LENGTH;
                if (leftState.isDelta() || rightState.isDelta())
                    mergedHeaderLength += HEADER_ELT_LENGTH;
                leftState.moveToNext();
                rightState.moveToNext();
            }
            else if (cmp > 0)
            {
                mergedBodyLength += STEP_LENGTH;
                if (rightState.isDelta())
                    mergedHeaderLength += HEADER_ELT_LENGTH;
                rightState.moveToNext();
            }
            else // cmp < 0
            {
                mergedBodyLength += STEP_LENGTH;
                if (leftState.isDelta())
                    mergedHeaderLength += HEADER_ELT_LENGTH;
                leftState.moveToNext();
            }
        }
        mergedHeaderLength += leftState.remainingHeaderLength() + rightState.remainingHeaderLength();
        mergedBodyLength += leftState.remainingBodyLength() + rightState.remainingBodyLength();

        // Do the actual merge
        ByteBuffer merged = allocator.allocate(mergedHeaderLength + mergedBodyLength);
        merged.putShort(merged.position(), (short) ((mergedHeaderLength - HEADER_SIZE_LENGTH) / HEADER_ELT_LENGTH));
        ContextState mergedState = new ContextState(merged, mergedHeaderLength);
        leftState.reset();
        rightState.reset();
        while (leftState.hasRemaining() && rightState.hasRemaining())
        {
            int cmp = leftState.compareIdTo(rightState);
            if (cmp == 0)
            {
                if (leftState.isDelta() || rightState.isDelta())
                {
                    // Local id and at least one is a delta
                    if (leftState.isDelta() && rightState.isDelta())
                    {
                        // both delta, sum
                        long clock = leftState.getClock() + rightState.getClock();
                        long count = leftState.getCount() + rightState.getCount();
                        mergedState.writeElement(leftState.getCounterId(), clock, count, true);
                    }
                    else
                    {
                        // Only one have delta, keep that one
                        (leftState.isDelta() ? leftState : rightState).copyTo(mergedState);
                    }
                }
                else
                {
                    long leftClock = leftState.getClock();
                    long rightClock = rightState.getClock();

                    if (leftClock == rightClock)
                    {
                        // We should never see non-delta shards w/ same id+clock but different counts. However, if we do
                        // we should "heal" the problem by being deterministic in our selection of shard - and
                        // log the occurrence so that the operator will know something is wrong.
                        long leftCount = leftState.getCount();
                        long rightCount = rightState.getCount();

                        if (leftCount != rightCount && CompactionManager.isCompactionManager.get())
                        {
<<<<<<< HEAD
                            logger.error("invalid counter shard detected; ({}, {}, {}) and ({}, {}, {}) differ only in "
                                    + "count; will pick highest to self-heal; this indicates a bug or corruption generated a bad counter shard",
                                    new Object[] {
                                            leftState.getCounterId(), leftClock, leftCount,
                                            rightState.getCounterId(), rightClock, rightCount,
                                     });
=======
                            logger.warn("invalid counter shard detected; ({}, {}, {}) and ({}, {}, {}) differ only in "
                                        + "count; will pick highest to self-heal on compaction",
                                        new Object[] { leftState.getNodeId(), leftClock, leftCount, rightState.getNodeId(), rightClock, rightCount, });
>>>>>>> 5b511b62
                        }

                        if (leftCount > rightCount)
                        {
                            leftState.copyTo(mergedState);
                        }
                        else
                        {
                            rightState.copyTo(mergedState);
                        }
                    }
                    else
                    {
                        if ((leftClock >= 0 && rightClock > 0 && leftClock >= rightClock)
                                || (leftClock < 0 && (rightClock > 0 || leftClock < rightClock)))
                            leftState.copyTo(mergedState);
                        else
                            rightState.copyTo(mergedState);
                    }
                }
                rightState.moveToNext();
                leftState.moveToNext();
            }
            else if (cmp > 0)
            {
                rightState.copyTo(mergedState);
                rightState.moveToNext();
            }
            else // cmp < 0
            {
                leftState.copyTo(mergedState);
                leftState.moveToNext();
            }
        }
        while (leftState.hasRemaining())
        {
            leftState.copyTo(mergedState);
            leftState.moveToNext();
        }
        while (rightState.hasRemaining())
        {
            rightState.copyTo(mergedState);
            rightState.moveToNext();
        }

        return merged;
    }

    /**
     * Human-readable String from context.
     *
     * @param context counter context.
     * @return a human-readable String of the context.
     */
    public String toString(ByteBuffer context)
    {
        ContextState state = new ContextState(context, headerLength(context));
        StringBuilder sb = new StringBuilder();
        sb.append("[");

        while (state.hasRemaining())
        {
            if (state.elementIdx() > 0)
            {
                sb.append(",");
            }
            sb.append("{");
            sb.append(state.getCounterId().toString()).append(", ");
            sb.append(state.getClock()).append(", ");;
            sb.append(state.getCount());
            sb.append("}");
            if (state.isDelta())
            {
                sb.append("*");
            }
            state.moveToNext();
        }

        sb.append("]");
        return sb.toString();
    }

    /**
     * Returns the aggregated count across all counter ids.
     *
     * @param context a counter context
     * @return the aggregated count represented by {@code context}
     */
    public long total(ByteBuffer context)
    {
        long total = 0L;

        // we could use a ContextState but it is easy enough that we avoid the object creation
        for (int offset = context.position() + headerLength(context); offset < context.limit(); offset += STEP_LENGTH)
        {
            long count = context.getLong(offset + CounterId.LENGTH + CLOCK_LENGTH);
            total += count;
        }

        return total;
    }

    /**
     * Mark context to delete delta afterward.
     * Marking is done by multiply #elt by -1 to preserve header length
     * and #elt count in order to clear all delta later.
     *
     * @param context a counter context
     * @return context that marked to delete delta
     */
    public ByteBuffer markDeltaToBeCleared(ByteBuffer context)
    {
        int headerLength = headerLength(context);
        if (headerLength == 0)
            return context;

        ByteBuffer marked = context.duplicate();
        short count = context.getShort(context.position());
        // negate #elt to mark as deleted, without changing its size.
        if (count > 0)
            marked.putShort(marked.position(), (short) (count * -1));
        return marked;
    }

    /**
     * Remove all the delta of a context (i.e, set an empty header).
     *
     * @param context a counter context
     * @return a version of {@code context} where no count are a delta.
     */
    public ByteBuffer clearAllDelta(ByteBuffer context)
    {
        int headerLength = headerLength(context);
        if (headerLength == 0)
            return context;

        ByteBuffer cleaned = ByteBuffer.allocate(context.remaining() - headerLength + HEADER_SIZE_LENGTH);
        cleaned.putShort(cleaned.position(), (short)0);
        ByteBufferUtil.arrayCopy(
                context,
                context.position() + headerLength,
                cleaned,
                cleaned.position() + HEADER_SIZE_LENGTH,
                context.remaining() - headerLength);
        return cleaned;
    }

    public void validateContext(ByteBuffer context) throws MarshalException
    {
        int headerLength = headerLength(context);
        if (headerLength < 0 || (context.remaining() - headerLength) %  STEP_LENGTH != 0)
            throw new MarshalException("Invalid size for a counter context");
    }

    /**
     * Update a MessageDigest with the content of a context.
     * Note that this skips the header entirely since the header information
     * has local meaning only, while digests a meant for comparison across
     * nodes. This means in particular that we always have:
     *  updateDigest(ctx) == updateDigest(clearAllDelta(ctx))
     */
    public void updateDigest(MessageDigest message, ByteBuffer context)
    {
        int hlength = headerLength(context);
        ByteBuffer dup = context.duplicate();
        dup.position(context.position() + hlength);
        message.update(dup);
    }

    /**
     * Checks whether the provided context has a count for the provided
     * CounterId.
     *
     * TODO: since the context is sorted, we could implement a binary search.
     * This is however not called in any critical path and contexts will be
     * fairly small so it doesn't matter much.
     */
    public boolean hasCounterId(ByteBuffer context, CounterId id)
    {
        // we could use a ContextState but it is easy enough that we avoid the object creation
        for (int offset = context.position() + headerLength(context); offset < context.limit(); offset += STEP_LENGTH)
        {
            if (id.equals(CounterId.wrap(context, offset)))
            {
                return true;
            }
        }
        return false;
    }

    /**
     * Compute a new context such that if applied to context yields the same
     * total but with old local counter ids nulified and there content merged to
     * the current localCounterId.
     */
    public ByteBuffer computeOldShardMerger(ByteBuffer context, List<CounterId.CounterIdRecord> oldIds, long mergeBefore)
    {
        long now = System.currentTimeMillis();
        int hlength = headerLength(context);
        CounterId localId = CounterId.getLocalId();

        Iterator<CounterId.CounterIdRecord> recordIterator = oldIds.iterator();
        CounterId.CounterIdRecord currRecord = recordIterator.hasNext() ? recordIterator.next() : null;

        ContextState state = new ContextState(context, hlength);

        List<CounterId> toMerge = new ArrayList<CounterId>();
        long mergeTotal = 0;
        while (state.hasRemaining() && currRecord != null)
        {
            assert !currRecord.id.equals(localId);

            CounterId counterId = state.getCounterId();
            int c = counterId.compareTo(currRecord.id);

            if (c > 0)
            {
                currRecord = recordIterator.hasNext() ? recordIterator.next() : null;
                continue;
            }

            if (state.isDelta())
            {
                if (state.getClock() < 0)
                {
                    // Already merged shard, waiting to be collected

                    if (counterId.equals(localId))
                        // we should not get there, but we have been creating problematic context prior to #2968
                        throw new RuntimeException("Current counterId with a negative clock (likely due to #2968). You need to restart this node with -Dcassandra.renew_counter_id=true to fix.");

                    if (state.getCount() != 0)
                    {
                        // This should not happen, but previous bugs have generated this (#2968 in particular) so fixing it.
                        logger.error(String.format("Invalid counter context (clock is %d and count is %d for CounterId %s), will fix", state.getCount(), state.getCount(), counterId.toString()));
                        toMerge.add(counterId);
                        mergeTotal += state.getCount();
                    }
                }
                else if (c == 0)
                {
                    // Found an old id. However, merging an oldId that has just been renewed isn't safe, so
                    // we check that it has been renewed before mergeBefore.
                    if (currRecord.timestamp < mergeBefore)
                    {
                        toMerge.add(counterId);
                        mergeTotal += state.getCount();
                    }
                }
            }

            if (c == 0)
                currRecord = recordIterator.hasNext() ? recordIterator.next() : null;

            state.moveToNext();
        }
        // Continuing the iteration so that we can repair invalid shards
        while (state.hasRemaining())
        {
            CounterId counterId = state.getCounterId();
            if (state.isDelta() && state.getClock() < 0)
            {
                if (counterId.equals(localId))
                    // we should not get there, but we have been creating problematic context prior to #2968
                    throw new RuntimeException("Current counterId with a negative clock (likely due to #2968). You need to restart this node with -Dcassandra.renew_counter_id=true to fix.");

                if (state.getCount() != 0)
                {
                    // This should not happen, but previous bugs have generated this (#2968 in particular) so fixing it.
                    logger.error(String.format("Invalid counter context (clock is %d and count is %d for CounterId %s), will fix", state.getClock(), state.getCount(), counterId.toString()));
                    toMerge.add(counterId);
                    mergeTotal += state.getCount();
                }
            }
            state.moveToNext();
        }

        if (toMerge.isEmpty())
            return null;

        ContextState merger = ContextState.allocate(toMerge.size() + 1, toMerge.size() + 1);
        state.reset();
        int i = 0;
        int removedTotal = 0;
        boolean localWritten = false;
        while (state.hasRemaining())
        {
            CounterId counterId = state.getCounterId();
            if (counterId.compareTo(localId) > 0)
            {
                merger.writeElement(localId, 1L, mergeTotal, true);
                localWritten = true;
            }
            else if (i < toMerge.size() && counterId.compareTo(toMerge.get(i)) == 0)
            {
                long count = state.getCount();
                removedTotal += count;
                merger.writeElement(counterId, -now - state.getClock(), -count, true);
                ++i;
            }
            state.moveToNext();
        }
        if (!localWritten)
            merger.writeElement(localId, 1L, mergeTotal, true);

        // sanity check
        assert mergeTotal == removedTotal;
        return merger.context;
    }

    /**
     * Remove shards that have been canceled through computeOldShardMerger
     * since a time older than gcBefore.
     * Used by compaction to strip context of unecessary information,
     * shrinking them.
     */
    public ByteBuffer removeOldShards(ByteBuffer context, int gcBefore)
    {
        int hlength = headerLength(context);
        ContextState state = new ContextState(context, hlength);
        int removedShards = 0;
        int removedDelta = 0;
        while (state.hasRemaining())
        {
            long clock = state.getClock();
            if (clock < 0)
            {
                // We should never have a count != 0 when clock < 0.
                // We know that previous may have created those situation though, so:
                //   * for delta shard: we throw an exception since computeOldShardMerger should
                //     have corrected that situation
                //   * for non-delta shard: it is a much more crappier situation because there is
                //     not much we can do since we are not responsible for that shard. So we simply
                //     ignore the shard.
                if (state.getCount() != 0)
                {
                    if (state.isDelta())
                    {
                        throw new IllegalStateException("Counter shard with negative clock but count != 0; context = " + toString(context));
                    }
                    else
                    {
                        logger.debug("Ignoring non-removable non-delta corrupted shard in context " + toString(context));
                        state.moveToNext();
                        continue;
                    }
                }

                if (-((int)(clock / 1000)) < gcBefore)
                {
                    removedShards++;
                    if (state.isDelta())
                        removedDelta++;
                }
            }
            state.moveToNext();
        }

        if (removedShards == 0)
            return context;

        int removedHeaderSize = removedDelta * HEADER_ELT_LENGTH;
        int removedBodySize = removedShards * STEP_LENGTH;
        int newSize = context.remaining() - removedHeaderSize - removedBodySize;
        int newHlength = hlength - removedHeaderSize;
        ByteBuffer cleanedContext = HeapAllocator.instance.allocate(newSize);
        cleanedContext.putShort(cleanedContext.position(), (short) ((newHlength - HEADER_SIZE_LENGTH) / HEADER_ELT_LENGTH));
        ContextState cleaned = new ContextState(cleanedContext, newHlength);

        state.reset();
        while (state.hasRemaining())
        {
            long clock = state.getClock();
            if (clock >= 0 || state.getCount() != 0 || -((int)(clock / 1000)) >= gcBefore)
            {
                state.copyTo(cleaned);
            }

            state.moveToNext();
        }
        return cleanedContext;
    }

    /**
     * Helper class to work on contexts (works by iterating over them).
     * A context being abstractly a list of tuple (counterid, clock, count), a
     * ContextState encapsulate a context and a position to one of the tuple.
     * It also allow to create new context iteratively.
     *
     * Note: this is intrinsically a private class intended for use by the
     * methods of CounterContext only. It is however public because it is
     * convenient to create handcrafted context for unit tests.
     */
    public static class ContextState
    {
        public final ByteBuffer context;
        public final int headerLength;
        private int headerOffset;  // offset from context.position()
        private int bodyOffset;    // offset from context.position()
        private boolean currentIsDelta;

        public ContextState(ByteBuffer context, int headerLength)
        {
            this(context, headerLength, HEADER_SIZE_LENGTH, headerLength, false);
            updateIsDelta();
        }

        public ContextState(ByteBuffer context)
        {
            this(context, headerLength(context));
        }

        private ContextState(ByteBuffer context, int headerLength, int headerOffset, int bodyOffset, boolean currentIsDelta)
        {
            this.context = context;
            this.headerLength = headerLength;
            this.headerOffset = headerOffset;
            this.bodyOffset = bodyOffset;
            this.currentIsDelta = currentIsDelta;
        }

        public boolean isDelta()
        {
            return currentIsDelta;
        }

        private void updateIsDelta()
        {
            currentIsDelta = (headerOffset < headerLength) && context.getShort(context.position() + headerOffset) == (short) elementIdx();
        }

        public boolean hasRemaining()
        {
            return bodyOffset < context.remaining();
        }

        public int remainingHeaderLength()
        {
            return headerLength - headerOffset;
        }

        public int remainingBodyLength()
        {
            return context.remaining() - bodyOffset;
        }

        public void moveToNext()
        {
            bodyOffset += STEP_LENGTH;
            if (currentIsDelta)
            {
                headerOffset += HEADER_ELT_LENGTH;
            }
            updateIsDelta();
        }

        // This advance other to the next position (but not this)
        public void copyTo(ContextState other)
        {
            ByteBufferUtil.arrayCopy(context, context.position() + bodyOffset, other.context, other.context.position() + other.bodyOffset, STEP_LENGTH);
            if (currentIsDelta)
            {
                other.context.putShort(other.context.position() + other.headerOffset, (short) other.elementIdx());
            }
            other.currentIsDelta = currentIsDelta;
            other.moveToNext();
        }

        public int compareIdTo(ContextState other)
        {
            return compareId(context, context.position() + bodyOffset, other.context, other.context.position() + other.bodyOffset);
        }

        public void reset()
        {
            this.headerOffset = HEADER_SIZE_LENGTH;
            this.bodyOffset = headerLength;
            updateIsDelta();
        }

        public CounterId getCounterId()
        {
            return CounterId.wrap(context, context.position() + bodyOffset);
        }

        public long getClock()
        {
            return context.getLong(context.position() + bodyOffset + CounterId.LENGTH);
        }

        public long getCount()
        {
            return context.getLong(context.position() + bodyOffset + CounterId.LENGTH + CLOCK_LENGTH);
        }

        // Advance this to the next position
        public void writeElement(CounterId id, long clock, long count, boolean isDelta)
        {
            writeElementAtOffset(context, context.position() + bodyOffset, id, clock, count);
            if (isDelta)
            {
                context.putShort(context.position() + headerOffset, (short)elementIdx());
            }
            currentIsDelta = isDelta;
            moveToNext();
        }

        public void writeElement(CounterId id, long clock, long count)
        {
            writeElement(id, clock, count, false);
        }

        public int elementIdx()
        {
            return (bodyOffset - headerLength) / STEP_LENGTH;
        }

        public ContextState duplicate()
        {
            return new ContextState(context, headerLength, headerOffset, bodyOffset, currentIsDelta);
        }

        /*
         * Allocate a new context big enough for {@code elementCount} elements
         * with {@code deltaCount} of them being delta, and return the initial
         * ContextState corresponding.
         */
        public static ContextState allocate(int elementCount, int deltaCount)
        {
            return allocate(elementCount, deltaCount, HeapAllocator.instance);
        }

        public static ContextState allocate(int elementCount, int deltaCount, Allocator allocator)
        {
            assert deltaCount <= elementCount;
            int hlength = HEADER_SIZE_LENGTH + deltaCount * HEADER_ELT_LENGTH;
            ByteBuffer context = allocator.allocate(hlength + elementCount * STEP_LENGTH);
            context.putShort(context.position(), (short)deltaCount);
            return new ContextState(context, hlength);
        }
    }
}<|MERGE_RESOLUTION|>--- conflicted
+++ resolved
@@ -26,12 +26,8 @@
 import org.slf4j.Logger;
 import org.slf4j.LoggerFactory;
 
-<<<<<<< HEAD
 import org.apache.cassandra.db.TypeSizes;
-=======
-import org.apache.cassandra.db.DBConstants;
 import org.apache.cassandra.db.compaction.CompactionManager;
->>>>>>> 5b511b62
 import org.apache.cassandra.db.marshal.MarshalException;
 import org.apache.cassandra.utils.*;
 
@@ -380,18 +376,9 @@
 
                         if (leftCount != rightCount && CompactionManager.isCompactionManager.get())
                         {
-<<<<<<< HEAD
-                            logger.error("invalid counter shard detected; ({}, {}, {}) and ({}, {}, {}) differ only in "
-                                    + "count; will pick highest to self-heal; this indicates a bug or corruption generated a bad counter shard",
-                                    new Object[] {
-                                            leftState.getCounterId(), leftClock, leftCount,
-                                            rightState.getCounterId(), rightClock, rightCount,
-                                     });
-=======
                             logger.warn("invalid counter shard detected; ({}, {}, {}) and ({}, {}, {}) differ only in "
                                         + "count; will pick highest to self-heal on compaction",
-                                        new Object[] { leftState.getNodeId(), leftClock, leftCount, rightState.getNodeId(), rightClock, rightCount, });
->>>>>>> 5b511b62
+                                        leftState.getCounterId(), leftClock, leftCount, rightState.getCounterId(), rightClock, rightCount);
                         }
 
                         if (leftCount > rightCount)
