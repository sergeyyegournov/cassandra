--- conflicted
+++ resolved
@@ -337,11 +337,7 @@
     public void replaceFlushed(Memtable memtable, Iterable<SSTableReader> sstables)
     {
         assert !isDummy();
-<<<<<<< HEAD
-        if (sstables == null || Iterables.isEmpty(sstables))
-=======
-        if (sstables.isEmpty())
->>>>>>> 78a3d2bb
+        if (Iterables.isEmpty(sstables))
         {
             // sstable may be null if we flushed batchlog and nothing needed to be retained
             // if it's null, we don't care what state the cfstore is in, we just replace it and continue
@@ -357,16 +353,8 @@
 
         Throwable fail;
         fail = updateSizeTracking(emptySet(), sstables, null);
-<<<<<<< HEAD
-        // TODO: if we're invalidated, should we notifyadded AND removed, or just skip both?
-        fail = notifyAdded(sstables, fail);
 
         notifyDiscarded(memtable);
-
-        if (!isDummy() && !cfstore.isValid())
-            dropSSTables();
-=======
->>>>>>> 78a3d2bb
 
         maybeFail(fail);
     }
