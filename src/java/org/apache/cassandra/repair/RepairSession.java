--- conflicted
+++ resolved
@@ -144,7 +144,7 @@
         ImmutableList.Builder<RepairJob> builder = ImmutableList.builder();
         for (String cfname : cfnames)
         {
-            RepairJob job = new RepairJob(this, cfname, parallelismDegree, repairedAt, taskExecutor);
+            RepairJob job = new RepairJob(this, cfname);
             builder.add(job);
         }
         jobs = builder.build();
@@ -235,17 +235,10 @@
         if (terminated)
             return;
 
-<<<<<<< HEAD
         logger.info(String.format("[repair #%s] new session: will sync %s on range %s for %s.%s", getId(), repairedNodes(), ranges, keyspace, Arrays.toString(cfnames)));
         Tracing.traceRepair("Syncing range {}", ranges);
-        SystemDistributedKeyspace.startRepairs(getId(), parentRepairSession, keyspace, cfnames, ranges, endpoints);
-=======
-        logger.info(String.format("[repair #%s] new session: will sync %s on range %s for %s.%s", getId(), repairedNodes(), range, keyspace, Arrays.toString(cfnames)));
-        Tracing.traceRepair("Syncing range {}", range);
-        // check if the node is online for testing purpose
         if (DatabaseDescriptor.isDaemonInitialized())
-            SystemDistributedKeyspace.startRepairs(getId(), parentRepairSession, keyspace, cfnames, range, endpoints);
->>>>>>> bc411783
+            SystemDistributedKeyspace.startRepairs(getId(), parentRepairSession, keyspace, cfnames, ranges, endpoints);
 
         if (endpoints.isEmpty())
         {
@@ -270,18 +263,6 @@
             }
         }
 
-<<<<<<< HEAD
-        // Create and submit RepairJob for each ColumnFamily
-        List<ListenableFuture<RepairResult>> jobs = new ArrayList<>(cfnames.length);
-        for (String cfname : cfnames)
-        {
-            RepairJob job = new RepairJob(this, cfname);
-            executor.execute(job);
-            jobs.add(job);
-        }
-
-=======
->>>>>>> bc411783
         // When all RepairJobs are done without error, cleanup and set the final result
         Futures.addCallback(Futures.allAsList(jobs), new FutureCallback<List<RepairResult>>()
         {
