--- conflicted
+++ resolved
@@ -421,7 +421,6 @@
 
     public static class ParentRepairSession
     {
-<<<<<<< HEAD
         private final Map<UUID, ColumnFamilyStore> columnFamilyStores = new HashMap<>();
         private final Collection<Range<Token>> ranges;
         private final Map<UUID, Set<SSTableReader>> sstableMap = new HashMap<>();
@@ -430,14 +429,6 @@
         private final boolean isGlobal;
 
         public ParentRepairSession(List<ColumnFamilyStore> columnFamilyStores, Collection<Range<Token>> ranges, boolean isIncremental, boolean isGlobal, long repairedAt)
-=======
-        public final Map<UUID, ColumnFamilyStore> columnFamilyStores = new HashMap<>();
-        public final Collection<Range<Token>> ranges;
-        public final Map<UUID, Set<SSTableReader>> sstableMap = new HashMap<>();
-        public final long repairedAt;
-
-        public ParentRepairSession(List<ColumnFamilyStore> columnFamilyStores, Collection<Range<Token>> ranges, long repairedAt)
->>>>>>> 98cc2c8d
         {
             for (ColumnFamilyStore cfs : columnFamilyStores)
             {
@@ -452,11 +443,7 @@
 
         public void addSSTables(UUID cfId, Set<SSTableReader> sstables)
         {
-            Set<SSTableReader> existingSSTables = this.sstableMap.get(cfId);
-            if (existingSSTables == null)
-                existingSSTables = new HashSet<>();
-            existingSSTables.addAll(sstables);
-            this.sstableMap.put(cfId, existingSSTables);
+            sstableMap.get(cfId).addAll(sstables);
         }
 
         @SuppressWarnings("resource")
@@ -485,13 +472,9 @@
         }
         public long getRepairedAt()
         {
-<<<<<<< HEAD
             if (isGlobal)
                 return repairedAt;
             return ActiveRepairService.UNREPAIRED_SSTABLE;
-=======
-            sstableMap.get(cfId).addAll(sstables);
->>>>>>> 98cc2c8d
         }
         @Override
         public String toString()
