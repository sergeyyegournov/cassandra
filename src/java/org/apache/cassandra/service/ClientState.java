/*
 * Licensed to the Apache Software Foundation (ASF) under one
 * or more contributor license agreements.  See the NOTICE file
 * distributed with this work for additional information
 * regarding copyright ownership.  The ASF licenses this file
 * to you under the Apache License, Version 2.0 (the
 * "License"); you may not use this file except in compliance
 * with the License.  You may obtain a copy of the License at
 *
 *     http://www.apache.org/licenses/LICENSE-2.0
 *
 * Unless required by applicable law or agreed to in writing, software
 * distributed under the License is distributed on an "AS IS" BASIS,
 * WITHOUT WARRANTIES OR CONDITIONS OF ANY KIND, either express or implied.
 * See the License for the specific language governing permissions and
 * limitations under the License.
 */
package org.apache.cassandra.service;

import java.net.InetSocketAddress;
import java.net.SocketAddress;
import java.util.Arrays;
import java.util.HashSet;
import java.util.Set;
import java.util.concurrent.atomic.AtomicLong;

import org.slf4j.Logger;
import org.slf4j.LoggerFactory;

import org.apache.cassandra.auth.*;
import org.apache.cassandra.config.Config;
import org.apache.cassandra.config.DatabaseDescriptor;
import org.apache.cassandra.config.Schema;
import org.apache.cassandra.cql3.QueryHandler;
import org.apache.cassandra.cql3.QueryProcessor;
import org.apache.cassandra.cql3.functions.Function;
import org.apache.cassandra.db.SystemKeyspace;
import org.apache.cassandra.exceptions.AuthenticationException;
import org.apache.cassandra.exceptions.InvalidRequestException;
import org.apache.cassandra.exceptions.UnauthorizedException;
import org.apache.cassandra.schema.SchemaKeyspace;
import org.apache.cassandra.thrift.ThriftValidation;
import org.apache.cassandra.tracing.TraceKeyspace;
import org.apache.cassandra.utils.FBUtilities;
import org.apache.cassandra.utils.JVMStabilityInspector;
import org.apache.cassandra.utils.CassandraVersion;

/**
 * State related to a client connection.
 */
public class ClientState
{
    private static final Logger logger = LoggerFactory.getLogger(ClientState.class);
    public static final CassandraVersion DEFAULT_CQL_VERSION = org.apache.cassandra.cql3.QueryProcessor.CQL_VERSION;

    private static final Set<IResource> READABLE_SYSTEM_RESOURCES = new HashSet<>();
    private static final Set<IResource> PROTECTED_AUTH_RESOURCES = new HashSet<>();
    private static final Set<String> ALTERABLE_SYSTEM_KEYSPACES = new HashSet<>();
    private static final Set<IResource> DROPPABLE_SYSTEM_TABLES = new HashSet<>();
    static
    {
        // We want these system cfs to be always readable to authenticated users since many tools rely on them
        // (nodetool, cqlsh, bulkloader, etc.)
        for (String cf : Arrays.asList(SystemKeyspace.LOCAL, SystemKeyspace.PEERS))
            READABLE_SYSTEM_RESOURCES.add(DataResource.table(SystemKeyspace.NAME, cf));

<<<<<<< HEAD
        SchemaKeyspace.ALL.forEach(table -> READABLE_SYSTEM_RESOURCES.add(DataResource.table(SchemaKeyspace.NAME, table)));

        PROTECTED_AUTH_RESOURCES.addAll(DatabaseDescriptor.getAuthenticator().protectedResources());
        PROTECTED_AUTH_RESOURCES.addAll(DatabaseDescriptor.getAuthorizer().protectedResources());
        PROTECTED_AUTH_RESOURCES.addAll(DatabaseDescriptor.getRoleManager().protectedResources());
=======
        if (!Config.isClientMode())
        {
            PROTECTED_AUTH_RESOURCES.addAll(DatabaseDescriptor.getAuthenticator().protectedResources());
            PROTECTED_AUTH_RESOURCES.addAll(DatabaseDescriptor.getAuthorizer().protectedResources());
            PROTECTED_AUTH_RESOURCES.addAll(DatabaseDescriptor.getRoleManager().protectedResources());
        }
>>>>>>> 0c0f1ff1

        // allow users with sufficient privileges to alter KS level options on AUTH_KS and
        // TRACING_KS, and also to drop legacy tables (users, credentials, permissions) from
        // AUTH_KS
        ALTERABLE_SYSTEM_KEYSPACES.add(AuthKeyspace.NAME);
        ALTERABLE_SYSTEM_KEYSPACES.add(TraceKeyspace.NAME);
        DROPPABLE_SYSTEM_TABLES.add(DataResource.table(AuthKeyspace.NAME, PasswordAuthenticator.LEGACY_CREDENTIALS_TABLE));
        DROPPABLE_SYSTEM_TABLES.add(DataResource.table(AuthKeyspace.NAME, CassandraRoleManager.LEGACY_USERS_TABLE));
        DROPPABLE_SYSTEM_TABLES.add(DataResource.table(AuthKeyspace.NAME, CassandraAuthorizer.USER_PERMISSIONS));
    }

    // Current user for the session
    private volatile AuthenticatedUser user;
    private volatile String keyspace;

    private static final QueryHandler cqlQueryHandler;
    static
    {
        QueryHandler handler = QueryProcessor.instance;
        String customHandlerClass = System.getProperty("cassandra.custom_query_handler_class");
        if (customHandlerClass != null)
        {
            try
            {
                handler = FBUtilities.construct(customHandlerClass, "QueryHandler");
                logger.info("Using {} as query handler for native protocol queries (as requested with -Dcassandra.custom_query_handler_class)", customHandlerClass);
            }
            catch (Exception e)
            {
                JVMStabilityInspector.inspectThrowable(e);
                logger.info("Cannot use class {} as query handler ({}), ignoring by defaulting on normal query handling", customHandlerClass, e.getMessage());
            }
        }
        cqlQueryHandler = handler;
    }

    // isInternal is used to mark ClientState as used by some internal component
    // that should have an ability to modify system keyspace.
    public final boolean isInternal;

    // The remote address of the client - null for internal clients.
    private final InetSocketAddress remoteAddress;

    // The biggest timestamp that was returned by getTimestamp/assigned to a query. This is global to the VM
    // for the sake of paxos (see #9649).
    private static final AtomicLong lastTimestampMicros = new AtomicLong(0);

    /**
     * Construct a new, empty ClientState for internal calls.
     */
    private ClientState()
    {
        this.isInternal = true;
        this.remoteAddress = null;
    }

    protected ClientState(InetSocketAddress remoteAddress)
    {
        this.isInternal = false;
        this.remoteAddress = remoteAddress;
        if (!DatabaseDescriptor.getAuthenticator().requireAuthentication())
            this.user = AuthenticatedUser.ANONYMOUS_USER;
    }

    /**
     * @return a ClientState object for internal C* calls (not limited by any kind of auth).
     */
    public static ClientState forInternalCalls()
    {
        return new ClientState();
    }

    /**
     * @return a ClientState object for external clients (thrift/native protocol users).
     */
    public static ClientState forExternalCalls(SocketAddress remoteAddress)
    {
        return new ClientState((InetSocketAddress)remoteAddress);
    }

    /**
     * This clock guarantees that updates for the same ClientState will be ordered
     * in the sequence seen, even if multiple updates happen in the same millisecond.
     */
    public long getTimestamp()
    {
        while (true)
        {
            long current = System.currentTimeMillis() * 1000;
            long last = lastTimestampMicros.get();
            long tstamp = last >= current ? last + 1 : current;
            if (lastTimestampMicros.compareAndSet(last, tstamp))
                return tstamp;
        }
    }

    /**
     * This is the same than {@link #getTimestamp()} but this guarantees that the returned timestamp
     * will not be smaller than the provided {@code minTimestampToUse}.
     */
    public long getTimestamp(long minTimestampToUse)
    {
        while (true)
        {
            long current = Math.max(System.currentTimeMillis() * 1000, minTimestampToUse);
            long last = lastTimestampMicros.get();
            long tstamp = last >= current ? last + 1 : current;
            if (lastTimestampMicros.compareAndSet(last, tstamp))
                return tstamp;
        }
    }

    public static QueryHandler getCQLQueryHandler()
    {
        return cqlQueryHandler;
    }

    public InetSocketAddress getRemoteAddress()
    {
        return remoteAddress;
    }

    public String getRawKeyspace()
    {
        return keyspace;
    }

    public String getKeyspace() throws InvalidRequestException
    {
        if (keyspace == null)
            throw new InvalidRequestException("No keyspace has been specified. USE a keyspace, or explicitly specify keyspace.tablename");
        return keyspace;
    }

    public void setKeyspace(String ks) throws InvalidRequestException
    {
        // Skip keyspace validation for non-authenticated users. Apparently, some client libraries
        // call set_keyspace() before calling login(), and we have to handle that.
        if (user != null && Schema.instance.getKSMetaData(ks) == null)
            throw new InvalidRequestException("Keyspace '" + ks + "' does not exist");
        keyspace = ks;
    }

    /**
     * Attempts to login the given user.
     */
    public void login(AuthenticatedUser user) throws AuthenticationException
    {
        // Login privilege is not inherited via granted roles, so just
        // verify that the role with the credentials that were actually
        // supplied has it
        if (user.isAnonymous() || DatabaseDescriptor.getRoleManager().canLogin(user.getPrimaryRole()))
            this.user = user;
        else
            throw new AuthenticationException(String.format("%s is not permitted to log in", user.getName()));
    }

    public void hasAllKeyspacesAccess(Permission perm) throws UnauthorizedException
    {
        if (isInternal)
            return;
        validateLogin();
        ensureHasPermission(perm, DataResource.root());
    }

    public void hasKeyspaceAccess(String keyspace, Permission perm) throws UnauthorizedException, InvalidRequestException
    {
        hasAccess(keyspace, perm, DataResource.keyspace(keyspace));
    }

    public void hasColumnFamilyAccess(String keyspace, String columnFamily, Permission perm)
    throws UnauthorizedException, InvalidRequestException
    {
        ThriftValidation.validateColumnFamily(keyspace, columnFamily);
        hasAccess(keyspace, perm, DataResource.table(keyspace, columnFamily));
    }

    private void hasAccess(String keyspace, Permission perm, DataResource resource)
    throws UnauthorizedException, InvalidRequestException
    {
        validateKeyspace(keyspace);
        if (isInternal)
            return;
        validateLogin();
        preventSystemKSSchemaModification(keyspace, resource, perm);
        if ((perm == Permission.SELECT) && READABLE_SYSTEM_RESOURCES.contains(resource))
            return;
        if (PROTECTED_AUTH_RESOURCES.contains(resource))
            if ((perm == Permission.CREATE) || (perm == Permission.ALTER) || (perm == Permission.DROP))
                throw new UnauthorizedException(String.format("%s schema is protected", resource));
        ensureHasPermission(perm, resource);
    }

    public void ensureHasPermission(Permission perm, IResource resource) throws UnauthorizedException
    {
        if (DatabaseDescriptor.getAuthorizer() instanceof AllowAllAuthorizer)
            return;

        // Access to built in functions is unrestricted
        if(resource instanceof FunctionResource && resource.hasParent())
            if (((FunctionResource)resource).getKeyspace().equals(SystemKeyspace.NAME))
                return;

        checkPermissionOnResourceChain(perm, resource);
    }

    // Convenience method called from checkAccess method of CQLStatement
    // Also avoids needlessly creating lots of FunctionResource objects
    public void ensureHasPermission(Permission permission, Function function)
    {
        // Save creating a FunctionResource is we don't need to
        if (DatabaseDescriptor.getAuthorizer() instanceof AllowAllAuthorizer)
            return;

        // built in functions are always available to all
        if (function.isNative())
            return;

        checkPermissionOnResourceChain(permission, FunctionResource.function(function.name().keyspace,
                                                                             function.name().name,
                                                                             function.argTypes()));
    }

    private void checkPermissionOnResourceChain(Permission perm, IResource resource)
    {
        for (IResource r : Resources.chain(resource))
            if (authorize(r).contains(perm))
                return;

        throw new UnauthorizedException(String.format("User %s has no %s permission on %s or any of its parents",
                                                      user.getName(),
                                                      perm,
                                                      resource));
    }

    private void preventSystemKSSchemaModification(String keyspace, DataResource resource, Permission perm) throws UnauthorizedException
    {
        // we only care about schema modification.
        if (!((perm == Permission.ALTER) || (perm == Permission.DROP) || (perm == Permission.CREATE)))
            return;

        // prevent system keyspace modification
        if (Schema.isSystemKeyspace(keyspace))
            throw new UnauthorizedException(keyspace + " keyspace is not user-modifiable.");

        // allow users with sufficient privileges to alter KS level options on AUTH_KS and
        // TRACING_KS, and also to drop legacy tables (users, credentials, permissions) from
        // AUTH_KS
        if (ALTERABLE_SYSTEM_KEYSPACES.contains(resource.getKeyspace().toLowerCase())
           && ((perm == Permission.ALTER && !resource.isKeyspaceLevel())
               || (perm == Permission.DROP && !DROPPABLE_SYSTEM_TABLES.contains(resource))))
        {
            throw new UnauthorizedException(String.format("Cannot %s %s", perm, resource));
        }
    }

    public void validateLogin() throws UnauthorizedException
    {
        if (user == null)
            throw new UnauthorizedException("You have not logged in");
    }

    public void ensureNotAnonymous() throws UnauthorizedException
    {
        validateLogin();
        if (user.isAnonymous())
            throw new UnauthorizedException("You have to be logged in and not anonymous to perform this request");
    }

    public void ensureIsSuper(String message) throws UnauthorizedException
    {
        if (DatabaseDescriptor.getAuthenticator().requireAuthentication() && (user == null || !user.isSuper()))
            throw new UnauthorizedException(message);
    }

    private static void validateKeyspace(String keyspace) throws InvalidRequestException
    {
        if (keyspace == null)
            throw new InvalidRequestException("You have not set a keyspace for this session");
    }

    public AuthenticatedUser getUser()
    {
        return user;
    }

    public static CassandraVersion[] getCQLSupportedVersion()
    {
        return new CassandraVersion[]{ QueryProcessor.CQL_VERSION };
    }

    private Set<Permission> authorize(IResource resource)
    {
        return user.getPermissions(resource);
    }
}<|MERGE_RESOLUTION|>--- conflicted
+++ resolved
@@ -64,20 +64,14 @@
         for (String cf : Arrays.asList(SystemKeyspace.LOCAL, SystemKeyspace.PEERS))
             READABLE_SYSTEM_RESOURCES.add(DataResource.table(SystemKeyspace.NAME, cf));
 
-<<<<<<< HEAD
         SchemaKeyspace.ALL.forEach(table -> READABLE_SYSTEM_RESOURCES.add(DataResource.table(SchemaKeyspace.NAME, table)));
 
-        PROTECTED_AUTH_RESOURCES.addAll(DatabaseDescriptor.getAuthenticator().protectedResources());
-        PROTECTED_AUTH_RESOURCES.addAll(DatabaseDescriptor.getAuthorizer().protectedResources());
-        PROTECTED_AUTH_RESOURCES.addAll(DatabaseDescriptor.getRoleManager().protectedResources());
-=======
         if (!Config.isClientMode())
         {
             PROTECTED_AUTH_RESOURCES.addAll(DatabaseDescriptor.getAuthenticator().protectedResources());
             PROTECTED_AUTH_RESOURCES.addAll(DatabaseDescriptor.getAuthorizer().protectedResources());
             PROTECTED_AUTH_RESOURCES.addAll(DatabaseDescriptor.getRoleManager().protectedResources());
         }
->>>>>>> 0c0f1ff1
 
         // allow users with sufficient privileges to alter KS level options on AUTH_KS and
         // TRACING_KS, and also to drop legacy tables (users, credentials, permissions) from
