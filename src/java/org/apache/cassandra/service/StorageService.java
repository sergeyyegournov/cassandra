/*
 * Licensed to the Apache Software Foundation (ASF) under one
 * or more contributor license agreements.  See the NOTICE file
 * distributed with this work for additional information
 * regarding copyright ownership.  The ASF licenses this file
 * to you under the Apache License, Version 2.0 (the
 * "License"); you may not use this file except in compliance
 * with the License.  You may obtain a copy of the License at
 *
 *     http://www.apache.org/licenses/LICENSE-2.0
 *
 * Unless required by applicable law or agreed to in writing, software
 * distributed under the License is distributed on an "AS IS" BASIS,
 * WITHOUT WARRANTIES OR CONDITIONS OF ANY KIND, either express or implied.
 * See the License for the specific language governing permissions and
 * limitations under the License.
 */
package org.apache.cassandra.service;

import java.io.ByteArrayInputStream;
import java.io.DataInputStream;
import java.io.File;
import java.io.IOException;
import java.lang.management.ManagementFactory;
import java.net.InetAddress;
import java.net.UnknownHostException;
import java.nio.ByteBuffer;
import java.util.*;
import java.util.concurrent.*;
import java.util.concurrent.atomic.AtomicInteger;
import java.util.concurrent.atomic.AtomicLong;

import javax.management.JMX;
import javax.management.MBeanServer;
import javax.management.Notification;
import javax.management.NotificationBroadcasterSupport;
import javax.management.ObjectName;
import javax.management.openmbean.TabularData;
import javax.management.openmbean.TabularDataSupport;

import ch.qos.logback.classic.LoggerContext;
import ch.qos.logback.classic.jmx.JMXConfiguratorMBean;
import ch.qos.logback.classic.spi.ILoggingEvent;
import ch.qos.logback.core.Appender;

import com.google.common.annotations.VisibleForTesting;
import com.google.common.base.Predicate;
import com.google.common.collect.*;
import com.google.common.util.concurrent.FutureCallback;
import com.google.common.util.concurrent.Futures;
import com.google.common.util.concurrent.Uninterruptibles;

import org.apache.commons.lang3.StringUtils;

import org.slf4j.Logger;
import org.slf4j.LoggerFactory;

import org.apache.cassandra.auth.Auth;
import org.apache.cassandra.concurrent.DebuggableScheduledThreadPoolExecutor;
import org.apache.cassandra.concurrent.Stage;
import org.apache.cassandra.concurrent.StageManager;
import org.apache.cassandra.config.CFMetaData;
import org.apache.cassandra.config.DatabaseDescriptor;
import org.apache.cassandra.config.KSMetaData;
import org.apache.cassandra.config.Schema;
import org.apache.cassandra.db.*;
import org.apache.cassandra.db.commitlog.CommitLog;
import org.apache.cassandra.db.compaction.CompactionManager;
import org.apache.cassandra.db.index.SecondaryIndex;
import org.apache.cassandra.dht.*;
import org.apache.cassandra.dht.Range;
import org.apache.cassandra.exceptions.ConfigurationException;
import org.apache.cassandra.exceptions.InvalidRequestException;
import org.apache.cassandra.exceptions.UnavailableException;
import org.apache.cassandra.gms.*;
import org.apache.cassandra.io.sstable.SSTableDeletingTask;
import org.apache.cassandra.io.sstable.SSTableLoader;
import org.apache.cassandra.io.util.FileUtils;
import org.apache.cassandra.locator.*;
import org.apache.cassandra.metrics.StorageMetrics;
import org.apache.cassandra.net.AsyncOneResponse;
import org.apache.cassandra.net.MessageOut;
import org.apache.cassandra.net.MessagingService;
import org.apache.cassandra.net.ResponseVerbHandler;
import org.apache.cassandra.repair.RepairFuture;
import org.apache.cassandra.repair.RepairMessageVerbHandler;
import org.apache.cassandra.service.paxos.CommitVerbHandler;
import org.apache.cassandra.service.paxos.PrepareVerbHandler;
import org.apache.cassandra.service.paxos.ProposeVerbHandler;
import org.apache.cassandra.streaming.*;
import org.apache.cassandra.thrift.EndpointDetails;
import org.apache.cassandra.thrift.TokenRange;
import org.apache.cassandra.thrift.cassandraConstants;
import org.apache.cassandra.tracing.Tracing;
import org.apache.cassandra.utils.*;

import static java.nio.charset.StandardCharsets.ISO_8859_1;

/**
 * This abstraction contains the token/identifier of this node
 * on the identifier space. This token gets gossiped around.
 * This class will also maintain histograms of the load information
 * of other nodes in the cluster.
 */
public class StorageService extends NotificationBroadcasterSupport implements IEndpointStateChangeSubscriber, StorageServiceMBean
{
    private static final Logger logger = LoggerFactory.getLogger(StorageService.class);

    public static final int RING_DELAY = getRingDelay(); // delay after which we assume ring has stablized

    /* JMX notification serial number counter */
    private final AtomicLong notificationSerialNumber = new AtomicLong();

    private static int getRingDelay()
    {
        String newdelay = System.getProperty("cassandra.ring_delay_ms");
        if (newdelay != null)
        {
            logger.info("Overriding RING_DELAY to {}ms", newdelay);
            return Integer.parseInt(newdelay);
        }
        else
            return 30 * 1000;
    }

    /**
     * This pool is used for periodic short (sub-second) tasks.
     */
     public static final DebuggableScheduledThreadPoolExecutor scheduledTasks = new DebuggableScheduledThreadPoolExecutor("ScheduledTasks");

    /**
     * This pool is used by tasks that can have longer execution times, and usually are non periodic.
     */
    public static final DebuggableScheduledThreadPoolExecutor tasks = new DebuggableScheduledThreadPoolExecutor("NonPeriodicTasks");
    /**
     * tasks that do not need to be waited for on shutdown/drain
     */
    public static final DebuggableScheduledThreadPoolExecutor optionalTasks = new DebuggableScheduledThreadPoolExecutor("OptionalTasks");
    static
    {
        tasks.setExecuteExistingDelayedTasksAfterShutdownPolicy(false);
    }

    /* This abstraction maintains the token/endpoint metadata information */
    private TokenMetadata tokenMetadata = new TokenMetadata();

    public volatile VersionedValue.VersionedValueFactory valueFactory = new VersionedValue.VersionedValueFactory(getPartitioner());

    public static final StorageService instance = new StorageService();

    public static IPartitioner getPartitioner()
    {
        return DatabaseDescriptor.getPartitioner();
    }

    public Collection<Range<Token>> getLocalRanges(String keyspaceName)
    {
        return getRangesForEndpoint(keyspaceName, FBUtilities.getBroadcastAddress());
    }

    public Collection<Range<Token>> getLocalPrimaryRanges(String keyspace)
    {
        return getPrimaryRangesForEndpoint(keyspace, FBUtilities.getBroadcastAddress());
    }

    private final Set<InetAddress> replicatingNodes = Collections.synchronizedSet(new HashSet<InetAddress>());
    private CassandraDaemon daemon;

    private InetAddress removingNode;

    /* Are we starting this node in bootstrap mode? */
    private boolean isBootstrapMode;

    /* we bootstrap but do NOT join the ring unless told to do so */
    private boolean isSurveyMode= Boolean.parseBoolean(System.getProperty("cassandra.write_survey", "false"));

    /* when intialized as a client, we shouldn't write to the system keyspace. */
    private boolean isClientMode;
    private boolean initialized;
    private volatile boolean joined = false;

    /* the probability for tracing any particular request, 0 disables tracing and 1 enables for all */
    private double tracingProbability = 0.0;

    private static enum Mode { STARTING, NORMAL, CLIENT, JOINING, LEAVING, DECOMMISSIONED, MOVING, DRAINING, DRAINED }
    private Mode operationMode = Mode.STARTING;

    /* Used for tracking drain progress */
    private volatile int totalCFs, remainingCFs;

    private static final AtomicInteger nextRepairCommand = new AtomicInteger();

    private final List<IEndpointLifecycleSubscriber> lifecycleSubscribers = new CopyOnWriteArrayList<>();

    private static final BackgroundActivityMonitor bgMonitor = new BackgroundActivityMonitor();

    private final ObjectName jmxObjectName;

    private Collection<Token> bootstrapTokens = null;

    public void finishBootstrapping()
    {
        isBootstrapMode = false;
    }

    /** This method updates the local token on disk  */
    public void setTokens(Collection<Token> tokens)
    {
        if (logger.isDebugEnabled())
            logger.debug("Setting tokens to {}", tokens);
        SystemKeyspace.updateTokens(tokens);
        tokenMetadata.updateNormalTokens(tokens, FBUtilities.getBroadcastAddress());
        // order is important here, the gossiper can fire in between adding these two states.  It's ok to send TOKENS without STATUS, but *not* vice versa.
        Collection<Token> localTokens = getLocalTokens();
        Gossiper.instance.addLocalApplicationState(ApplicationState.TOKENS, valueFactory.tokens(localTokens));
        Gossiper.instance.addLocalApplicationState(ApplicationState.STATUS, valueFactory.normal(localTokens));
        setMode(Mode.NORMAL, false);
    }

    public StorageService()
    {
        MBeanServer mbs = ManagementFactory.getPlatformMBeanServer();
        try
        {
            jmxObjectName = new ObjectName("org.apache.cassandra.db:type=StorageService");
            mbs.registerMBean(this, jmxObjectName);
            mbs.registerMBean(StreamManager.instance, new ObjectName(StreamManager.OBJECT_NAME));
        }
        catch (Exception e)
        {
            throw new RuntimeException(e);
        }

        /* register the verb handlers */
        MessagingService.instance().registerVerbHandlers(MessagingService.Verb.MUTATION, new MutationVerbHandler());
        MessagingService.instance().registerVerbHandlers(MessagingService.Verb.READ_REPAIR, new ReadRepairVerbHandler());
        MessagingService.instance().registerVerbHandlers(MessagingService.Verb.READ, new ReadVerbHandler());
        MessagingService.instance().registerVerbHandlers(MessagingService.Verb.RANGE_SLICE, new RangeSliceVerbHandler());
        MessagingService.instance().registerVerbHandlers(MessagingService.Verb.PAGED_RANGE, new RangeSliceVerbHandler());
        MessagingService.instance().registerVerbHandlers(MessagingService.Verb.COUNTER_MUTATION, new CounterMutationVerbHandler());
        MessagingService.instance().registerVerbHandlers(MessagingService.Verb.TRUNCATE, new TruncateVerbHandler());
        MessagingService.instance().registerVerbHandlers(MessagingService.Verb.PAXOS_PREPARE, new PrepareVerbHandler());
        MessagingService.instance().registerVerbHandlers(MessagingService.Verb.PAXOS_PROPOSE, new ProposeVerbHandler());
        MessagingService.instance().registerVerbHandlers(MessagingService.Verb.PAXOS_COMMIT, new CommitVerbHandler());

        // see BootStrapper for a summary of how the bootstrap verbs interact
        MessagingService.instance().registerVerbHandlers(MessagingService.Verb.REPLICATION_FINISHED, new ReplicationFinishedVerbHandler());
        MessagingService.instance().registerVerbHandlers(MessagingService.Verb.REQUEST_RESPONSE, new ResponseVerbHandler());
        MessagingService.instance().registerVerbHandlers(MessagingService.Verb.INTERNAL_RESPONSE, new ResponseVerbHandler());
        MessagingService.instance().registerVerbHandlers(MessagingService.Verb.REPAIR_MESSAGE, new RepairMessageVerbHandler());
        MessagingService.instance().registerVerbHandlers(MessagingService.Verb.GOSSIP_SHUTDOWN, new GossipShutdownVerbHandler());

        MessagingService.instance().registerVerbHandlers(MessagingService.Verb.GOSSIP_DIGEST_SYN, new GossipDigestSynVerbHandler());
        MessagingService.instance().registerVerbHandlers(MessagingService.Verb.GOSSIP_DIGEST_ACK, new GossipDigestAckVerbHandler());
        MessagingService.instance().registerVerbHandlers(MessagingService.Verb.GOSSIP_DIGEST_ACK2, new GossipDigestAck2VerbHandler());

        MessagingService.instance().registerVerbHandlers(MessagingService.Verb.DEFINITIONS_UPDATE, new DefinitionsUpdateVerbHandler());
        MessagingService.instance().registerVerbHandlers(MessagingService.Verb.SCHEMA_CHECK, new SchemaCheckVerbHandler());
        MessagingService.instance().registerVerbHandlers(MessagingService.Verb.MIGRATION_REQUEST, new MigrationRequestVerbHandler());

        MessagingService.instance().registerVerbHandlers(MessagingService.Verb.SNAPSHOT, new SnapshotVerbHandler());
        MessagingService.instance().registerVerbHandlers(MessagingService.Verb.ECHO, new EchoVerbHandler());
    }

    public void registerDaemon(CassandraDaemon daemon)
    {
        this.daemon = daemon;
    }

    public void register(IEndpointLifecycleSubscriber subscriber)
    {
        lifecycleSubscribers.add(subscriber);
    }

    public void unregister(IEndpointLifecycleSubscriber subscriber)
    {
        lifecycleSubscribers.remove(subscriber);
    }

    // should only be called via JMX
    public void stopGossiping()
    {
        if (initialized)
        {
            logger.warn("Stopping gossip by operator request");
            Gossiper.instance.stop();
            initialized = false;
        }
    }

    // should only be called via JMX
    public void startGossiping()
    {
        if (!initialized)
        {
            logger.warn("Starting gossip by operator request");
            Gossiper.instance.start((int) (System.currentTimeMillis() / 1000));
            initialized = true;
        }
    }

    // should only be called via JMX
    public void startRPCServer()
    {
        if (daemon == null)
        {
            throw new IllegalStateException("No configured daemon");
        }
        daemon.thriftServer.start();
    }

    public void stopRPCServer()
    {
        if (daemon == null)
        {
            throw new IllegalStateException("No configured daemon");
        }
        if (daemon.thriftServer != null)
            daemon.thriftServer.stop();
    }

    public boolean isRPCServerRunning()
    {
        if ((daemon == null) || (daemon.thriftServer == null))
        {
            return false;
        }
        return daemon.thriftServer.isRunning();
    }

    public void startNativeTransport()
    {
        if (daemon == null)
        {
            throw new IllegalStateException("No configured daemon");
        }
        
        try
        {
            daemon.nativeServer.start();
        }
        catch (Exception e)
        {
            throw new RuntimeException("Error starting native transport: " + e.getMessage());
        }
    }

    public void stopNativeTransport()
    {
        if (daemon == null)
        {
            throw new IllegalStateException("No configured daemon");
        }
        if (daemon.nativeServer != null)
            daemon.nativeServer.stop();
    }

    public boolean isNativeTransportRunning()
    {
        if ((daemon == null) || (daemon.nativeServer == null))
        {
            return false;
        }
        return daemon.nativeServer.isRunning();
    }

    public void stopTransports()
    {
        if (isInitialized())
        {
            logger.error("Stopping gossiper");
            stopGossiping();
        }
        if (isRPCServerRunning())
        {
            logger.error("Stopping RPC server");
            stopRPCServer();
        }
        if (isNativeTransportRunning())
        {
            logger.error("Stopping native transport");
            stopNativeTransport();
        }
    }

    private void shutdownClientServers()
    {
        stopRPCServer();
        stopNativeTransport();
    }

    public void stopClient()
    {
        Gossiper.instance.unregister(this);
        Gossiper.instance.stop();
        MessagingService.instance().shutdown();
        // give it a second so that task accepted before the MessagingService shutdown gets submitted to the stage (to avoid RejectedExecutionException)
        Uninterruptibles.sleepUninterruptibly(1, TimeUnit.SECONDS);
        StageManager.shutdownNow();
    }

    public boolean isInitialized()
    {
        return initialized;
    }

    public void stopDaemon()
    {
        if (daemon == null)
            throw new IllegalStateException("No configured daemon");
        daemon.deactivate();
        // completely shut down cassandra
        System.exit(0);
    }

    public synchronized Collection<Token> prepareReplacementInfo() throws ConfigurationException
    {
        logger.info("Gathering node replacement information for {}", DatabaseDescriptor.getReplaceAddress());
        if (!MessagingService.instance().isListening())
            MessagingService.instance().listen(FBUtilities.getLocalAddress());

        // make magic happen
        Gossiper.instance.doShadowRound();

        UUID hostId = null;
        // now that we've gossiped at least once, we should be able to find the node we're replacing
        if (Gossiper.instance.getEndpointStateForEndpoint(DatabaseDescriptor.getReplaceAddress())== null)
            throw new RuntimeException("Cannot replace_address " + DatabaseDescriptor.getReplaceAddress() + " because it doesn't exist in gossip");
        hostId = Gossiper.instance.getHostId(DatabaseDescriptor.getReplaceAddress());
        try
        {
            if (Gossiper.instance.getEndpointStateForEndpoint(DatabaseDescriptor.getReplaceAddress()).getApplicationState(ApplicationState.TOKENS) == null)
                throw new RuntimeException("Could not find tokens for " + DatabaseDescriptor.getReplaceAddress() + " to replace");
            Collection<Token> tokens = TokenSerializer.deserialize(getPartitioner(), new DataInputStream(new ByteArrayInputStream(getApplicationStateValue(DatabaseDescriptor.getReplaceAddress(), ApplicationState.TOKENS))));
            
            SystemKeyspace.setLocalHostId(hostId); // use the replacee's host Id as our own so we receive hints, etc
            Gossiper.instance.resetEndpointStateMap(); // clean up since we have what we need
            return tokens;        
        }
        catch (IOException e)
        {
            throw new RuntimeException(e);
        }
    }

    public synchronized void checkForEndpointCollision() throws ConfigurationException
    {
        logger.debug("Starting shadow gossip round to check for endpoint collision");
        if (!MessagingService.instance().isListening())
            MessagingService.instance().listen(FBUtilities.getLocalAddress());
        Gossiper.instance.doShadowRound();
        EndpointState epState = Gossiper.instance.getEndpointStateForEndpoint(FBUtilities.getBroadcastAddress());
        if (epState != null && !Gossiper.instance.isDeadState(epState))
        {
            throw new RuntimeException(String.format("A node with address %s already exists, cancelling join. " +
                                                     "Use cassandra.replace_address if you want to replace this node.",
                                                     FBUtilities.getBroadcastAddress()));
        }
        Gossiper.instance.resetEndpointStateMap();
    }

    public synchronized void initClient() throws ConfigurationException
    {
        // We don't wait, because we're going to actually try to work on
        initClient(0);

        // sleep a while to allow gossip to warm up (the other nodes need to know about this one before they can reply).
        outer:
        while (true)
        {
            Uninterruptibles.sleepUninterruptibly(1, TimeUnit.SECONDS);
            for (InetAddress address : Gossiper.instance.getLiveMembers())
            {
                if (!Gossiper.instance.isFatClient(address))
                    break outer;
            }
        }

        // sleep until any schema migrations have finished
        while (!MigrationManager.isReadyForBootstrap())
        {
            Uninterruptibles.sleepUninterruptibly(1, TimeUnit.SECONDS);
        }
    }

    public synchronized void initClient(int ringDelay) throws ConfigurationException
    {
        if (initialized)
        {
            if (!isClientMode)
                throw new UnsupportedOperationException("StorageService does not support switching modes.");
            return;
        }
        initialized = true;
        isClientMode = true;
        logger.info("Starting up client gossip");
        setMode(Mode.CLIENT, false);
        Gossiper.instance.register(this);
        Gossiper.instance.start((int) (System.currentTimeMillis() / 1000)); // needed for node-ring gathering.
        Gossiper.instance.addLocalApplicationState(ApplicationState.NET_VERSION, valueFactory.networkVersion());

        if (!MessagingService.instance().isListening())
            MessagingService.instance().listen(FBUtilities.getLocalAddress());
        Uninterruptibles.sleepUninterruptibly(ringDelay, TimeUnit.MILLISECONDS);
    }

    public synchronized void initServer() throws ConfigurationException
    {
        initServer(RING_DELAY);
    }

    public synchronized void initServer(int delay) throws ConfigurationException
    {
        logger.info("Cassandra version: {}", FBUtilities.getReleaseVersionString());
        logger.info("Thrift API version: {}", cassandraConstants.VERSION);
        logger.info("CQL supported versions: {} (default: {})", StringUtils.join(ClientState.getCQLSupportedVersion(), ","), ClientState.DEFAULT_CQL_VERSION);

        if (initialized)
        {
            if (isClientMode)
                throw new UnsupportedOperationException("StorageService does not support switching modes.");
            return;
        }
        initialized = true;
        isClientMode = false;

        try
        {
            // Ensure StorageProxy is initialized on start-up; see CASSANDRA-3797.
            Class.forName("org.apache.cassandra.service.StorageProxy");
            // also IndexSummaryManager, which is otherwise unreferenced
            Class.forName("org.apache.cassandra.io.sstable.IndexSummaryManager");
        }
        catch (ClassNotFoundException e)
        {
            throw new AssertionError(e);
        }

        if (Boolean.parseBoolean(System.getProperty("cassandra.load_ring_state", "true")))
        {
            logger.info("Loading persisted ring state");
            Multimap<InetAddress, Token> loadedTokens = SystemKeyspace.loadTokens();
            Map<InetAddress, UUID> loadedHostIds = SystemKeyspace.loadHostIds();
            for (InetAddress ep : loadedTokens.keySet())
            {
                if (ep.equals(FBUtilities.getBroadcastAddress()))
                {
                    // entry has been mistakenly added, delete it
                    SystemKeyspace.removeEndpoint(ep);
                }
                else
                {
                    tokenMetadata.updateNormalTokens(loadedTokens.get(ep), ep);
                    if (loadedHostIds.containsKey(ep))
                        tokenMetadata.updateHostId(loadedHostIds.get(ep), ep);
                    Gossiper.instance.addSavedEndpoint(ep);
                }
            }
        }

        // daemon threads, like our executors', continue to run while shutdown hooks are invoked
        Thread drainOnShutdown = new Thread(new WrappedRunnable()
        {
            @Override
            public void runMayThrow() throws InterruptedException
            {
                ExecutorService counterMutationStage = StageManager.getStage(Stage.COUNTER_MUTATION);
                ExecutorService mutationStage = StageManager.getStage(Stage.MUTATION);
                if (mutationStage.isShutdown() && counterMutationStage.isShutdown())
                    return; // drained already

                shutdownClientServers();
                optionalTasks.shutdown();
                Gossiper.instance.stop();

                // In-progress writes originating here could generate hints to be written, so shut down MessagingService
                // before mutation stage, so we can get all the hints saved before shutting down
                MessagingService.instance().shutdown();
                counterMutationStage.shutdown();
                mutationStage.shutdown();
                counterMutationStage.awaitTermination(3600, TimeUnit.SECONDS);
                mutationStage.awaitTermination(3600, TimeUnit.SECONDS);
                StorageProxy.instance.verifyNoHintsInProgress();

                List<Future<?>> flushes = new ArrayList<>();
                for (Keyspace keyspace : Keyspace.all())
                {
                    KSMetaData ksm = Schema.instance.getKSMetaData(keyspace.getName());
                    if (!ksm.durableWrites)
                    {
                        for (ColumnFamilyStore cfs : keyspace.getColumnFamilyStores())
                            flushes.add(cfs.forceFlush());
                    }
                }
                try
                {
                    FBUtilities.waitOnFutures(flushes);
                }
                catch (Throwable e)
                {
                    // don't let this stop us from shutting down the commitlog and other thread pools
                    logger.warn("Caught exception while waiting for memtable flushes during shutdown hook", e);
                }

                CommitLog.instance.shutdownBlocking();

                // wait for miscellaneous tasks like sstable and commitlog segment deletion
                tasks.shutdown();
                if (!tasks.awaitTermination(1, TimeUnit.MINUTES))
                    logger.warn("Miscellaneous task executor still busy after one minute; proceeding with shutdown");
            }
        }, "StorageServiceShutdownHook");
        Runtime.getRuntime().addShutdownHook(drainOnShutdown);

        prepareToJoin();

        // Has to be called after the host id has potentially changed in prepareToJoin().
        for (ColumnFamilyStore cfs : ColumnFamilyStore.all())
            if (cfs.metadata.isCounter())
                cfs.initCounterCache();

        if (Boolean.parseBoolean(System.getProperty("cassandra.join_ring", "true")))
        {
            joinTokenRing(delay);
        }
        else
        {
            Collection<Token> tokens = SystemKeyspace.getSavedTokens();
            if (!tokens.isEmpty())
            {
                tokenMetadata.updateNormalTokens(tokens, FBUtilities.getBroadcastAddress());
                // order is important here, the gossiper can fire in between adding these two states.  It's ok to send TOKENS without STATUS, but *not* vice versa.
                Gossiper.instance.addLocalApplicationState(ApplicationState.TOKENS, valueFactory.tokens(tokens));
                Gossiper.instance.addLocalApplicationState(ApplicationState.STATUS, valueFactory.hibernate(true));
            }
            logger.info("Not joining ring as requested. Use JMX (StorageService->joinRing()) to initiate ring joining");
        }
    }

    private boolean shouldBootstrap()
    {
        return DatabaseDescriptor.isAutoBootstrap() && !SystemKeyspace.bootstrapComplete() && !DatabaseDescriptor.getSeeds().contains(FBUtilities.getBroadcastAddress());
    }

    private void prepareToJoin() throws ConfigurationException
    {
        if (!joined)
        {
            Map<ApplicationState, VersionedValue> appStates = new HashMap<>();

            if (DatabaseDescriptor.isReplacing() && !(Boolean.parseBoolean(System.getProperty("cassandra.join_ring", "true"))))
                throw new ConfigurationException("Cannot set both join_ring=false and attempt to replace a node");
            if (DatabaseDescriptor.getReplaceTokens().size() > 0 || DatabaseDescriptor.getReplaceNode() != null)
                throw new RuntimeException("Replace method removed; use cassandra.replace_address instead");
            if (DatabaseDescriptor.isReplacing())
            {
                if (SystemKeyspace.bootstrapComplete())
                    throw new RuntimeException("Cannot replace address with a node that is already bootstrapped");
                if (!DatabaseDescriptor.isAutoBootstrap())
                    throw new RuntimeException("Trying to replace_address with auto_bootstrap disabled will not work, check your configuration");
                bootstrapTokens = prepareReplacementInfo();
                appStates.put(ApplicationState.STATUS, valueFactory.hibernate(true));
                appStates.put(ApplicationState.TOKENS, valueFactory.tokens(bootstrapTokens));
            }
            else if (shouldBootstrap())
            {
                checkForEndpointCollision();
            }

            // have to start the gossip service before we can see any info on other nodes.  this is necessary
            // for bootstrap to get the load info it needs.
            // (we won't be part of the storage ring though until we add a counterId to our state, below.)
            // Seed the host ID-to-endpoint map with our own ID.
            UUID localHostId = SystemKeyspace.getLocalHostId();
            getTokenMetadata().updateHostId(localHostId, FBUtilities.getBroadcastAddress());
            appStates.put(ApplicationState.NET_VERSION, valueFactory.networkVersion());
            appStates.put(ApplicationState.HOST_ID, valueFactory.hostId(localHostId));
            appStates.put(ApplicationState.RPC_ADDRESS, valueFactory.rpcaddress(DatabaseDescriptor.getBroadcastRpcAddress()));
            appStates.put(ApplicationState.RELEASE_VERSION, valueFactory.releaseVersion());
            logger.info("Starting up server gossip");
            Gossiper.instance.register(this);
            Gossiper.instance.start(SystemKeyspace.incrementAndGetGeneration(), appStates); // needed for node-ring gathering.
            // gossip snitch infos (local DC and rack)
            gossipSnitchInfo();
            // gossip Schema.emptyVersion forcing immediate check for schema updates (see MigrationManager#maybeScheduleSchemaPull)
            Schema.instance.updateVersionAndAnnounce(); // Ensure we know our own actual Schema UUID in preparation for updates

            if (!MessagingService.instance().isListening())
                MessagingService.instance().listen(FBUtilities.getLocalAddress());
            LoadBroadcaster.instance.startBroadcasting();

            HintedHandOffManager.instance.start();
            BatchlogManager.instance.start();
        }
    }

    private void joinTokenRing(int delay) throws ConfigurationException
    {
        joined = true;

        // We bootstrap if we haven't successfully bootstrapped before, as long as we are not a seed.
        // If we are a seed, or if the user manually sets auto_bootstrap to false,
        // we'll skip streaming data from other nodes and jump directly into the ring.
        //
        // The seed check allows us to skip the RING_DELAY sleep for the single-node cluster case,
        // which is useful for both new users and testing.
        //
        // We attempted to replace this with a schema-presence check, but you need a meaningful sleep
        // to get schema info from gossip which defeats the purpose.  See CASSANDRA-4427 for the gory details.
        Set<InetAddress> current = new HashSet<>();
        logger.debug("Bootstrap variables: {} {} {} {}",
                     DatabaseDescriptor.isAutoBootstrap(),
                     SystemKeyspace.bootstrapInProgress(),
                     SystemKeyspace.bootstrapComplete(),
                     DatabaseDescriptor.getSeeds().contains(FBUtilities.getBroadcastAddress()));
        if (DatabaseDescriptor.isAutoBootstrap() && !SystemKeyspace.bootstrapComplete() && DatabaseDescriptor.getSeeds().contains(FBUtilities.getBroadcastAddress()))
            logger.info("This node will not auto bootstrap because it is configured to be a seed node.");
        if (shouldBootstrap())
        {
            if (SystemKeyspace.bootstrapInProgress())
                logger.warn("Detected previous bootstrap failure; retrying");
            else
                SystemKeyspace.setBootstrapState(SystemKeyspace.BootstrapState.IN_PROGRESS);
            setMode(Mode.JOINING, "waiting for ring information", true);
            // first sleep the delay to make sure we see all our peers
            for (int i = 0; i < delay; i += 1000)
            {
                // if we see schema, we can proceed to the next check directly
                if (!Schema.instance.getVersion().equals(Schema.emptyVersion))
                {
                    logger.debug("got schema: {}", Schema.instance.getVersion());
                    break;
                }
                Uninterruptibles.sleepUninterruptibly(1, TimeUnit.SECONDS);
            }
            // if our schema hasn't matched yet, keep sleeping until it does
            // (post CASSANDRA-1391 we don't expect this to be necessary very often, but it doesn't hurt to be careful)
            while (!MigrationManager.isReadyForBootstrap())
            {
                setMode(Mode.JOINING, "waiting for schema information to complete", true);
                Uninterruptibles.sleepUninterruptibly(1, TimeUnit.SECONDS);
            }
            setMode(Mode.JOINING, "schema complete, ready to bootstrap", true);
            setMode(Mode.JOINING, "waiting for pending range calculation", true);
            PendingRangeCalculatorService.instance.blockUntilFinished();
            setMode(Mode.JOINING, "calculation complete, ready to bootstrap", true);


            if (logger.isDebugEnabled())
                logger.debug("... got ring + schema info");

            if (!DatabaseDescriptor.isReplacing())
            {
                if (tokenMetadata.isMember(FBUtilities.getBroadcastAddress()))
                {
                    String s = "This node is already a member of the token ring; bootstrap aborted. (If replacing a dead node, remove the old one from the ring first.)";
                    throw new UnsupportedOperationException(s);
                }
                setMode(Mode.JOINING, "getting bootstrap token", true);
                bootstrapTokens = BootStrapper.getBootstrapTokens(tokenMetadata);
            }
            else
            {
                if (!DatabaseDescriptor.getReplaceAddress().equals(FBUtilities.getBroadcastAddress()))
                {
                    try
                    {
                        // Sleep additionally to make sure that the server actually is not alive
                        // and giving it more time to gossip if alive.
                        Thread.sleep(LoadBroadcaster.BROADCAST_INTERVAL);
                    }
                    catch (InterruptedException e)
                    {
                        throw new AssertionError(e);
                    }

                    // check for operator errors...
                    for (Token token : bootstrapTokens)
                    {
                        InetAddress existing = tokenMetadata.getEndpoint(token);
                        if (existing != null)
                        {
                            long nanoDelay = delay * 1000000L;
                            if (Gossiper.instance.getEndpointStateForEndpoint(existing).getUpdateTimestamp() > (System.nanoTime() - nanoDelay))
                                throw new UnsupportedOperationException("Cannot replace a live node... ");
                            current.add(existing);
                        }
                        else
                        {
                            throw new UnsupportedOperationException("Cannot replace token " + token + " which does not exist!");
                        }
                    }
                }
                else
                {
                    try
                    {
                        Thread.sleep(RING_DELAY);
                    }
                    catch (InterruptedException e)
                    {
                        throw new AssertionError(e);
                    }

                }
                setMode(Mode.JOINING, "Replacing a node with token(s): " + bootstrapTokens, true);
            }

            bootstrap(bootstrapTokens);
            assert !isBootstrapMode; // bootstrap will block until finished
        }
        else
        {
            bootstrapTokens = SystemKeyspace.getSavedTokens();
            if (bootstrapTokens.isEmpty())
            {
                Collection<String> initialTokens = DatabaseDescriptor.getInitialTokens();
                if (initialTokens.size() < 1)
                {
                    bootstrapTokens = BootStrapper.getRandomTokens(tokenMetadata, DatabaseDescriptor.getNumTokens());
                    if (DatabaseDescriptor.getNumTokens() == 1)
                        logger.warn("Generated random token " + bootstrapTokens + ". Random tokens will result in an unbalanced ring; see http://wiki.apache.org/cassandra/Operations");
                    else
                        logger.info("Generated random tokens. tokens are {}", bootstrapTokens);
                }
                else
                {
                    bootstrapTokens = new ArrayList<Token>(initialTokens.size());
                    for (String token : initialTokens)
                        bootstrapTokens.add(getPartitioner().getTokenFactory().fromString(token));
                    logger.info("Saved tokens not found. Using configuration value: {}", bootstrapTokens);
                }
            }
            else
            {
<<<<<<< HEAD
                // if we were already bootstrapped with 1 token but num_tokens is set higher in the config,
                // then we need to migrate to multi-token
                if (bootstrapTokens.size() == 1 && DatabaseDescriptor.getNumTokens() > 1)
                {
                    // wait for ring info
                    logger.info("Sleeping for ring delay ({}ms)", delay);
                    Uninterruptibles.sleepUninterruptibly(delay, TimeUnit.MILLISECONDS);
                    logger.info("Calculating new tokens");
                    // calculate num_tokens tokens evenly spaced in the range (left, right]
                    Token right = bootstrapTokens.iterator().next();
                    TokenMetadata clone = tokenMetadata.cloneOnlyTokenMap();
                    clone.updateNormalToken(right, FBUtilities.getBroadcastAddress());
                    Token left = clone.getPredecessor(right);

                    // get (num_tokens - 1) tokens spaced evenly, and the last token will be our current token (right)
                    for (int tok = 1; tok < DatabaseDescriptor.getNumTokens(); ++tok)
                    {
                        Token l = left;
                        Token r = right;
                        // iteratively calculate the location of the token using midpoint
                        // num iterations is number of bits in IEE754 mantissa (including implicit leading 1)
                        // we stop early for terminating fractions
                        // TODO: alternatively we could add an interpolate() method to IPartitioner
                        double frac = (double)tok / (double)DatabaseDescriptor.getNumTokens();
                        Token midpoint = getPartitioner().midpoint(l, r);
                        for (int i = 0; i < 53; ++i)
                        {
                            frac *= 2;
                            if (frac == 1.0) /* not a bug */
                                break;
                            else if (frac > 1.0)
                            {
                                l = midpoint;
                                frac -= 1.0;
                            }
                            else
                                r = midpoint;
                            midpoint = getPartitioner().midpoint(l, r);
                        }
                        bootstrapTokens.add(midpoint);
                    }
                    logger.info("Split previous range (" + left + ", " + right + "] into " + bootstrapTokens);
                }
=======
                if (bootstrapTokens.size() != DatabaseDescriptor.getNumTokens())
                    throw new ConfigurationException("Cannot change the number of tokens from " + bootstrapTokens.size() + " to " + DatabaseDescriptor.getNumTokens());
>>>>>>> b40cb050
                else
                    logger.info("Using saved tokens " + bootstrapTokens);
            }
        }

        // if we don't have system_traces keyspace at this point, then create it manually
        if (Schema.instance.getKSMetaData(Tracing.TRACE_KS) == null)
        {
            KSMetaData tracingKeyspace = KSMetaData.traceKeyspace();
            MigrationManager.announceNewKeyspace(tracingKeyspace, 0, false);
        }

        if (!isSurveyMode)
        {
            // start participating in the ring.
            SystemKeyspace.setBootstrapState(SystemKeyspace.BootstrapState.COMPLETED);
            setTokens(bootstrapTokens);
            // remove the existing info about the replaced node.
            if (!current.isEmpty())
                for (InetAddress existing : current)
                    Gossiper.instance.replacedEndpoint(existing);
            assert tokenMetadata.sortedTokens().size() > 0;

            Auth.setup();
        }
        else
        {
            logger.info("Startup complete, but write survey mode is active, not becoming an active ring member. Use JMX (StorageService->joinRing()) to finalize ring joining.");
        }
    }

    public void gossipSnitchInfo()
    {
        IEndpointSnitch snitch = DatabaseDescriptor.getEndpointSnitch();
        String dc = snitch.getDatacenter(FBUtilities.getBroadcastAddress());
        String rack = snitch.getRack(FBUtilities.getBroadcastAddress());
        Gossiper.instance.addLocalApplicationState(ApplicationState.DC, StorageService.instance.valueFactory.datacenter(dc));
        Gossiper.instance.addLocalApplicationState(ApplicationState.RACK, StorageService.instance.valueFactory.rack(rack));
    }

    public synchronized void joinRing() throws IOException
    {
        if (!joined)
        {
            logger.info("Joining ring by operator request");
            try
            {
                joinTokenRing(0);
            }
            catch (ConfigurationException e)
            {
                throw new IOException(e.getMessage());
            }
        }
        else if (isSurveyMode)
        {
            setTokens(SystemKeyspace.getSavedTokens());
            SystemKeyspace.setBootstrapState(SystemKeyspace.BootstrapState.COMPLETED);
            isSurveyMode = false;
            logger.info("Leaving write survey mode and joining ring at operator request");
            assert tokenMetadata.sortedTokens().size() > 0;

            Auth.setup();
        }
    }

    public boolean isJoined()
    {
        return joined;
    }

    public void rebuild(String sourceDc)
    {
        logger.info("rebuild from dc: {}", sourceDc == null ? "(any dc)" : sourceDc);

        RangeStreamer streamer = new RangeStreamer(tokenMetadata, FBUtilities.getBroadcastAddress(), "Rebuild");
        streamer.addSourceFilter(new RangeStreamer.FailureDetectorSourceFilter(FailureDetector.instance));
        if (sourceDc != null)
            streamer.addSourceFilter(new RangeStreamer.SingleDatacenterFilter(DatabaseDescriptor.getEndpointSnitch(), sourceDc));

        for (String keyspaceName : Schema.instance.getNonSystemKeyspaces())
            streamer.addRanges(keyspaceName, getLocalRanges(keyspaceName));

        try
        {
            streamer.fetchAsync().get();
        }
        catch (InterruptedException e)
        {
            throw new RuntimeException("Interrupted while waiting on rebuild streaming");
        }
        catch (ExecutionException e)
        {
            // This is used exclusively through JMX, so log the full trace but only throw a simple RTE
            logger.error("Error while rebuilding node", e.getCause());
            throw new RuntimeException("Error while rebuilding node: " + e.getCause().getMessage());
        }
    }

    public void setStreamThroughputMbPerSec(int value)
    {
        DatabaseDescriptor.setStreamThroughputOutboundMegabitsPerSec(value);
        logger.info("setstreamthroughput: throttle set to {}", value);
    }

    public int getStreamThroughputMbPerSec()
    {
        return DatabaseDescriptor.getStreamThroughputOutboundMegabitsPerSec();
    }

    public int getCompactionThroughputMbPerSec()
    {
        return DatabaseDescriptor.getCompactionThroughputMbPerSec();
    }

    public void setCompactionThroughputMbPerSec(int value)
    {
        DatabaseDescriptor.setCompactionThroughputMbPerSec(value);
    }

    public boolean isIncrementalBackupsEnabled()
    {
        return DatabaseDescriptor.isIncrementalBackupsEnabled();
    }

    public void setIncrementalBackupsEnabled(boolean value)
    {
        DatabaseDescriptor.setIncrementalBackupsEnabled(value);
    }

    private void setMode(Mode m, boolean log)
    {
        setMode(m, null, log);
    }

    private void setMode(Mode m, String msg, boolean log)
    {
        operationMode = m;
        String logMsg = msg == null ? m.toString() : String.format("%s: %s", m, msg);
        if (log)
            logger.info(logMsg);
        else
            logger.debug(logMsg);
    }

    private void bootstrap(Collection<Token> tokens)
    {
        isBootstrapMode = true;
        SystemKeyspace.updateTokens(tokens); // DON'T use setToken, that makes us part of the ring locally which is incorrect until we are done bootstrapping
        if (!DatabaseDescriptor.isReplacing())
        {
            // if not an existing token then bootstrap
            // order is important here, the gossiper can fire in between adding these two states.  It's ok to send TOKENS without STATUS, but *not* vice versa.
            Gossiper.instance.addLocalApplicationState(ApplicationState.TOKENS, valueFactory.tokens(tokens));
            Gossiper.instance.addLocalApplicationState(ApplicationState.STATUS,
                                                       valueFactory.bootstrapping(tokens));
            setMode(Mode.JOINING, "sleeping " + RING_DELAY + " ms for pending range setup", true);
            Uninterruptibles.sleepUninterruptibly(RING_DELAY, TimeUnit.MILLISECONDS);
        }
        else
        {
            // Dont set any state for the node which is bootstrapping the existing token...
            tokenMetadata.updateNormalTokens(tokens, FBUtilities.getBroadcastAddress());
            SystemKeyspace.removeEndpoint(DatabaseDescriptor.getReplaceAddress());
        }
        if (!Gossiper.instance.seenAnySeed())
            throw new IllegalStateException("Unable to contact any seeds!");
        setMode(Mode.JOINING, "Starting to bootstrap...", true);
        new BootStrapper(FBUtilities.getBroadcastAddress(), tokens, tokenMetadata).bootstrap(); // handles token update
        logger.info("Bootstrap completed! for the tokens {}", tokens);
    }

    public boolean isBootstrapMode()
    {
        return isBootstrapMode;
    }

    public TokenMetadata getTokenMetadata()
    {
        return tokenMetadata;
    }

    /**
     * Increment about the known Compaction severity of the events in this node
     */
    public void reportSeverity(double incr)
    {
        bgMonitor.incrCompactionSeverity(incr);
    }

    public void reportManualSeverity(double incr)
    {
        bgMonitor.incrManualSeverity(incr);
    }

    public double getSeverity(InetAddress endpoint)
    {
        return bgMonitor.getSeverity(endpoint);
    }

    /**
     * for a keyspace, return the ranges and corresponding listen addresses.
     * @param keyspace
     * @return the endpoint map
     */
    public Map<List<String>, List<String>> getRangeToEndpointMap(String keyspace)
    {
        /* All the ranges for the tokens */
        Map<List<String>, List<String>> map = new HashMap<>();
        for (Map.Entry<Range<Token>,List<InetAddress>> entry : getRangeToAddressMap(keyspace).entrySet())
        {
            map.put(entry.getKey().asList(), stringify(entry.getValue()));
        }
        return map;
    }

    /**
     * Return the rpc address associated with an endpoint as a string.
     * @param endpoint The endpoint to get rpc address for
     * @return the rpc address
     */
    public String getRpcaddress(InetAddress endpoint)
    {
        if (endpoint.equals(FBUtilities.getBroadcastAddress()))
            return DatabaseDescriptor.getBroadcastRpcAddress().getHostAddress();
        else if (Gossiper.instance.getEndpointStateForEndpoint(endpoint).getApplicationState(ApplicationState.RPC_ADDRESS) == null)
            return endpoint.getHostAddress();
        else
            return Gossiper.instance.getEndpointStateForEndpoint(endpoint).getApplicationState(ApplicationState.RPC_ADDRESS).value;
    }

    /**
     * for a keyspace, return the ranges and corresponding RPC addresses for a given keyspace.
     * @param keyspace
     * @return the endpoint map
     */
    public Map<List<String>, List<String>> getRangeToRpcaddressMap(String keyspace)
    {
        /* All the ranges for the tokens */
        Map<List<String>, List<String>> map = new HashMap<>();
        for (Map.Entry<Range<Token>, List<InetAddress>> entry : getRangeToAddressMap(keyspace).entrySet())
        {
            List<String> rpcaddrs = new ArrayList<>(entry.getValue().size());
            for (InetAddress endpoint: entry.getValue())
            {
                rpcaddrs.add(getRpcaddress(endpoint));
            }
            map.put(entry.getKey().asList(), rpcaddrs);
        }
        return map;
    }

    public Map<List<String>, List<String>> getPendingRangeToEndpointMap(String keyspace)
    {
        // some people just want to get a visual representation of things. Allow null and set it to the first
        // non-system keyspace.
        if (keyspace == null)
            keyspace = Schema.instance.getNonSystemKeyspaces().get(0);

        Map<List<String>, List<String>> map = new HashMap<>();
        for (Map.Entry<Range<Token>, Collection<InetAddress>> entry : tokenMetadata.getPendingRanges(keyspace).entrySet())
        {
            List<InetAddress> l = new ArrayList<>(entry.getValue());
            map.put(entry.getKey().asList(), stringify(l));
        }
        return map;
    }

    public Map<Range<Token>, List<InetAddress>> getRangeToAddressMap(String keyspace)
    {
        return getRangeToAddressMap(keyspace, tokenMetadata.sortedTokens());
    }

    public Map<Range<Token>, List<InetAddress>> getRangeToAddressMapInLocalDC(String keyspace)
    {
        Predicate<InetAddress> isLocalDC = new Predicate<InetAddress>()
        {
            public boolean apply(InetAddress address)
            {
                return isLocalDC(address);
            }
        };

        Map<Range<Token>, List<InetAddress>> origMap = getRangeToAddressMap(keyspace, getTokensInLocalDC());
        Map<Range<Token>, List<InetAddress>> filteredMap = Maps.newHashMap();
        for (Map.Entry<Range<Token>, List<InetAddress>> entry : origMap.entrySet())
        {
            List<InetAddress> endpointsInLocalDC = Lists.newArrayList(Collections2.filter(entry.getValue(), isLocalDC));
            filteredMap.put(entry.getKey(), endpointsInLocalDC);
        }

        return filteredMap;
    }

    private List<Token> getTokensInLocalDC()
    {
        List<Token> filteredTokens = Lists.newArrayList();
        for (Token token : tokenMetadata.sortedTokens())
        {
            InetAddress endpoint = tokenMetadata.getEndpoint(token);
            if (isLocalDC(endpoint))
                filteredTokens.add(token);
        }
        return filteredTokens;
    }

    private boolean isLocalDC(InetAddress targetHost)
    {
        String remoteDC = DatabaseDescriptor.getEndpointSnitch().getDatacenter(targetHost);
        String localDC = DatabaseDescriptor.getEndpointSnitch().getDatacenter(FBUtilities.getBroadcastAddress());
        return remoteDC.equals(localDC);
    }

    private Map<Range<Token>, List<InetAddress>> getRangeToAddressMap(String keyspace, List<Token> sortedTokens)
    {
        // some people just want to get a visual representation of things. Allow null and set it to the first
        // non-system keyspace.
        if (keyspace == null)
            keyspace = Schema.instance.getNonSystemKeyspaces().get(0);

        List<Range<Token>> ranges = getAllRanges(sortedTokens);
        return constructRangeToEndpointMap(keyspace, ranges);
    }


    /**
     * The same as {@code describeRing(String)} but converts TokenRange to the String for JMX compatibility
     *
     * @param keyspace The keyspace to fetch information about
     *
     * @return a List of TokenRange(s) converted to String for the given keyspace
     */
    public List<String> describeRingJMX(String keyspace) throws IOException
    {
        List<TokenRange> tokenRanges;
        try
        {
            tokenRanges = describeRing(keyspace);
        }
        catch (InvalidRequestException e)
        {
            throw new IOException(e.getMessage());
        }
        List<String> result = new ArrayList<>(tokenRanges.size());

        for (TokenRange tokenRange : tokenRanges)
            result.add(tokenRange.toString());

        return result;
    }

    /**
     * The TokenRange for a given keyspace.
     *
     * @param keyspace The keyspace to fetch information about
     *
     * @return a List of TokenRange(s) for the given keyspace
     *
     * @throws InvalidRequestException if there is no ring information available about keyspace
     */
    public List<TokenRange> describeRing(String keyspace) throws InvalidRequestException
    {
        return describeRing(keyspace, false);
    }

    /**
     * The same as {@code describeRing(String)} but considers only the part of the ring formed by nodes in the local DC.
     */
    public List<TokenRange> describeLocalRing(String keyspace) throws InvalidRequestException
    {
        return describeRing(keyspace, true);
    }

    private List<TokenRange> describeRing(String keyspace, boolean includeOnlyLocalDC) throws InvalidRequestException
    {
        if (!Schema.instance.getKeyspaces().contains(keyspace))
            throw new InvalidRequestException("No such keyspace: " + keyspace);

        if (keyspace == null || Keyspace.open(keyspace).getReplicationStrategy() instanceof LocalStrategy)
            throw new InvalidRequestException("There is no ring for the keyspace: " + keyspace);

        List<TokenRange> ranges = new ArrayList<>();
        Token.TokenFactory tf = getPartitioner().getTokenFactory();

        Map<Range<Token>, List<InetAddress>> rangeToAddressMap =
                includeOnlyLocalDC
                        ? getRangeToAddressMapInLocalDC(keyspace)
                        : getRangeToAddressMap(keyspace);

        for (Map.Entry<Range<Token>, List<InetAddress>> entry : rangeToAddressMap.entrySet())
        {
            Range range = entry.getKey();
            List<InetAddress> addresses = entry.getValue();
            List<String> endpoints = new ArrayList<>(addresses.size());
            List<String> rpc_endpoints = new ArrayList<>(addresses.size());
            List<EndpointDetails> epDetails = new ArrayList<>(addresses.size());

            for (InetAddress endpoint : addresses)
            {
                EndpointDetails details = new EndpointDetails();
                details.host = endpoint.getHostAddress();
                details.datacenter = DatabaseDescriptor.getEndpointSnitch().getDatacenter(endpoint);
                details.rack = DatabaseDescriptor.getEndpointSnitch().getRack(endpoint);

                endpoints.add(details.host);
                rpc_endpoints.add(getRpcaddress(endpoint));

                epDetails.add(details);
            }

            TokenRange tr = new TokenRange(tf.toString(range.left.getToken()), tf.toString(range.right.getToken()), endpoints)
                                    .setEndpoint_details(epDetails)
                                    .setRpc_endpoints(rpc_endpoints);

            ranges.add(tr);
        }

        return ranges;
    }

    public Map<String, String> getTokenToEndpointMap()
    {
        Map<Token, InetAddress> mapInetAddress = tokenMetadata.getNormalAndBootstrappingTokenToEndpointMap();
        // in order to preserve tokens in ascending order, we use LinkedHashMap here
        Map<String, String> mapString = new LinkedHashMap<>(mapInetAddress.size());
        List<Token> tokens = new ArrayList<>(mapInetAddress.keySet());
        Collections.sort(tokens);
        for (Token token : tokens)
        {
            mapString.put(token.toString(), mapInetAddress.get(token).getHostAddress());
        }
        return mapString;
    }

    public String getLocalHostId()
    {
        return getTokenMetadata().getHostId(FBUtilities.getBroadcastAddress()).toString();
    }

    public Map<String, String> getHostIdMap()
    {
        Map<String, String> mapOut = new HashMap<>();
        for (Map.Entry<InetAddress, UUID> entry : getTokenMetadata().getEndpointToHostIdMapForReading().entrySet())
            mapOut.put(entry.getKey().getHostAddress(), entry.getValue().toString());
        return mapOut;
    }

    /**
     * Construct the range to endpoint mapping based on the true view
     * of the world.
     * @param ranges
     * @return mapping of ranges to the replicas responsible for them.
    */
    private Map<Range<Token>, List<InetAddress>> constructRangeToEndpointMap(String keyspace, List<Range<Token>> ranges)
    {
        Map<Range<Token>, List<InetAddress>> rangeToEndpointMap = new HashMap<>();
        for (Range<Token> range : ranges)
        {
            rangeToEndpointMap.put(range, Keyspace.open(keyspace).getReplicationStrategy().getNaturalEndpoints(range.right));
        }
        return rangeToEndpointMap;
    }

    public void beforeChange(InetAddress endpoint, EndpointState currentState, ApplicationState newStateKey, VersionedValue newValue)
    {
        // no-op
    }

    /*
     * Handle the reception of a new particular ApplicationState for a particular endpoint. Note that the value of the
     * ApplicationState has not necessarily "changed" since the last known value, if we already received the same update
     * from somewhere else.
     *
     * onChange only ever sees one ApplicationState piece change at a time (even if many ApplicationState updates were
     * received at the same time), so we perform a kind of state machine here. We are concerned with two events: knowing
     * the token associated with an endpoint, and knowing its operation mode. Nodes can start in either bootstrap or
     * normal mode, and from bootstrap mode can change mode to normal. A node in bootstrap mode needs to have
     * pendingranges set in TokenMetadata; a node in normal mode should instead be part of the token ring.
     *
     * Normal progression of ApplicationState.STATUS values for a node should be like this:
     * STATUS_BOOTSTRAPPING,token
     *   if bootstrapping. stays this way until all files are received.
     * STATUS_NORMAL,token
     *   ready to serve reads and writes.
     * STATUS_LEAVING,token
     *   get ready to leave the cluster as part of a decommission
     * STATUS_LEFT,token
     *   set after decommission is completed.
     *
     * Other STATUS values that may be seen (possibly anywhere in the normal progression):
     * STATUS_MOVING,newtoken
     *   set if node is currently moving to a new token in the ring
     * REMOVING_TOKEN,deadtoken
     *   set if the node is dead and is being removed by its REMOVAL_COORDINATOR
     * REMOVED_TOKEN,deadtoken
     *   set if the node is dead and has been removed by its REMOVAL_COORDINATOR
     *
     * Note: Any time a node state changes from STATUS_NORMAL, it will not be visible to new nodes. So it follows that
     * you should never bootstrap a new node during a removenode, decommission or move.
     */
    public void onChange(InetAddress endpoint, ApplicationState state, VersionedValue value)
    {
        if (state.equals(ApplicationState.STATUS))
        {
            String apStateValue = value.value;
            String[] pieces = apStateValue.split(VersionedValue.DELIMITER_STR, -1);
            assert (pieces.length > 0);

            String moveName = pieces[0];

            switch (moveName)
            {
                case VersionedValue.STATUS_BOOTSTRAPPING:
                    handleStateBootstrap(endpoint);
                    break;
                case VersionedValue.STATUS_NORMAL:
                    handleStateNormal(endpoint);
                    break;
                case VersionedValue.REMOVING_TOKEN:
                case VersionedValue.REMOVED_TOKEN:
                    handleStateRemoving(endpoint, pieces);
                    break;
                case VersionedValue.STATUS_LEAVING:
                    handleStateLeaving(endpoint);
                    break;
                case VersionedValue.STATUS_LEFT:
                    handleStateLeft(endpoint, pieces);
                    break;
                case VersionedValue.STATUS_MOVING:
                    handleStateMoving(endpoint, pieces);
                    break;
            }
        }
        else
        {
            EndpointState epState = Gossiper.instance.getEndpointStateForEndpoint(endpoint);
            if (epState == null || Gossiper.instance.isDeadState(epState))
            {
                logger.debug("Ignoring state change for dead or unknown endpoint: {}", endpoint);
                return;
            }

            switch (state)
            {
                case RELEASE_VERSION:
                    SystemKeyspace.updatePeerInfo(endpoint, "release_version", value.value);
                    break;
                case DC:
                    SystemKeyspace.updatePeerInfo(endpoint, "data_center", value.value);
                    break;
                case RACK:
                    SystemKeyspace.updatePeerInfo(endpoint, "rack", value.value);
                    break;
                case RPC_ADDRESS:
                    try
                    {
                        SystemKeyspace.updatePeerInfo(endpoint, "rpc_address", InetAddress.getByName(value.value));
                    }
                    catch (UnknownHostException e)
                    {
                        throw new RuntimeException(e);
                    }
                    break;
                case SCHEMA:
                    SystemKeyspace.updatePeerInfo(endpoint, "schema_version", UUID.fromString(value.value));
                    MigrationManager.instance.scheduleSchemaPull(endpoint, epState);
                    break;
                case HOST_ID:
                    SystemKeyspace.updatePeerInfo(endpoint, "host_id", UUID.fromString(value.value));
                    break;
            }
        }
    }

    private void updatePeerInfo(InetAddress endpoint)
    {
        EndpointState epState = Gossiper.instance.getEndpointStateForEndpoint(endpoint);
        for (Map.Entry<ApplicationState, VersionedValue> entry : epState.getApplicationStateMap().entrySet())
        {
            switch (entry.getKey())
            {
                case RELEASE_VERSION:
                    SystemKeyspace.updatePeerInfo(endpoint, "release_version", entry.getValue().value);
                    break;
                case DC:
                    SystemKeyspace.updatePeerInfo(endpoint, "data_center", entry.getValue().value);
                    break;
                case RACK:
                    SystemKeyspace.updatePeerInfo(endpoint, "rack", entry.getValue().value);
                    break;
                case RPC_ADDRESS:
                    try
                    {
                        SystemKeyspace.updatePeerInfo(endpoint, "rpc_address", InetAddress.getByName(entry.getValue().value));
                    }
                    catch (UnknownHostException e)
                    {
                        throw new RuntimeException(e);
                    }
                    break;
                case SCHEMA:
                    SystemKeyspace.updatePeerInfo(endpoint, "schema_version", UUID.fromString(entry.getValue().value));
                    break;
                case HOST_ID:
                    SystemKeyspace.updatePeerInfo(endpoint, "host_id", UUID.fromString(entry.getValue().value));
                    break;
            }
        }
    }

    private byte[] getApplicationStateValue(InetAddress endpoint, ApplicationState appstate)
    {
        String vvalue = Gossiper.instance.getEndpointStateForEndpoint(endpoint).getApplicationState(appstate).value;
        return vvalue.getBytes(ISO_8859_1);
    }

    private Collection<Token> getTokensFor(InetAddress endpoint)
    {
        try
        {
            return TokenSerializer.deserialize(getPartitioner(), new DataInputStream(new ByteArrayInputStream(getApplicationStateValue(endpoint, ApplicationState.TOKENS))));
        }
        catch (IOException e)
        {
            throw new RuntimeException(e);
        }
    }

    /**
     * Handle node bootstrap
     *
     * @param endpoint bootstrapping node
     */
    private void handleStateBootstrap(InetAddress endpoint)
    {
        Collection<Token> tokens;
        // explicitly check for TOKENS, because a bootstrapping node might be bootstrapping in legacy mode; that is, not using vnodes and no token specified
        tokens = getTokensFor(endpoint);

        if (logger.isDebugEnabled())
            logger.debug("Node {} state bootstrapping, token {}", endpoint, tokens);

        // if this node is present in token metadata, either we have missed intermediate states
        // or the node had crashed. Print warning if needed, clear obsolete stuff and
        // continue.
        if (tokenMetadata.isMember(endpoint))
        {
            // If isLeaving is false, we have missed both LEAVING and LEFT. However, if
            // isLeaving is true, we have only missed LEFT. Waiting time between completing
            // leave operation and rebootstrapping is relatively short, so the latter is quite
            // common (not enough time for gossip to spread). Therefore we report only the
            // former in the log.
            if (!tokenMetadata.isLeaving(endpoint))
                logger.info("Node {} state jump to bootstrap", endpoint);
            tokenMetadata.removeEndpoint(endpoint);
        }

        tokenMetadata.addBootstrapTokens(tokens, endpoint);
        PendingRangeCalculatorService.instance.update();

        if (Gossiper.instance.usesHostId(endpoint))
            tokenMetadata.updateHostId(Gossiper.instance.getHostId(endpoint), endpoint);
    }

    /**
     * Handle node move to normal state. That is, node is entering token ring and participating
     * in reads.
     *
     * @param endpoint node
     */
    private void handleStateNormal(final InetAddress endpoint)
    {
        Collection<Token> tokens;

        tokens = getTokensFor(endpoint);

        Set<Token> tokensToUpdateInMetadata = new HashSet<>();
        Set<Token> tokensToUpdateInSystemKeyspace = new HashSet<>();
        Set<Token> localTokensToRemove = new HashSet<>();
        Set<InetAddress> endpointsToRemove = new HashSet<>();


        if (logger.isDebugEnabled())
            logger.debug("Node {} state normal, token {}", endpoint, tokens);

        if (tokenMetadata.isMember(endpoint))
            logger.info("Node {} state jump to normal", endpoint);

        updatePeerInfo(endpoint);
        // Order Matters, TM.updateHostID() should be called before TM.updateNormalToken(), (see CASSANDRA-4300).
        if (Gossiper.instance.usesHostId(endpoint))
        {
            UUID hostId = Gossiper.instance.getHostId(endpoint);
            InetAddress existing = tokenMetadata.getEndpointForHostId(hostId);
            if (DatabaseDescriptor.isReplacing() && Gossiper.instance.getEndpointStateForEndpoint(DatabaseDescriptor.getReplaceAddress()) != null && (hostId.equals(Gossiper.instance.getHostId(DatabaseDescriptor.getReplaceAddress()))))
                logger.warn("Not updating token metadata for {} because I am replacing it", endpoint);
            else
            {
                if (existing != null && !existing.equals(endpoint))
                {
                    if (existing.equals(FBUtilities.getBroadcastAddress()))
                    {
                        logger.warn("Not updating host ID {} for {} because it's mine", hostId, endpoint);
                        tokenMetadata.removeEndpoint(endpoint);
                        endpointsToRemove.add(endpoint);
                    }
                    else if (Gossiper.instance.compareEndpointStartup(endpoint, existing) > 0)
                    {
                        logger.warn("Host ID collision for {} between {} and {}; {} is the new owner", hostId, existing, endpoint, endpoint);
                        tokenMetadata.removeEndpoint(existing);
                        endpointsToRemove.add(existing);
                        tokenMetadata.updateHostId(hostId, endpoint);
                    }
                    else
                    {
                        logger.warn("Host ID collision for {} between {} and {}; ignored {}", hostId, existing, endpoint, endpoint);
                        tokenMetadata.removeEndpoint(endpoint);
                        endpointsToRemove.add(endpoint);
                    }
                }
                else
                    tokenMetadata.updateHostId(hostId, endpoint);
            }
        }

        for (final Token token : tokens)
        {
            // we don't want to update if this node is responsible for the token and it has a later startup time than endpoint.
            InetAddress currentOwner = tokenMetadata.getEndpoint(token);
            if (currentOwner == null)
            {
                logger.debug("New node {} at token {}", endpoint, token);
                tokensToUpdateInMetadata.add(token);
                if (!isClientMode)
                    tokensToUpdateInSystemKeyspace.add(token);
            }
            else if (endpoint.equals(currentOwner))
            {
                // set state back to normal, since the node may have tried to leave, but failed and is now back up
                tokensToUpdateInMetadata.add(token);
                if (!isClientMode)
                    tokensToUpdateInSystemKeyspace.add(token);
            }
            else if (Gossiper.instance.compareEndpointStartup(endpoint, currentOwner) > 0)
            {
                tokensToUpdateInMetadata.add(token);
                if (!isClientMode)
                    tokensToUpdateInSystemKeyspace.add(token);

                // currentOwner is no longer current, endpoint is.  Keep track of these moves, because when
                // a host no longer has any tokens, we'll want to remove it.
                Multimap<InetAddress, Token> epToTokenCopy = getTokenMetadata().getEndpointToTokenMapForReading();
                epToTokenCopy.get(currentOwner).remove(token);
                if (epToTokenCopy.get(currentOwner).size() < 1)
                    endpointsToRemove.add(currentOwner);

                logger.info(String.format("Nodes %s and %s have the same token %s.  %s is the new owner",
                                          endpoint,
                                          currentOwner,
                                          token,
                                          endpoint));
            }
            else
            {
                logger.info(String.format("Nodes %s and %s have the same token %s.  Ignoring %s",
                                           endpoint,
                                           currentOwner,
                                           token,
                                           endpoint));
            }
        }

        tokenMetadata.updateNormalTokens(tokensToUpdateInMetadata, endpoint);
        for (InetAddress ep : endpointsToRemove)
            removeEndpoint(ep);
        if (!tokensToUpdateInSystemKeyspace.isEmpty())
            SystemKeyspace.updateTokens(endpoint, tokensToUpdateInSystemKeyspace);
        if (!localTokensToRemove.isEmpty())
            SystemKeyspace.updateLocalTokens(Collections.<Token>emptyList(), localTokensToRemove);

        if (tokenMetadata.isMoving(endpoint)) // if endpoint was moving to a new token
        {
            tokenMetadata.removeFromMoving(endpoint);

            if (!isClientMode)
            {
                for (IEndpointLifecycleSubscriber subscriber : lifecycleSubscribers)
                    subscriber.onMove(endpoint);
            }
        }

        PendingRangeCalculatorService.instance.update();
    }

    /**
     * Handle node preparing to leave the ring
     *
     * @param endpoint node
     */
    private void handleStateLeaving(InetAddress endpoint)
    {
        Collection<Token> tokens;
        tokens = getTokensFor(endpoint);

        if (logger.isDebugEnabled())
            logger.debug("Node {} state leaving, tokens {}", endpoint, tokens);

        // If the node is previously unknown or tokens do not match, update tokenmetadata to
        // have this node as 'normal' (it must have been using this token before the
        // leave). This way we'll get pending ranges right.
        if (!tokenMetadata.isMember(endpoint))
        {
            logger.info("Node {} state jump to leaving", endpoint);
            tokenMetadata.updateNormalTokens(tokens, endpoint);
        }
        else if (!tokenMetadata.getTokens(endpoint).containsAll(tokens))
        {
            logger.warn("Node {} 'leaving' token mismatch. Long network partition?", endpoint);
            tokenMetadata.updateNormalTokens(tokens, endpoint);
        }

        // at this point the endpoint is certainly a member with this token, so let's proceed
        // normally
        tokenMetadata.addLeavingEndpoint(endpoint);
        PendingRangeCalculatorService.instance.update();
    }

    /**
     * Handle node leaving the ring. This will happen when a node is decommissioned
     *
     * @param endpoint If reason for leaving is decommission, endpoint is the leaving node.
     * @param pieces STATE_LEFT,token
     */
    private void handleStateLeft(InetAddress endpoint, String[] pieces)
    {
        assert pieces.length >= 2;
        Collection<Token> tokens;
        tokens = getTokensFor(endpoint);

        if (logger.isDebugEnabled())
            logger.debug("Node {} state left, tokens {}", endpoint, tokens);

        excise(tokens, endpoint, extractExpireTime(pieces));
    }

    /**
     * Handle node moving inside the ring.
     *
     * @param endpoint moving endpoint address
     * @param pieces STATE_MOVING, token
     */
    private void handleStateMoving(InetAddress endpoint, String[] pieces)
    {
        assert pieces.length >= 2;
        Token token = getPartitioner().getTokenFactory().fromString(pieces[1]);

        if (logger.isDebugEnabled())
            logger.debug("Node {} state moving, new token {}", endpoint, token);

        tokenMetadata.addMovingEndpoint(token, endpoint);

        PendingRangeCalculatorService.instance.update();
    }

    /**
     * Handle notification that a node being actively removed from the ring via 'removenode'
     *
     * @param endpoint node
     * @param pieces either REMOVED_TOKEN (node is gone) or REMOVING_TOKEN (replicas need to be restored)
     */
    private void handleStateRemoving(InetAddress endpoint, String[] pieces)
    {
        assert (pieces.length > 0);

        if (endpoint.equals(FBUtilities.getBroadcastAddress()))
        {
            logger.info("Received removenode gossip about myself. Is this node rejoining after an explicit removenode?");
            try
            {
                drain();
            }
            catch (Exception e)
            {
                throw new RuntimeException(e);
            }
            return;
        }
        if (tokenMetadata.isMember(endpoint))
        {
            String state = pieces[0];
            Collection<Token> removeTokens = tokenMetadata.getTokens(endpoint);

            if (VersionedValue.REMOVED_TOKEN.equals(state))
            {
                excise(removeTokens, endpoint, extractExpireTime(pieces));
            }
            else if (VersionedValue.REMOVING_TOKEN.equals(state))
            {
                if (logger.isDebugEnabled())
                    logger.debug("Tokens {} removed manually (endpoint was {})", removeTokens, endpoint);

                // Note that the endpoint is being removed
                tokenMetadata.addLeavingEndpoint(endpoint);
                PendingRangeCalculatorService.instance.update();

                // find the endpoint coordinating this removal that we need to notify when we're done
                String[] coordinator = Gossiper.instance.getEndpointStateForEndpoint(endpoint).getApplicationState(ApplicationState.REMOVAL_COORDINATOR).value.split(VersionedValue.DELIMITER_STR, -1);
                UUID hostId = UUID.fromString(coordinator[1]);
                // grab any data we are now responsible for and notify responsible node
                restoreReplicaCount(endpoint, tokenMetadata.getEndpointForHostId(hostId));
            }
        }
        else // now that the gossiper has told us about this nonexistent member, notify the gossiper to remove it
        {
            if (VersionedValue.REMOVED_TOKEN.equals(pieces[0]))
                addExpireTimeIfFound(endpoint, extractExpireTime(pieces));
            removeEndpoint(endpoint);
        }
    }

    private void excise(Collection<Token> tokens, InetAddress endpoint)
    {
        logger.info("Removing tokens {} for {}", tokens, endpoint);
        HintedHandOffManager.instance.deleteHintsForEndpoint(endpoint);
        removeEndpoint(endpoint);
        tokenMetadata.removeEndpoint(endpoint);
        tokenMetadata.removeBootstrapTokens(tokens);

        if (!isClientMode)
        {
            for (IEndpointLifecycleSubscriber subscriber : lifecycleSubscribers)
                subscriber.onLeaveCluster(endpoint);
        }
        PendingRangeCalculatorService.instance.update();
    }

    private void excise(Collection<Token> tokens, InetAddress endpoint, long expireTime)
    {
        addExpireTimeIfFound(endpoint, expireTime);
        excise(tokens, endpoint);
    }

    /** unlike excise we just need this endpoint gone without going through any notifications **/
    private void removeEndpoint(InetAddress endpoint)
    {
        Gossiper.instance.removeEndpoint(endpoint);
        if (!isClientMode)
            SystemKeyspace.removeEndpoint(endpoint);
    }

    protected void addExpireTimeIfFound(InetAddress endpoint, long expireTime)
    {
        if (expireTime != 0L)
        {
            Gossiper.instance.addExpireTimeForEndpoint(endpoint, expireTime);
        }
    }

    protected long extractExpireTime(String[] pieces)
    {
        return Long.parseLong(pieces[2]);
    }

    /**
     * Finds living endpoints responsible for the given ranges
     *
     * @param keyspaceName the keyspace ranges belong to
     * @param ranges the ranges to find sources for
     * @return multimap of addresses to ranges the address is responsible for
     */
    private Multimap<InetAddress, Range<Token>> getNewSourceRanges(String keyspaceName, Set<Range<Token>> ranges)
    {
        InetAddress myAddress = FBUtilities.getBroadcastAddress();
        Multimap<Range<Token>, InetAddress> rangeAddresses = Keyspace.open(keyspaceName).getReplicationStrategy().getRangeAddresses(tokenMetadata.cloneOnlyTokenMap());
        Multimap<InetAddress, Range<Token>> sourceRanges = HashMultimap.create();
        IFailureDetector failureDetector = FailureDetector.instance;

        // find alive sources for our new ranges
        for (Range<Token> range : ranges)
        {
            Collection<InetAddress> possibleRanges = rangeAddresses.get(range);
            IEndpointSnitch snitch = DatabaseDescriptor.getEndpointSnitch();
            List<InetAddress> sources = snitch.getSortedListByProximity(myAddress, possibleRanges);

            assert (!sources.contains(myAddress));

            for (InetAddress source : sources)
            {
                if (failureDetector.isAlive(source))
                {
                    sourceRanges.put(source, range);
                    break;
                }
            }
        }
        return sourceRanges;
    }

    /**
     * Sends a notification to a node indicating we have finished replicating data.
     *
     * @param remote node to send notification to
     */
    private void sendReplicationNotification(InetAddress remote)
    {
        // notify the remote token
        MessageOut msg = new MessageOut(MessagingService.Verb.REPLICATION_FINISHED);
        IFailureDetector failureDetector = FailureDetector.instance;
        if (logger.isDebugEnabled())
            logger.debug("Notifying {} of replication completion\n", remote);
        while (failureDetector.isAlive(remote))
        {
            AsyncOneResponse iar = MessagingService.instance().sendRR(msg, remote);
            try
            {
                iar.get(DatabaseDescriptor.getRpcTimeout(), TimeUnit.MILLISECONDS);
                return; // done
            }
            catch(TimeoutException e)
            {
                // try again
            }
        }
    }

    /**
     * Called when an endpoint is removed from the ring. This function checks
     * whether this node becomes responsible for new ranges as a
     * consequence and streams data if needed.
     *
     * This is rather ineffective, but it does not matter so much
     * since this is called very seldom
     *
     * @param endpoint the node that left
     */
    private void restoreReplicaCount(InetAddress endpoint, final InetAddress notifyEndpoint)
    {
        Multimap<String, Map.Entry<InetAddress, Collection<Range<Token>>>> rangesToFetch = HashMultimap.create();

        InetAddress myAddress = FBUtilities.getBroadcastAddress();

        for (String keyspaceName : Schema.instance.getNonSystemKeyspaces())
        {
            Multimap<Range<Token>, InetAddress> changedRanges = getChangedRangesForLeaving(keyspaceName, endpoint);
            Set<Range<Token>> myNewRanges = new HashSet<>();
            for (Map.Entry<Range<Token>, InetAddress> entry : changedRanges.entries())
            {
                if (entry.getValue().equals(myAddress))
                    myNewRanges.add(entry.getKey());
            }
            Multimap<InetAddress, Range<Token>> sourceRanges = getNewSourceRanges(keyspaceName, myNewRanges);
            for (Map.Entry<InetAddress, Collection<Range<Token>>> entry : sourceRanges.asMap().entrySet())
            {
                rangesToFetch.put(keyspaceName, entry);
            }
        }

        StreamPlan stream = new StreamPlan("Restore replica count");
        for (String keyspaceName : rangesToFetch.keySet())
        {
            for (Map.Entry<InetAddress, Collection<Range<Token>>> entry : rangesToFetch.get(keyspaceName))
            {
                InetAddress source = entry.getKey();
                Collection<Range<Token>> ranges = entry.getValue();
                if (logger.isDebugEnabled())
                    logger.debug("Requesting from {} ranges {}", source, StringUtils.join(ranges, ", "));
                stream.requestRanges(source, keyspaceName, ranges);
            }
        }
        StreamResultFuture future = stream.execute();
        Futures.addCallback(future, new FutureCallback<StreamState>()
        {
            public void onSuccess(StreamState finalState)
            {
                sendReplicationNotification(notifyEndpoint);
            }

            public void onFailure(Throwable t)
            {
                logger.warn("Streaming to restore replica count failed", t);
                // We still want to send the notification
                sendReplicationNotification(notifyEndpoint);
            }
        });
    }

    // needs to be modified to accept either a keyspace or ARS.
    private Multimap<Range<Token>, InetAddress> getChangedRangesForLeaving(String keyspaceName, InetAddress endpoint)
    {
        // First get all ranges the leaving endpoint is responsible for
        Collection<Range<Token>> ranges = getRangesForEndpoint(keyspaceName, endpoint);

        if (logger.isDebugEnabled())
            logger.debug("Node {} ranges [{}]", endpoint, StringUtils.join(ranges, ", "));

        Map<Range<Token>, List<InetAddress>> currentReplicaEndpoints = new HashMap<>();

        // Find (for each range) all nodes that store replicas for these ranges as well
        for (Range<Token> range : ranges)
            currentReplicaEndpoints.put(range, Keyspace.open(keyspaceName).getReplicationStrategy().calculateNaturalEndpoints(range.right, tokenMetadata.cloneOnlyTokenMap()));

        TokenMetadata temp = tokenMetadata.cloneAfterAllLeft();

        // endpoint might or might not be 'leaving'. If it was not leaving (that is, removenode
        // command was used), it is still present in temp and must be removed.
        if (temp.isMember(endpoint))
            temp.removeEndpoint(endpoint);

        Multimap<Range<Token>, InetAddress> changedRanges = HashMultimap.create();

        // Go through the ranges and for each range check who will be
        // storing replicas for these ranges when the leaving endpoint
        // is gone. Whoever is present in newReplicaEndpoints list, but
        // not in the currentReplicaEndpoints list, will be needing the
        // range.
        for (Range<Token> range : ranges)
        {
            Collection<InetAddress> newReplicaEndpoints = Keyspace.open(keyspaceName).getReplicationStrategy().calculateNaturalEndpoints(range.right, temp);
            newReplicaEndpoints.removeAll(currentReplicaEndpoints.get(range));
            if (logger.isDebugEnabled())
                if (newReplicaEndpoints.isEmpty())
                    logger.debug("Range {} already in all replicas", range);
                else
                    logger.debug("Range {} will be responsibility of {}", range, StringUtils.join(newReplicaEndpoints, ", "));
            changedRanges.putAll(range, newReplicaEndpoints);
        }

        return changedRanges;
    }

    public void onJoin(InetAddress endpoint, EndpointState epState)
    {
        for (Map.Entry<ApplicationState, VersionedValue> entry : epState.getApplicationStateMap().entrySet())
        {
            onChange(endpoint, entry.getKey(), entry.getValue());
        }
        MigrationManager.instance.scheduleSchemaPull(endpoint, epState);
    }

    public void onAlive(InetAddress endpoint, EndpointState state)
    {
        if (isClientMode)
            return;

        if (tokenMetadata.isMember(endpoint))
        {
            HintedHandOffManager.instance.scheduleHintDelivery(endpoint);
            for (IEndpointLifecycleSubscriber subscriber : lifecycleSubscribers)
                subscriber.onUp(endpoint);
        }
        else
        {
            for (IEndpointLifecycleSubscriber subscriber : lifecycleSubscribers)
                subscriber.onJoinCluster(endpoint);
        }
        MigrationManager.instance.scheduleSchemaPull(endpoint, state);
    }

    public void onRemove(InetAddress endpoint)
    {
        tokenMetadata.removeEndpoint(endpoint);
        PendingRangeCalculatorService.instance.update();
    }

    public void onDead(InetAddress endpoint, EndpointState state)
    {
        MessagingService.instance().convict(endpoint);
        if (!isClientMode)
        {
            for (IEndpointLifecycleSubscriber subscriber : lifecycleSubscribers)
                subscriber.onDown(endpoint);
        }
    }

    public void onRestart(InetAddress endpoint, EndpointState state)
    {
        // If we have restarted before the node was even marked down, we need to reset the connection pool
        if (state.isAlive())
            onDead(endpoint, state);
    }

    /** raw load value */
    public double getLoad()
    {
        double bytes = 0;
        for (String keyspaceName : Schema.instance.getKeyspaces())
        {
            Keyspace keyspace = Schema.instance.getKeyspaceInstance(keyspaceName);
            if (keyspace == null)
                continue;
            for (ColumnFamilyStore cfs : keyspace.getColumnFamilyStores())
                bytes += cfs.getLiveDiskSpaceUsed();
        }
        return bytes;
    }

    public String getLoadString()
    {
        return FileUtils.stringifyFileSize(getLoad());
    }

    public Map<String, String> getLoadMap()
    {
        Map<String, String> map = new HashMap<>();
        for (Map.Entry<InetAddress,Double> entry : LoadBroadcaster.instance.getLoadInfo().entrySet())
        {
            map.put(entry.getKey().getHostAddress(), FileUtils.stringifyFileSize(entry.getValue()));
        }
        // gossiper doesn't see its own updates, so we need to special-case the local node
        map.put(FBUtilities.getBroadcastAddress().getHostAddress(), getLoadString());
        return map;
    }

    public final void deliverHints(String host) throws UnknownHostException
    {
        HintedHandOffManager.instance.scheduleHintDelivery(host);
    }

    public Collection<Token> getLocalTokens()
    {
        Collection<Token> tokens = SystemKeyspace.getSavedTokens();
        assert tokens != null && !tokens.isEmpty(); // should not be called before initServer sets this
        return tokens;
    }

    /* These methods belong to the MBean interface */

    public List<String> getTokens()
    {
        return getTokens(FBUtilities.getBroadcastAddress());
    }

    public List<String> getTokens(String endpoint) throws UnknownHostException
    {
        return getTokens(InetAddress.getByName(endpoint));
    }

    private List<String> getTokens(InetAddress endpoint)
    {
        List<String> strTokens = new ArrayList<>();
        for (Token tok : getTokenMetadata().getTokens(endpoint))
            strTokens.add(tok.toString());
        return strTokens;
    }

    public String getReleaseVersion()
    {
        return FBUtilities.getReleaseVersionString();
    }

    public String getSchemaVersion()
    {
        return Schema.instance.getVersion().toString();
    }

    public List<String> getLeavingNodes()
    {
        return stringify(tokenMetadata.getLeavingEndpoints());
    }

    public List<String> getMovingNodes()
    {
        List<String> endpoints = new ArrayList<>();

        for (Pair<Token, InetAddress> node : tokenMetadata.getMovingEndpoints())
        {
            endpoints.add(node.right.getHostAddress());
        }

        return endpoints;
    }

    public List<String> getJoiningNodes()
    {
        return stringify(tokenMetadata.getBootstrapTokens().values());
    }

    public List<String> getLiveNodes()
    {
        return stringify(Gossiper.instance.getLiveMembers());
    }

    public List<String> getUnreachableNodes()
    {
        return stringify(Gossiper.instance.getUnreachableMembers());
    }

    public String[] getAllDataFileLocations()
    {
        String[] locations = DatabaseDescriptor.getAllDataFileLocations();
        for (int i = 0; i < locations.length; i++)
            locations[i] = FileUtils.getCanonicalPath(locations[i]);
        return locations;
    }

    public String getCommitLogLocation()
    {
        return FileUtils.getCanonicalPath(DatabaseDescriptor.getCommitLogLocation());
    }

    public String getSavedCachesLocation()
    {
        return FileUtils.getCanonicalPath(DatabaseDescriptor.getSavedCachesLocation());
    }

    private List<String> stringify(Iterable<InetAddress> endpoints)
    {
        List<String> stringEndpoints = new ArrayList<>();
        for (InetAddress ep : endpoints)
        {
            stringEndpoints.add(ep.getHostAddress());
        }
        return stringEndpoints;
    }

    public int getCurrentGenerationNumber()
    {
        return Gossiper.instance.getCurrentGenerationNumber(FBUtilities.getBroadcastAddress());
    }

    public CompactionManager.AllSSTableOpStatus forceKeyspaceCleanup(String keyspaceName, String... columnFamilies) throws IOException, ExecutionException, InterruptedException
    {
        if (keyspaceName.equals(Keyspace.SYSTEM_KS))
            throw new RuntimeException("Cleanup of the system keyspace is neither necessary nor wise");

        CompactionManager.AllSSTableOpStatus status = CompactionManager.AllSSTableOpStatus.SUCCESSFUL;
        for (ColumnFamilyStore cfStore : getValidColumnFamilies(false, false, keyspaceName, columnFamilies))
        {
            CompactionManager.AllSSTableOpStatus oneStatus = cfStore.forceCleanup();
            if (oneStatus != CompactionManager.AllSSTableOpStatus.SUCCESSFUL)
                status = oneStatus;
        }
        return status;
    }

    public CompactionManager.AllSSTableOpStatus scrub(boolean disableSnapshot, boolean skipCorrupted, String keyspaceName, String... columnFamilies) throws IOException, ExecutionException, InterruptedException
    {
        CompactionManager.AllSSTableOpStatus status = CompactionManager.AllSSTableOpStatus.SUCCESSFUL;
        for (ColumnFamilyStore cfStore : getValidColumnFamilies(false, false, keyspaceName, columnFamilies))
        {
            CompactionManager.AllSSTableOpStatus oneStatus = cfStore.scrub(disableSnapshot, skipCorrupted);
            if (oneStatus != CompactionManager.AllSSTableOpStatus.SUCCESSFUL)
                status = oneStatus;
        }
        return status;
    }

    public CompactionManager.AllSSTableOpStatus upgradeSSTables(String keyspaceName, boolean excludeCurrentVersion, String... columnFamilies) throws IOException, ExecutionException, InterruptedException
    {
        CompactionManager.AllSSTableOpStatus status = CompactionManager.AllSSTableOpStatus.SUCCESSFUL;
        for (ColumnFamilyStore cfStore : getValidColumnFamilies(true, true, keyspaceName, columnFamilies))
        {
            CompactionManager.AllSSTableOpStatus oneStatus = cfStore.sstablesRewrite(excludeCurrentVersion);
            if (oneStatus != CompactionManager.AllSSTableOpStatus.SUCCESSFUL)
                status = oneStatus;
        }
        return status;
    }

    public void forceKeyspaceCompaction(String keyspaceName, String... columnFamilies) throws IOException, ExecutionException, InterruptedException
    {
        for (ColumnFamilyStore cfStore : getValidColumnFamilies(true, false, keyspaceName, columnFamilies))
        {
            cfStore.forceMajorCompaction();
        }
    }

    /**
     * Takes the snapshot for the given keyspaces. A snapshot name must be specified.
     *
     * @param tag the tag given to the snapshot; may not be null or empty
     * @param keyspaceNames the names of the keyspaces to snapshot; empty means "all."
     */
    public void takeSnapshot(String tag, String... keyspaceNames) throws IOException
    {
        if (operationMode.equals(Mode.JOINING))
            throw new IOException("Cannot snapshot until bootstrap completes");
        if (tag == null || tag.equals(""))
            throw new IOException("You must supply a snapshot name.");

        Iterable<Keyspace> keyspaces;
        if (keyspaceNames.length == 0)
        {
            keyspaces = Keyspace.all();
        }
        else
        {
            ArrayList<Keyspace> t = new ArrayList<>(keyspaceNames.length);
            for (String keyspaceName : keyspaceNames)
                t.add(getValidKeyspace(keyspaceName));
            keyspaces = t;
        }

        // Do a check to see if this snapshot exists before we actually snapshot
        for (Keyspace keyspace : keyspaces)
            if (keyspace.snapshotExists(tag))
                throw new IOException("Snapshot " + tag + " already exists.");


        for (Keyspace keyspace : keyspaces)
            keyspace.snapshot(tag, null);
    }

    /**
     * Takes the snapshot of a specific column family. A snapshot name must be specified.
     *
     * @param keyspaceName the keyspace which holds the specified column family
     * @param columnFamilyName the column family to snapshot
     * @param tag the tag given to the snapshot; may not be null or empty
     */
    public void takeColumnFamilySnapshot(String keyspaceName, String columnFamilyName, String tag) throws IOException
    {
        if (keyspaceName == null)
            throw new IOException("You must supply a keyspace name");
        if (operationMode.equals(Mode.JOINING))
            throw new IOException("Cannot snapshot until bootstrap completes");

        if (columnFamilyName == null)
            throw new IOException("You must supply a column family name");
        if (columnFamilyName.contains("."))
            throw new IllegalArgumentException("Cannot take a snapshot of a secondary index by itself. Run snapshot on the column family that owns the index.");

        if (tag == null || tag.equals(""))
            throw new IOException("You must supply a snapshot name.");

        Keyspace keyspace = getValidKeyspace(keyspaceName);
        if (keyspace.snapshotExists(tag))
            throw new IOException("Snapshot " + tag + " already exists.");

        keyspace.snapshot(tag, columnFamilyName);
    }

    private Keyspace getValidKeyspace(String keyspaceName) throws IOException
    {
        if (!Schema.instance.getKeyspaces().contains(keyspaceName))
        {
            throw new IOException("Keyspace " + keyspaceName + " does not exist");
        }
        return Keyspace.open(keyspaceName);
    }

    /**
     * Remove the snapshot with the given name from the given keyspaces.
     * If no tag is specified we will remove all snapshots.
     */
    public void clearSnapshot(String tag, String... keyspaceNames) throws IOException
    {
        if(tag == null)
            tag = "";

        Set<String> keyspaces = new HashSet<>();
        for (String dataDir : DatabaseDescriptor.getAllDataFileLocations())
        {
            for(String keyspaceDir : new File(dataDir).list())
            {
                // Only add a ks if it has been specified as a param, assuming params were actually provided.
                if (keyspaceNames.length > 0 && !Arrays.asList(keyspaceNames).contains(keyspaceDir))
                    continue;
                keyspaces.add(keyspaceDir);
            }
        }

        for (String keyspace : keyspaces)
            Keyspace.clearSnapshot(tag, keyspace);

        if (logger.isDebugEnabled())
            logger.debug("Cleared out snapshot directories");
    }

    public Map<String, TabularData> getSnapshotDetails()
    {
        Map<String, TabularData> snapshotMap = new HashMap<>();
        for (Keyspace keyspace : Keyspace.all())
        {
            if (Keyspace.SYSTEM_KS.equals(keyspace.getName()))
                continue;

            for (ColumnFamilyStore cfStore : keyspace.getColumnFamilyStores())
            {
                for (Map.Entry<String, Pair<Long,Long>> snapshotDetail : cfStore.getSnapshotDetails().entrySet())
                {
                    TabularDataSupport data = (TabularDataSupport)snapshotMap.get(snapshotDetail.getKey());
                    if (data == null)
                    {
                        data = new TabularDataSupport(SnapshotDetailsTabularData.TABULAR_TYPE);
                        snapshotMap.put(snapshotDetail.getKey(), data);
                    }

                    SnapshotDetailsTabularData.from(snapshotDetail.getKey(), keyspace.getName(), cfStore.getColumnFamilyName(), snapshotDetail, data);
                }
            }
        }
        return snapshotMap;
    }

    public long trueSnapshotsSize()
    {
        long total = 0;
        for (Keyspace keyspace : Keyspace.all())
        {
            if (Keyspace.SYSTEM_KS.equals(keyspace.getName()))
                continue;

            for (ColumnFamilyStore cfStore : keyspace.getColumnFamilyStores())
            {
                total += cfStore.trueSnapshotsSize();
            }
        }

        return total;
    }

    /**
     * @param allowIndexes Allow index CF names to be passed in
     * @param autoAddIndexes Automatically add secondary indexes if a CF has them
     * @param keyspaceName keyspace
     * @param cfNames CFs
     * @throws java.lang.IllegalArgumentException when given CF name does not exist
     */
    public Iterable<ColumnFamilyStore> getValidColumnFamilies(boolean allowIndexes, boolean autoAddIndexes, String keyspaceName, String... cfNames) throws IOException
    {
        Keyspace keyspace = getValidKeyspace(keyspaceName);
        Set<ColumnFamilyStore> valid = new HashSet<>();

        if (cfNames.length == 0)
        {
            // all stores are interesting
            for (ColumnFamilyStore cfStore : keyspace.getColumnFamilyStores())
            {
                valid.add(cfStore);
                if (autoAddIndexes)
                {
                    for (SecondaryIndex si : cfStore.indexManager.getIndexes())
                    {
                        if (si.getIndexCfs() != null) {
                            logger.info("adding secondary index {} to operation", si.getIndexName());
                            valid.add(si.getIndexCfs());
                        }
                    }

                }
            }
            return valid;
        }
        // filter out interesting stores
        for (String cfName : cfNames)
        {
            //if the CF name is an index, just flush the CF that owns the index
            String baseCfName = cfName;
            String idxName = null;
            if (cfName.contains(".")) // secondary index
            {
                if(!allowIndexes)
                {
                   logger.warn("Operation not allowed on secondary Index column family ({})", cfName);
                    continue;
                }

                String[] parts = cfName.split("\\.", 2);
                baseCfName = parts[0];
                idxName = parts[1];
            }

            ColumnFamilyStore cfStore = keyspace.getColumnFamilyStore(baseCfName);
            if (idxName != null)
            {
                Collection< SecondaryIndex > indexes = cfStore.indexManager.getIndexesByNames(new HashSet<>(Arrays.asList(cfName)));
                if (indexes.isEmpty())
                    logger.warn(String.format("Invalid column family index specified: %s/%s. Proceeding with others.", baseCfName, idxName));
                else
                    valid.add(Iterables.get(indexes, 0).getIndexCfs());
            }
            else
            {
                valid.add(cfStore);
                if(autoAddIndexes)
                {
                    for(SecondaryIndex si : cfStore.indexManager.getIndexes())
                    {
                        if (si.getIndexCfs() != null) {
                            logger.info("adding secondary index {} to operation", si.getIndexName());
                            valid.add(si.getIndexCfs());
                        }
                    }
                }
            }
        }
        return valid;
    }

    /**
     * Flush all memtables for a keyspace and column families.
     * @param keyspaceName
     * @param columnFamilies
     * @throws IOException
     */
    public void forceKeyspaceFlush(String keyspaceName, String... columnFamilies) throws IOException
    {
        for (ColumnFamilyStore cfStore : getValidColumnFamilies(true, false, keyspaceName, columnFamilies))
        {
            logger.debug("Forcing flush on keyspace {}, CF {}", keyspaceName, cfStore.name);
            cfStore.forceBlockingFlush();
        }
    }

    /**
     * Sends JMX notification to subscribers.
     *
     * @param type Message type
     * @param message Message itself
     * @param userObject Arbitrary object to attach to notification
     */
    public void sendNotification(String type, String message, Object userObject)
    {
        Notification jmxNotification = new Notification(type, jmxObjectName, notificationSerialNumber.incrementAndGet(), message);
        jmxNotification.setUserData(userObject);
        sendNotification(jmxNotification);
    }

    public int forceRepairAsync(String keyspace, boolean isSequential, Collection<String> dataCenters, Collection<String> hosts, boolean primaryRange, boolean fullRepair, String... columnFamilies) throws IOException
    {
        // when repairing only primary range, dataCenter nor hosts can be set
        if (primaryRange && (dataCenters != null || hosts != null))
        {
            throw new IllegalArgumentException("You need to run primary range repair on all nodes in the cluster.");
        }
        Collection<Range<Token>> ranges = primaryRange ? getLocalPrimaryRanges(keyspace) : getLocalRanges(keyspace);

        return forceRepairAsync(keyspace, isSequential, dataCenters, hosts, ranges, fullRepair, columnFamilies);
    }

    public int forceRepairAsync(String keyspace, boolean isSequential, Collection<String> dataCenters, Collection<String> hosts, Collection<Range<Token>> ranges, boolean fullRepair, String... columnFamilies)
    {
        if (Keyspace.SYSTEM_KS.equals(keyspace) || ranges.isEmpty())
            return 0;

        int cmd = nextRepairCommand.incrementAndGet();
        if (ranges.size() > 0)
        {
            if (!FBUtilities.isUnix() && isSequential)
            {
                logger.warn("Snapshot-based repair is not yet supported on Windows.  Reverting to parallel repair.");
                isSequential = false;
            }
            new Thread(createRepairTask(cmd, keyspace, ranges, isSequential, dataCenters, hosts, fullRepair, columnFamilies)).start();
        }
        return cmd;
    }

    public int forceRepairAsync(String keyspace, boolean isSequential, boolean isLocal, boolean primaryRange, boolean fullRepair, String... columnFamilies)
    {
        // when repairing only primary range, you cannot repair only on local DC
        if (primaryRange && isLocal)
        {
            throw new IllegalArgumentException("You need to run primary range repair on all nodes in the cluster.");
        }
        Collection<Range<Token>> ranges = primaryRange ? getLocalPrimaryRanges(keyspace) : getLocalRanges(keyspace);
        return forceRepairAsync(keyspace, isSequential, isLocal, ranges, fullRepair, columnFamilies);
    }

    public int forceRepairAsync(String keyspace, boolean isSequential, boolean isLocal, Collection<Range<Token>> ranges, boolean fullRepair, String... columnFamilies)
    {
        if (Keyspace.SYSTEM_KS.equals(keyspace) || ranges.isEmpty())
            return 0;

        int cmd = nextRepairCommand.incrementAndGet();
        if (!FBUtilities.isUnix() && isSequential)
        {
            logger.warn("Snapshot-based repair is not yet supported on Windows.  Reverting to parallel repair.");
            isSequential = false;
        }
        new Thread(createRepairTask(cmd, keyspace, ranges, isSequential, isLocal, fullRepair, columnFamilies)).start();
        return cmd;
    }

    public int forceRepairRangeAsync(String beginToken, String endToken, String keyspaceName, boolean isSequential, Collection<String> dataCenters, Collection<String> hosts, boolean fullRepair, String... columnFamilies) throws IOException
    {
        Collection<Range<Token>> repairingRange = createRepairRangeFrom(beginToken, endToken);

        logger.info("starting user-requested repair of range {} for keyspace {} and column families {}",
                           repairingRange, keyspaceName, columnFamilies);
        return forceRepairAsync(keyspaceName, isSequential, dataCenters, hosts, repairingRange, fullRepair, columnFamilies);
    }

    public int forceRepairRangeAsync(String beginToken, String endToken, String keyspaceName, boolean isSequential, boolean isLocal, boolean fullRepair, String... columnFamilies)
    {
        Collection<Range<Token>> repairingRange = createRepairRangeFrom(beginToken, endToken);

        logger.info("starting user-requested repair of range {} for keyspace {} and column families {}",
                           repairingRange, keyspaceName, columnFamilies);
        return forceRepairAsync(keyspaceName, isSequential, isLocal, repairingRange, fullRepair, columnFamilies);
    }

    /**
     * Create collection of ranges that match ring layout from given tokens.
     *
     * @param beginToken beginning token of the range
     * @param endToken end token of the range
     * @return collection of ranges that match ring layout in TokenMetadata
     */
    @SuppressWarnings("unchecked")
    private Collection<Range<Token>> createRepairRangeFrom(String beginToken, String endToken)
    {
        Token parsedBeginToken = getPartitioner().getTokenFactory().fromString(beginToken);
        Token parsedEndToken = getPartitioner().getTokenFactory().fromString(endToken);

        Deque<Range<Token>> repairingRange = new ArrayDeque<>();
        // Break up given range to match ring layout in TokenMetadata
        Token previous = tokenMetadata.getPredecessor(TokenMetadata.firstToken(tokenMetadata.sortedTokens(), parsedEndToken));
        while (parsedBeginToken.compareTo(previous) < 0)
        {
            repairingRange.addFirst(new Range<>(previous, parsedEndToken));

            parsedEndToken = previous;
            previous = tokenMetadata.getPredecessor(previous);
        }
        repairingRange.addFirst(new Range<>(parsedBeginToken, parsedEndToken));

        return repairingRange;
    }

    private FutureTask<Object> createRepairTask(int cmd,
                                                String keyspace,
                                                Collection<Range<Token>> ranges,
                                                boolean isSequential,
                                                boolean isLocal,
                                                boolean fullRepair,
                                                String... columnFamilies)
    {
        Set<String> dataCenters = null;
        if (isLocal)
        {
            dataCenters = Sets.newHashSet(DatabaseDescriptor.getLocalDataCenter());
        }
        return createRepairTask(cmd, keyspace, ranges, isSequential, dataCenters, null, fullRepair, columnFamilies);
    }

    private FutureTask<Object> createRepairTask(final int cmd,
                                                final String keyspace,
                                                final Collection<Range<Token>> ranges,
                                                final boolean isSequential,
                                                final Collection<String> dataCenters,
                                                final Collection<String> hosts,
                                                final boolean fullRepair,
                                                final String... columnFamilies)
    {
        if (dataCenters != null && !dataCenters.contains(DatabaseDescriptor.getLocalDataCenter()))
        {
            throw new IllegalArgumentException("the local data center must be part of the repair");
        }

        return new FutureTask<>(new WrappedRunnable()
        {
            protected void runMayThrow() throws Exception
            {
                String message = String.format("Starting repair command #%d, repairing %d ranges for keyspace %s (seq=%b, full=%b)", cmd, ranges.size(), keyspace, isSequential, fullRepair);
                logger.info(message);
                sendNotification("repair", message, new int[]{cmd, ActiveRepairService.Status.STARTED.ordinal()});

                if (isSequential && !fullRepair)
                {
                    message = "It is not possible to mix sequential repair and incremental repairs.";
                    logger.error(message);
                    sendNotification("repair", message, new int[]{cmd, ActiveRepairService.Status.FINISHED.ordinal()});
                    return;
                }

                Set<InetAddress> allNeighbors = new HashSet<>();
                Map<Range, Set<InetAddress>> rangeToNeighbors = new HashMap<>();
                for (Range<Token> range : ranges)
                {
                    try
                    {
                        Set<InetAddress> neighbors = ActiveRepairService.getNeighbors(keyspace, range, dataCenters, hosts);
                        rangeToNeighbors.put(range, neighbors);
                        allNeighbors.addAll(neighbors);
                    }
                    catch (IllegalArgumentException e)
                    {
                        logger.error("Repair failed:", e);
                        sendNotification("repair", e.getMessage(), new int[]{cmd, ActiveRepairService.Status.FINISHED.ordinal()});
                        return;
                    }
                }

                // Validate columnfamilies
                List<ColumnFamilyStore> columnFamilyStores = new ArrayList<>();
                try
                {
                    Iterables.addAll(columnFamilyStores, getValidColumnFamilies(false, false, keyspace, columnFamilies));
                }
                catch (IllegalArgumentException e)
                {
                    sendNotification("repair", e.getMessage(), new int[]{cmd, ActiveRepairService.Status.FINISHED.ordinal()});
                    return;
                }

                UUID parentSession = null;
                if (!fullRepair)
                {
                    try
                    {
                        parentSession = ActiveRepairService.instance.prepareForRepair(allNeighbors, ranges, columnFamilyStores);
                    }
                    catch (Throwable t)
                    {
                        sendNotification("repair", String.format("Repair failed with error %s", t.getMessage()), new int[]{cmd, ActiveRepairService.Status.FINISHED.ordinal()});
                        return;
                    }
                }

                List<RepairFuture> futures = new ArrayList<>(ranges.size());
                String[] cfnames = new String[columnFamilyStores.size()];
                for (int i = 0; i < columnFamilyStores.size(); i++)
                {
                    cfnames[i] = columnFamilyStores.get(i).name;
                }
                for (Range<Token> range : ranges)
                {
                    RepairFuture future = ActiveRepairService.instance.submitRepairSession(parentSession, range, keyspace, isSequential, rangeToNeighbors.get(range), cfnames);
                    if (future == null)
                        continue;
                    futures.add(future);
                    // wait for a session to be done with its differencing before starting the next one
                    try
                    {
                        future.session.differencingDone.await();
                    }
                    catch (InterruptedException e)
                    {
                        message = "Interrupted while waiting for the differencing of repair session " + future.session + " to be done. Repair may be imprecise.";
                        logger.error(message, e);
                        sendNotification("repair", message, new int[]{cmd, ActiveRepairService.Status.SESSION_FAILED.ordinal()});
                    }
                }

                boolean successful = true;
                for (RepairFuture future : futures)
                {
                    try
                    {
                        future.get();
                        message = String.format("Repair session %s for range %s finished", future.session.getId(), future.session.getRange().toString());
                        logger.info(message);
                        sendNotification("repair", message, new int[]{cmd, ActiveRepairService.Status.SESSION_SUCCESS.ordinal()});
                    }
                    catch (ExecutionException e)
                    {
                        successful = false;
                        message = String.format("Repair session %s for range %s failed with error %s", future.session.getId(), future.session.getRange().toString(), e.getCause().getMessage());
                        logger.error(message, e);
                        sendNotification("repair", message, new int[]{cmd, ActiveRepairService.Status.SESSION_FAILED.ordinal()});
                    }
                    catch (Exception e)
                    {
                        successful = false;
                        message = String.format("Repair session %s for range %s failed with error %s", future.session.getId(), future.session.getRange().toString(), e.getMessage());
                        logger.error(message, e);
                        sendNotification("repair", message, new int[]{cmd, ActiveRepairService.Status.SESSION_FAILED.ordinal()});
                    }
                }
                if (!fullRepair)
                    ActiveRepairService.instance.finishParentSession(parentSession, allNeighbors, successful);
                sendNotification("repair", String.format("Repair command #%d finished", cmd), new int[]{cmd, ActiveRepairService.Status.FINISHED.ordinal()});
            }
        }, null);
    }

    public void forceTerminateAllRepairSessions() {
        ActiveRepairService.instance.terminateSessions();
    }

    /* End of MBean interface methods */

    /**
     * Get the "primary ranges" for the specified keyspace and endpoint.
     * "Primary ranges" are the ranges that the node is responsible for storing replica primarily.
     * The node that stores replica primarily is defined as the first node returned
     * by {@link AbstractReplicationStrategy#calculateNaturalEndpoints}.
     *
     * @param keyspace
     * @param ep endpoint we are interested in.
     * @return primary ranges for the specified endpoint.
     */
    public Collection<Range<Token>> getPrimaryRangesForEndpoint(String keyspace, InetAddress ep)
    {
        AbstractReplicationStrategy strategy = Keyspace.open(keyspace).getReplicationStrategy();
        Collection<Range<Token>> primaryRanges = new HashSet<>();
        TokenMetadata metadata = tokenMetadata.cloneOnlyTokenMap();
        for (Token token : metadata.sortedTokens())
        {
            List<InetAddress> endpoints = strategy.calculateNaturalEndpoints(token, metadata);
            if (endpoints.size() > 0 && endpoints.get(0).equals(ep))
                primaryRanges.add(new Range<>(metadata.getPredecessor(token), token));
        }
        return primaryRanges;
    }

    /**
     * Previously, primary range is the range that the node is responsible for and calculated
     * only from the token assigned to the node.
     * But this does not take replication strategy into account, and therefore returns insufficient
     * range especially using NTS with replication only to certain DC(see CASSANDRA-5424).
     *
     * @deprecated
     * @param ep endpoint we are interested in.
     * @return range for the specified endpoint.
     */
    @Deprecated
    @VisibleForTesting
    public Range<Token> getPrimaryRangeForEndpoint(InetAddress ep)
    {
        return tokenMetadata.getPrimaryRangeFor(tokenMetadata.getToken(ep));
    }

    /**
     * Get all ranges an endpoint is responsible for (by keyspace)
     * @param ep endpoint we are interested in.
     * @return ranges for the specified endpoint.
     */
    Collection<Range<Token>> getRangesForEndpoint(String keyspaceName, InetAddress ep)
    {
        return Keyspace.open(keyspaceName).getReplicationStrategy().getAddressRanges().get(ep);
    }

    /**
     * Get all ranges that span the ring given a set
     * of tokens. All ranges are in sorted order of
     * ranges.
     * @return ranges in sorted order
    */
    public List<Range<Token>> getAllRanges(List<Token> sortedTokens)
    {
        if (logger.isDebugEnabled())
            logger.debug("computing ranges for {}", StringUtils.join(sortedTokens, ", "));

        if (sortedTokens.isEmpty())
            return Collections.emptyList();
        int size = sortedTokens.size();
        List<Range<Token>> ranges = new ArrayList<>(size + 1);
        for (int i = 1; i < size; ++i)
        {
            Range<Token> range = new Range<>(sortedTokens.get(i - 1), sortedTokens.get(i));
            ranges.add(range);
        }
        Range<Token> range = new Range<>(sortedTokens.get(size - 1), sortedTokens.get(0));
        ranges.add(range);

        return ranges;
    }

    /**
     * This method returns the N endpoints that are responsible for storing the
     * specified key i.e for replication.
     *
     * @param keyspaceName keyspace name also known as keyspace
     * @param cf Column family name
     * @param key key for which we need to find the endpoint
     * @return the endpoint responsible for this key
     */
    public List<InetAddress> getNaturalEndpoints(String keyspaceName, String cf, String key)
    {
        CFMetaData cfMetaData = Schema.instance.getKSMetaData(keyspaceName).cfMetaData().get(cf);
        return getNaturalEndpoints(keyspaceName, getPartitioner().getToken(cfMetaData.getKeyValidator().fromString(key)));
    }

    public List<InetAddress> getNaturalEndpoints(String keyspaceName, ByteBuffer key)
    {
        return getNaturalEndpoints(keyspaceName, getPartitioner().getToken(key));
    }

    /**
     * This method returns the N endpoints that are responsible for storing the
     * specified key i.e for replication.
     *
     * @param keyspaceName keyspace name also known as keyspace
     * @param pos position for which we need to find the endpoint
     * @return the endpoint responsible for this token
     */
    public List<InetAddress> getNaturalEndpoints(String keyspaceName, RingPosition pos)
    {
        return Keyspace.open(keyspaceName).getReplicationStrategy().getNaturalEndpoints(pos);
    }

    /**
     * This method attempts to return N endpoints that are responsible for storing the
     * specified key i.e for replication.
     *
     * @param keyspace keyspace name also known as keyspace
     * @param key key for which we need to find the endpoint
     * @return the endpoint responsible for this key
     */
    public List<InetAddress> getLiveNaturalEndpoints(Keyspace keyspace, ByteBuffer key)
    {
        return getLiveNaturalEndpoints(keyspace, getPartitioner().decorateKey(key));
    }

    public List<InetAddress> getLiveNaturalEndpoints(Keyspace keyspace, RingPosition pos)
    {
        List<InetAddress> endpoints = keyspace.getReplicationStrategy().getNaturalEndpoints(pos);
        List<InetAddress> liveEps = new ArrayList<>(endpoints.size());

        for (InetAddress endpoint : endpoints)
        {
            if (FailureDetector.instance.isAlive(endpoint))
                liveEps.add(endpoint);
        }

        return liveEps;
    }

    public void setLoggingLevel(String classQualifier, String rawLevel) throws Exception
    {
        ch.qos.logback.classic.Logger logBackLogger = (ch.qos.logback.classic.Logger) LoggerFactory.getLogger(classQualifier);

        // if both classQualifer and rawLevel are empty, reload from configuration
        if (StringUtils.isBlank(classQualifier) && StringUtils.isBlank(rawLevel) )
        {
            JMXConfiguratorMBean jmxConfiguratorMBean = JMX.newMBeanProxy(ManagementFactory.getPlatformMBeanServer(), 
                    new ObjectName("ch.qos.logback.classic:Name=default,Type=ch.qos.logback.classic.jmx.JMXConfigurator"),
                    JMXConfiguratorMBean.class);
            jmxConfiguratorMBean.reloadDefaultConfiguration();
            return;
        }
        // classQualifer is set, but blank level given
        else if (StringUtils.isNotBlank(classQualifier) && StringUtils.isBlank(rawLevel) )
        {
            if (logBackLogger.getLevel() != null || hasAppenders(logBackLogger))
                logBackLogger.setLevel(null);
            return;
        }

        ch.qos.logback.classic.Level level = ch.qos.logback.classic.Level.toLevel(rawLevel);
        logBackLogger.setLevel(level);
        logger.info("set log level to {} for classes under '{}' (if the level doesn't look like '{}' then the logger couldn't parse '{}')", level, classQualifier, rawLevel, rawLevel);
    }
    
    /**
     * @return the runtime logging levels for all the configured loggers
     */
    @Override
    public Map<String,String>getLoggingLevels() {
        Map<String, String> logLevelMaps = Maps.newLinkedHashMap();
        LoggerContext lc = (LoggerContext) LoggerFactory.getILoggerFactory();
        for (ch.qos.logback.classic.Logger logger : lc.getLoggerList())
        {
            if(logger.getLevel() != null || hasAppenders(logger))
                logLevelMaps.put(logger.getName(), logger.getLevel().toString());
        }
        return logLevelMaps;
    }

    private boolean hasAppenders(ch.qos.logback.classic.Logger logger) {
        Iterator<Appender<ILoggingEvent>> it = logger.iteratorForAppenders();
        return it.hasNext();
    }

    /**
     * @return list of Token ranges (_not_ keys!) together with estimated key count,
     *      breaking up the data this node is responsible for into pieces of roughly keysPerSplit
     */
    public List<Pair<Range<Token>, Long>> getSplits(String keyspaceName, String cfName, Range<Token> range, int keysPerSplit)
    {
        Keyspace t = Keyspace.open(keyspaceName);
        ColumnFamilyStore cfs = t.getColumnFamilyStore(cfName);
        List<DecoratedKey> keys = keySamples(Collections.singleton(cfs), range);

        long totalRowCountEstimate = cfs.estimatedKeysForRange(range);

        // splitCount should be much smaller than number of key samples, to avoid huge sampling error
        int minSamplesPerSplit = 4;
        int maxSplitCount = keys.size() / minSamplesPerSplit + 1;
        int splitCount = Math.max(1, Math.min(maxSplitCount, (int)(totalRowCountEstimate / keysPerSplit)));

        List<Token> tokens = keysToTokens(range, keys);
        return getSplits(tokens, splitCount, cfs);
    }

    private List<Pair<Range<Token>, Long>> getSplits(List<Token> tokens, int splitCount, ColumnFamilyStore cfs)
    {
        double step = (double) (tokens.size() - 1) / splitCount;
        Token prevToken = tokens.get(0);
        List<Pair<Range<Token>, Long>> splits = Lists.newArrayListWithExpectedSize(splitCount);
        for (int i = 1; i <= splitCount; i++)
        {
            int index = (int) Math.round(i * step);
            Token token = tokens.get(index);
            Range<Token> range = new Range<>(prevToken, token);
            // always return an estimate > 0 (see CASSANDRA-7322)
            splits.add(Pair.create(range, Math.max(cfs.metadata.getMinIndexInterval(), cfs.estimatedKeysForRange(range))));
            prevToken = token;
        }
        return splits;
    }

    private List<Token> keysToTokens(Range<Token> range, List<DecoratedKey> keys)
    {
        List<Token> tokens = Lists.newArrayListWithExpectedSize(keys.size() + 2);
        tokens.add(range.left);
        for (DecoratedKey key : keys)
            tokens.add(key.getToken());
        tokens.add(range.right);
        return tokens;
    }

    private List<DecoratedKey> keySamples(Iterable<ColumnFamilyStore> cfses, Range<Token> range)
    {
        List<DecoratedKey> keys = new ArrayList<>();
        for (ColumnFamilyStore cfs : cfses)
            Iterables.addAll(keys, cfs.keySamples(range));
        FBUtilities.sortSampledKeys(keys, range);
        return keys;
    }

    /**
     * Broadcast leaving status and update local tokenMetadata accordingly
     */
    private void startLeaving()
    {
        Gossiper.instance.addLocalApplicationState(ApplicationState.STATUS, valueFactory.leaving(getLocalTokens()));
        tokenMetadata.addLeavingEndpoint(FBUtilities.getBroadcastAddress());
        PendingRangeCalculatorService.instance.update();
    }

    public void decommission() throws InterruptedException
    {
        if (!tokenMetadata.isMember(FBUtilities.getBroadcastAddress()))
            throw new UnsupportedOperationException("local node is not a member of the token ring yet");
        if (tokenMetadata.cloneAfterAllLeft().sortedTokens().size() < 2)
            throw new UnsupportedOperationException("no other normal nodes in the ring; decommission would be pointless");

        PendingRangeCalculatorService.instance.blockUntilFinished();
        for (String keyspaceName : Schema.instance.getNonSystemKeyspaces())
        {
            if (tokenMetadata.getPendingRanges(keyspaceName, FBUtilities.getBroadcastAddress()).size() > 0)
                throw new UnsupportedOperationException("data is currently moving to this node; unable to leave the ring");
        }

        if (logger.isDebugEnabled())
            logger.debug("DECOMMISSIONING");
        startLeaving();
        setMode(Mode.LEAVING, "sleeping " + RING_DELAY + " ms for pending range setup", true);
        Thread.sleep(RING_DELAY);

        Runnable finishLeaving = new Runnable()
        {
            public void run()
            {
                shutdownClientServers();
                Gossiper.instance.stop();
                MessagingService.instance().shutdown();
                StageManager.shutdownNow();
                setMode(Mode.DECOMMISSIONED, true);
                // let op be responsible for killing the process
            }
        };
        unbootstrap(finishLeaving);
    }

    private void leaveRing()
    {
        SystemKeyspace.setBootstrapState(SystemKeyspace.BootstrapState.NEEDS_BOOTSTRAP);
        tokenMetadata.removeEndpoint(FBUtilities.getBroadcastAddress());
        PendingRangeCalculatorService.instance.update();

        Gossiper.instance.addLocalApplicationState(ApplicationState.STATUS, valueFactory.left(getLocalTokens(),Gossiper.computeExpireTime()));
        int delay = Math.max(RING_DELAY, Gossiper.intervalInMillis * 2);
        logger.info("Announcing that I have left the ring for {}ms", delay);
        Uninterruptibles.sleepUninterruptibly(delay, TimeUnit.MILLISECONDS);
    }

    private void unbootstrap(Runnable onFinish)
    {
        Map<String, Multimap<Range<Token>, InetAddress>> rangesToStream = new HashMap<>();

        for (String keyspaceName : Schema.instance.getNonSystemKeyspaces())
        {
            Multimap<Range<Token>, InetAddress> rangesMM = getChangedRangesForLeaving(keyspaceName, FBUtilities.getBroadcastAddress());

            if (logger.isDebugEnabled())
                logger.debug("Ranges needing transfer are [{}]", StringUtils.join(rangesMM.keySet(), ","));

            rangesToStream.put(keyspaceName, rangesMM);
        }

        setMode(Mode.LEAVING, "streaming data to other nodes", true);

        Future<StreamState> streamSuccess = streamRanges(rangesToStream);
        Future<StreamState> hintsSuccess = streamHints();

        // wait for the transfer runnables to signal the latch.
        logger.debug("waiting for stream aks.");
        try
        {
            streamSuccess.get();
            hintsSuccess.get();
        }
        catch (ExecutionException | InterruptedException e)
        {
            throw new RuntimeException(e);
        }
        logger.debug("stream acks all received.");
        leaveRing();
        onFinish.run();
    }

    private Future<StreamState> streamHints()
    {
        // StreamPlan will not fail if there are zero files to transfer, so flush anyway (need to get any in-memory hints, as well)
        ColumnFamilyStore hintsCF = Keyspace.open(Keyspace.SYSTEM_KS).getColumnFamilyStore(SystemKeyspace.HINTS_CF);
        FBUtilities.waitOnFuture(hintsCF.forceFlush());

        // gather all live nodes in the cluster that aren't also leaving
        List<InetAddress> candidates = new ArrayList<>(StorageService.instance.getTokenMetadata().cloneAfterAllLeft().getAllEndpoints());
        candidates.remove(FBUtilities.getBroadcastAddress());
        for (Iterator<InetAddress> iter = candidates.iterator(); iter.hasNext(); )
        {
            InetAddress address = iter.next();
            if (!FailureDetector.instance.isAlive(address))
                iter.remove();
        }

        if (candidates.isEmpty())
        {
            logger.warn("Unable to stream hints since no live endpoints seen");
            return Futures.immediateFuture(null);
        }
        else
        {
            // stream to the closest peer as chosen by the snitch
            DatabaseDescriptor.getEndpointSnitch().sortByProximity(FBUtilities.getBroadcastAddress(), candidates);
            InetAddress hintsDestinationHost = candidates.get(0);

            // stream all hints -- range list will be a singleton of "the entire ring"
            Token token = StorageService.getPartitioner().getMinimumToken();
            List<Range<Token>> ranges = Collections.singletonList(new Range<>(token, token));

            return new StreamPlan("Hints").transferRanges(hintsDestinationHost,
                                                                      Keyspace.SYSTEM_KS,
                                                                      ranges,
                                                                      SystemKeyspace.HINTS_CF)
                                                      .execute();
        }
    }

    public void move(String newToken) throws IOException
    {
        try
        {
            getPartitioner().getTokenFactory().validate(newToken);
        }
        catch (ConfigurationException e)
        {
            throw new IOException(e.getMessage());
        }
        move(getPartitioner().getTokenFactory().fromString(newToken));
    }

    /**
     * move the node to new token or find a new token to boot to according to load
     *
     * @param newToken new token to boot to, or if null, find balanced token to boot to
     *
     * @throws IOException on any I/O operation error
     */
    private void move(Token newToken) throws IOException
    {
        if (newToken == null)
            throw new IOException("Can't move to the undefined (null) token.");

        if (tokenMetadata.sortedTokens().contains(newToken))
            throw new IOException("target token " + newToken + " is already owned by another node.");

        // address of the current node
        InetAddress localAddress = FBUtilities.getBroadcastAddress();

        // This doesn't make any sense in a vnodes environment.
        if (getTokenMetadata().getTokens(localAddress).size() > 1)
        {
            logger.error("Invalid request to move(Token); This node has more than one token and cannot be moved thusly.");
            throw new UnsupportedOperationException("This node has more than one token and cannot be moved thusly.");
        }

        List<String> keyspacesToProcess = Schema.instance.getNonSystemKeyspaces();

        PendingRangeCalculatorService.instance.blockUntilFinished();
        // checking if data is moving to this node
        for (String keyspaceName : keyspacesToProcess)
        {
            if (tokenMetadata.getPendingRanges(keyspaceName, localAddress).size() > 0)
                throw new UnsupportedOperationException("data is currently moving to this node; unable to leave the ring");
        }

        Gossiper.instance.addLocalApplicationState(ApplicationState.STATUS, valueFactory.moving(newToken));
        setMode(Mode.MOVING, String.format("Moving %s from %s to %s.", localAddress, getLocalTokens().iterator().next(), newToken), true);

        setMode(Mode.MOVING, String.format("Sleeping %s ms before start streaming/fetching ranges", RING_DELAY), true);
        Uninterruptibles.sleepUninterruptibly(RING_DELAY, TimeUnit.MILLISECONDS);

        RangeRelocator relocator = new RangeRelocator(Collections.singleton(newToken), keyspacesToProcess);

        if (relocator.streamsNeeded())
        {
            setMode(Mode.MOVING, "fetching new ranges and streaming old ranges", true);
            try
            {
                relocator.stream().get();
            }
            catch (ExecutionException | InterruptedException e)
            {
                throw new RuntimeException("Interrupted while waiting for stream/fetch ranges to finish: " + e.getMessage());
            }
        }
        else
        {
            setMode(Mode.MOVING, "No ranges to fetch/stream", true);
        }

        setTokens(Collections.singleton(newToken)); // setting new token as we have everything settled

        if (logger.isDebugEnabled())
            logger.debug("Successfully moved to new token {}", getLocalTokens().iterator().next());
    }

    private class RangeRelocator
    {
        private final StreamPlan streamPlan = new StreamPlan("Relocation");

        private RangeRelocator(Collection<Token> tokens, List<String> keyspaceNames)
        {
            calculateToFromStreams(tokens, keyspaceNames);
        }

        private void calculateToFromStreams(Collection<Token> newTokens, List<String> keyspaceNames)
        {
            InetAddress localAddress = FBUtilities.getBroadcastAddress();
            IEndpointSnitch snitch = DatabaseDescriptor.getEndpointSnitch();
            TokenMetadata tokenMetaCloneAllSettled = tokenMetadata.cloneAfterAllSettled();
            // clone to avoid concurrent modification in calculateNaturalEndpoints
            TokenMetadata tokenMetaClone = tokenMetadata.cloneOnlyTokenMap();

            for (String keyspace : keyspaceNames)
            {
                for (Token newToken : newTokens)
                {
                    // replication strategy of the current keyspace (aka table)
                    AbstractReplicationStrategy strategy = Keyspace.open(keyspace).getReplicationStrategy();

                    // getting collection of the currently used ranges by this keyspace
                    Collection<Range<Token>> currentRanges = getRangesForEndpoint(keyspace, localAddress);
                    // collection of ranges which this node will serve after move to the new token
                    Collection<Range<Token>> updatedRanges = strategy.getPendingAddressRanges(tokenMetaClone, newToken, localAddress);

                    // ring ranges and endpoints associated with them
                    // this used to determine what nodes should we ping about range data
                    Multimap<Range<Token>, InetAddress> rangeAddresses = strategy.getRangeAddresses(tokenMetaClone);

                    // calculated parts of the ranges to request/stream from/to nodes in the ring
                    Pair<Set<Range<Token>>, Set<Range<Token>>> rangesPerKeyspace = calculateStreamAndFetchRanges(currentRanges, updatedRanges);

                    /**
                     * In this loop we are going through all ranges "to fetch" and determining
                     * nodes in the ring responsible for data we are interested in
                     */
                    Multimap<Range<Token>, InetAddress> rangesToFetchWithPreferredEndpoints = ArrayListMultimap.create();
                    for (Range<Token> toFetch : rangesPerKeyspace.right)
                    {
                        for (Range<Token> range : rangeAddresses.keySet())
                        {
                            if (range.contains(toFetch))
                            {
                                List<InetAddress> endpoints = null;

                                if (RangeStreamer.useStrictConsistency)
                                {
                                    Set<InetAddress> oldEndpoints = Sets.newHashSet(rangeAddresses.get(range));
                                    Set<InetAddress> newEndpoints = Sets.newHashSet(strategy.calculateNaturalEndpoints(toFetch.right, tokenMetaCloneAllSettled));

                                    //Due to CASSANDRA-5953 we can have a higher RF then we have endpoints.
                                    //So we need to be careful to only be strict when endpoints == RF
                                    if (oldEndpoints.size() == strategy.getReplicationFactor())
                                    {
                                        oldEndpoints.removeAll(newEndpoints);

                                        //No relocation required 
                                        if (oldEndpoints.isEmpty())
                                            continue;

                                        assert oldEndpoints.size() == 1 : "Expected 1 endpoint but found " + oldEndpoints.size();
                                    }

                                    endpoints = Lists.newArrayList(oldEndpoints.iterator().next());
                                }
                                else
                                {
                                    endpoints = snitch.getSortedListByProximity(localAddress, rangeAddresses.get(range));
                                }

                                // storing range and preferred endpoint set
                                rangesToFetchWithPreferredEndpoints.putAll(toFetch, endpoints);
                            }
                        }

                        Collection<InetAddress> addressList = rangesToFetchWithPreferredEndpoints.get(toFetch);
                        if (addressList == null || addressList.isEmpty())
                            continue;

                        if (RangeStreamer.useStrictConsistency)
                        {
                            if (addressList.size() > 1)
                                throw new IllegalStateException("Multiple strict sources found for " + toFetch);

                            InetAddress sourceIp = addressList.iterator().next();
                            if (Gossiper.instance.isEnabled() && !Gossiper.instance.getEndpointStateForEndpoint(sourceIp).isAlive())
                                throw new RuntimeException("A node required to move the data consistently is down ("+sourceIp+").  If you wish to move the data from a potentially inconsistent replica, restart the node with -Dconsistent.rangemovement=false");
                        }
                    }

                    // calculating endpoints to stream current ranges to if needed
                    // in some situations node will handle current ranges as part of the new ranges
                    Multimap<InetAddress, Range<Token>> endpointRanges = HashMultimap.create();
                    for (Range<Token> toStream : rangesPerKeyspace.left)
                    {
                        Set<InetAddress> currentEndpoints = ImmutableSet.copyOf(strategy.calculateNaturalEndpoints(toStream.right, tokenMetaClone));
                        Set<InetAddress> newEndpoints = ImmutableSet.copyOf(strategy.calculateNaturalEndpoints(toStream.right, tokenMetaCloneAllSettled));
                        logger.debug("Range: {} Current endpoints: {} New endpoints: {}", toStream, currentEndpoints, newEndpoints);
                        for (InetAddress address : Sets.difference(newEndpoints, currentEndpoints))
                            endpointRanges.put(address, toStream);
                    }

                    // stream ranges
                    for (InetAddress address : endpointRanges.keySet())
                        streamPlan.transferRanges(address, keyspace, endpointRanges.get(address));

                    // stream requests
                    Multimap<InetAddress, Range<Token>> workMap = RangeStreamer.getWorkMap(rangesToFetchWithPreferredEndpoints);
                    for (InetAddress address : workMap.keySet())
                        streamPlan.requestRanges(address, keyspace, workMap.get(address));

                    if (logger.isDebugEnabled())
                        logger.debug("Keyspace {}: work map {}.", keyspace, workMap);
                }
            }
        }

        public Future<StreamState> stream()
        {
            return streamPlan.execute();
        }

        public boolean streamsNeeded()
        {
            return !streamPlan.isEmpty();
        }
    }

    /**
     * Get the status of a token removal.
     */
    public String getRemovalStatus()
    {
        if (removingNode == null) {
            return "No token removals in process.";
        }
        return String.format("Removing token (%s). Waiting for replication confirmation from [%s].",
                             tokenMetadata.getToken(removingNode),
                             StringUtils.join(replicatingNodes, ","));
    }

    /**
     * Force a remove operation to complete. This may be necessary if a remove operation
     * blocks forever due to node/stream failure. removeToken() must be called
     * first, this is a last resort measure.  No further attempt will be made to restore replicas.
     */
    public void forceRemoveCompletion()
    {
        if (!replicatingNodes.isEmpty()  || !tokenMetadata.getLeavingEndpoints().isEmpty())
        {
            logger.warn("Removal not confirmed for for {}", StringUtils.join(this.replicatingNodes, ","));
            for (InetAddress endpoint : tokenMetadata.getLeavingEndpoints())
            {
                UUID hostId = tokenMetadata.getHostId(endpoint);
                Gossiper.instance.advertiseTokenRemoved(endpoint, hostId);
                excise(tokenMetadata.getTokens(endpoint), endpoint);
            }
            replicatingNodes.clear();
            removingNode = null;
        }
        else
        {
            logger.warn("No tokens to force removal on, call 'removenode' first");
        }
    }

    /**
     * Remove a node that has died, attempting to restore the replica count.
     * If the node is alive, decommission should be attempted.  If decommission
     * fails, then removeToken should be called.  If we fail while trying to
     * restore the replica count, finally forceRemoveCompleteion should be
     * called to forcibly remove the node without regard to replica count.
     *
     * @param hostIdString token for the node
     */
    public void removeNode(String hostIdString)
    {
        InetAddress myAddress = FBUtilities.getBroadcastAddress();
        UUID localHostId = tokenMetadata.getHostId(myAddress);
        UUID hostId = UUID.fromString(hostIdString);
        InetAddress endpoint = tokenMetadata.getEndpointForHostId(hostId);

        if (endpoint == null)
            throw new UnsupportedOperationException("Host ID not found.");

        Collection<Token> tokens = tokenMetadata.getTokens(endpoint);

        if (endpoint.equals(myAddress))
             throw new UnsupportedOperationException("Cannot remove self");

        if (Gossiper.instance.getLiveMembers().contains(endpoint))
            throw new UnsupportedOperationException("Node " + endpoint + " is alive and owns this ID. Use decommission command to remove it from the ring");

        // A leaving endpoint that is dead is already being removed.
        if (tokenMetadata.isLeaving(endpoint))
            logger.warn("Node {} is already being removed, continuing removal anyway", endpoint);

        if (!replicatingNodes.isEmpty())
            throw new UnsupportedOperationException("This node is already processing a removal. Wait for it to complete, or use 'removenode force' if this has failed.");

        // Find the endpoints that are going to become responsible for data
        for (String keyspaceName : Schema.instance.getNonSystemKeyspaces())
        {
            // if the replication factor is 1 the data is lost so we shouldn't wait for confirmation
            if (Keyspace.open(keyspaceName).getReplicationStrategy().getReplicationFactor() == 1)
                continue;

            // get all ranges that change ownership (that is, a node needs
            // to take responsibility for new range)
            Multimap<Range<Token>, InetAddress> changedRanges = getChangedRangesForLeaving(keyspaceName, endpoint);
            IFailureDetector failureDetector = FailureDetector.instance;
            for (InetAddress ep : changedRanges.values())
            {
                if (failureDetector.isAlive(ep))
                    replicatingNodes.add(ep);
                else
                    logger.warn("Endpoint {} is down and will not receive data for re-replication of {}", ep, endpoint);
            }
        }
        removingNode = endpoint;

        tokenMetadata.addLeavingEndpoint(endpoint);
        PendingRangeCalculatorService.instance.update();

        // the gossiper will handle spoofing this node's state to REMOVING_TOKEN for us
        // we add our own token so other nodes to let us know when they're done
        Gossiper.instance.advertiseRemoving(endpoint, hostId, localHostId);

        // kick off streaming commands
        restoreReplicaCount(endpoint, myAddress);

        // wait for ReplicationFinishedVerbHandler to signal we're done
        while (!replicatingNodes.isEmpty())
        {
            Uninterruptibles.sleepUninterruptibly(100, TimeUnit.MILLISECONDS);
        }

        excise(tokens, endpoint);

        // gossiper will indicate the token has left
        Gossiper.instance.advertiseTokenRemoved(endpoint, hostId);

        replicatingNodes.clear();
        removingNode = null;
    }

    public void confirmReplication(InetAddress node)
    {
        // replicatingNodes can be empty in the case where this node used to be a removal coordinator,
        // but restarted before all 'replication finished' messages arrived. In that case, we'll
        // still go ahead and acknowledge it.
        if (!replicatingNodes.isEmpty())
        {
            replicatingNodes.remove(node);
        }
        else
        {
            logger.info("Received unexpected REPLICATION_FINISHED message from {}. Was this node recently a removal coordinator?", node);
        }
    }

    public boolean isClientMode()
    {
        return isClientMode;
    }

    public synchronized void requestGC()
    {
        if (hasUnreclaimedSpace())
        {
            logger.info("requesting GC to free disk space");
            System.gc();
            Uninterruptibles.sleepUninterruptibly(1, TimeUnit.SECONDS);
        }
    }

    private boolean hasUnreclaimedSpace()
    {
        for (ColumnFamilyStore cfs : ColumnFamilyStore.all())
        {
            if (cfs.hasUnreclaimedSpace())
                return true;
        }
        return false;
    }

    public String getOperationMode()
    {
        return operationMode.toString();
    }

    public String getDrainProgress()
    {
        return String.format("Drained %s/%s ColumnFamilies", remainingCFs, totalCFs);
    }

    /**
     * Shuts node off to writes, empties memtables and the commit log.
     * There are two differences between drain and the normal shutdown hook:
     * - Drain waits for in-progress streaming to complete
     * - Drain flushes *all* columnfamilies (shutdown hook only flushes non-durable CFs)
     */
    public synchronized void drain() throws IOException, InterruptedException, ExecutionException
    {
        ExecutorService counterMutationStage = StageManager.getStage(Stage.COUNTER_MUTATION);
        ExecutorService mutationStage = StageManager.getStage(Stage.MUTATION);
        if (mutationStage.isTerminated() && counterMutationStage.isTerminated())
        {
            logger.warn("Cannot drain node (did it already happen?)");
            return;
        }
        setMode(Mode.DRAINING, "starting drain process", true);
        shutdownClientServers();
        optionalTasks.shutdown();
        Gossiper.instance.stop();

        setMode(Mode.DRAINING, "shutting down MessageService", false);
        MessagingService.instance().shutdown();

        setMode(Mode.DRAINING, "clearing mutation stage", false);
        counterMutationStage.shutdown();
        mutationStage.shutdown();
        counterMutationStage.awaitTermination(3600, TimeUnit.SECONDS);
        mutationStage.awaitTermination(3600, TimeUnit.SECONDS);

        StorageProxy.instance.verifyNoHintsInProgress();

        setMode(Mode.DRAINING, "flushing column families", false);
        // count CFs first, since forceFlush could block for the flushWriter to get a queue slot empty
        totalCFs = 0;
        for (Keyspace keyspace : Keyspace.nonSystem())
            totalCFs += keyspace.getColumnFamilyStores().size();
        remainingCFs = totalCFs;
        // flush
        List<Future<?>> flushes = new ArrayList<>();
        for (Keyspace keyspace : Keyspace.nonSystem())
        {
            for (ColumnFamilyStore cfs : keyspace.getColumnFamilyStores())
                flushes.add(cfs.forceFlush());
        }
        // wait for the flushes.
        // TODO this is a godawful way to track progress, since they flush in parallel.  a long one could
        // thus make several short ones "instant" if we wait for them later.
        for (Future f : flushes)
        {
            FBUtilities.waitOnFuture(f);
            remainingCFs--;
        }
        // flush the system ones after all the rest are done, just in case flushing modifies any system state
        // like CASSANDRA-5151. don't bother with progress tracking since system data is tiny.
        flushes.clear();
        for (Keyspace keyspace : Keyspace.system())
        {
            for (ColumnFamilyStore cfs : keyspace.getColumnFamilyStores())
                flushes.add(cfs.forceFlush());
        }
        FBUtilities.waitOnFutures(flushes);

        BatchlogManager.batchlogTasks.shutdown();
        BatchlogManager.batchlogTasks.awaitTermination(60, TimeUnit.SECONDS);

        // whilst we've flushed all the CFs, which will have recycled all completed segments, we want to ensure
        // there are no segments to replay, so we force the recycling of any remaining (should be at most one)
        CommitLog.instance.forceRecycleAllSegments();

        ColumnFamilyStore.postFlushExecutor.shutdown();
        ColumnFamilyStore.postFlushExecutor.awaitTermination(60, TimeUnit.SECONDS);

        CommitLog.instance.shutdownBlocking();

        // wait for miscellaneous tasks like sstable and commitlog segment deletion
        tasks.shutdown();
        if (!tasks.awaitTermination(1, TimeUnit.MINUTES))
            logger.warn("Miscellaneous task executor still busy after one minute; proceeding with shutdown");

        setMode(Mode.DRAINED, true);
    }

    // Never ever do this at home. Used by tests.
    IPartitioner setPartitionerUnsafe(IPartitioner newPartitioner)
    {
        IPartitioner oldPartitioner = DatabaseDescriptor.getPartitioner();
        DatabaseDescriptor.setPartitioner(newPartitioner);
        valueFactory = new VersionedValue.VersionedValueFactory(getPartitioner());
        return oldPartitioner;
    }

    TokenMetadata setTokenMetadataUnsafe(TokenMetadata tmd)
    {
        TokenMetadata old = tokenMetadata;
        tokenMetadata = tmd;
        return old;
    }

    public void truncate(String keyspace, String columnFamily) throws TimeoutException, IOException
    {
        try
        {
            StorageProxy.truncateBlocking(keyspace, columnFamily);
        }
        catch (UnavailableException e)
        {
            throw new IOException(e.getMessage());
        }
    }

    public Map<InetAddress, Float> getOwnership()
    {
        List<Token> sortedTokens = tokenMetadata.sortedTokens();
        // describeOwnership returns tokens in an unspecified order, let's re-order them
        Map<Token, Float> tokenMap = new TreeMap<Token, Float>(getPartitioner().describeOwnership(sortedTokens));
        Map<InetAddress, Float> nodeMap = new LinkedHashMap<>();
        for (Map.Entry<Token, Float> entry : tokenMap.entrySet())
        {
            InetAddress endpoint = tokenMetadata.getEndpoint(entry.getKey());
            Float tokenOwnership = entry.getValue();
            if (nodeMap.containsKey(endpoint))
                nodeMap.put(endpoint, nodeMap.get(endpoint) + tokenOwnership);
            else
                nodeMap.put(endpoint, tokenOwnership);
        }
        return nodeMap;
    }

    /**
     * Calculates ownership. If there are multiple DC's and the replication strategy is DC aware then ownership will be
     * calculated per dc, i.e. each DC will have total ring ownership divided amongst its nodes. Without replication
     * total ownership will be a multiple of the number of DC's and this value will then go up within each DC depending
     * on the number of replicas within itself. For DC unaware replication strategies, ownership without replication
     * will be 100%.
     *
     * @throws IllegalStateException when node is not configured properly.
     */
    public LinkedHashMap<InetAddress, Float> effectiveOwnership(String keyspace) throws IllegalStateException
    {
        if (Schema.instance.getNonSystemKeyspaces().size() <= 0)
            throw new IllegalStateException("Couldn't find any Non System Keyspaces to infer replication topology");
        if (keyspace == null && !hasSameReplication(Schema.instance.getNonSystemKeyspaces()))
            throw new IllegalStateException("Non System keyspaces doesnt have the same topology");

        TokenMetadata metadata = tokenMetadata.cloneOnlyTokenMap();

        if (keyspace == null)
            keyspace = Schema.instance.getNonSystemKeyspaces().get(0);

        Collection<Collection<InetAddress>> endpointsGroupedByDc = new ArrayList<>();
        // mapping of dc's to nodes, use sorted map so that we get dcs sorted
        SortedMap<String, Collection<InetAddress>> sortedDcsToEndpoints = new TreeMap<>();
        sortedDcsToEndpoints.putAll(metadata.getTopology().getDatacenterEndpoints().asMap());
        for (Collection<InetAddress> endpoints : sortedDcsToEndpoints.values())
            endpointsGroupedByDc.add(endpoints);

        Map<Token, Float> tokenOwnership = getPartitioner().describeOwnership(tokenMetadata.sortedTokens());
        LinkedHashMap<InetAddress, Float> finalOwnership = Maps.newLinkedHashMap();

        // calculate ownership per dc
        for (Collection<InetAddress> endpoints : endpointsGroupedByDc)
        {
            // calculate the ownership with replication and add the endpoint to the final ownership map
            for (InetAddress endpoint : endpoints)
            {
                float ownership = 0.0f;
                for (Range<Token> range : getRangesForEndpoint(keyspace, endpoint))
                {
                    if (tokenOwnership.containsKey(range.right))
                        ownership += tokenOwnership.get(range.right);
                }
                finalOwnership.put(endpoint, ownership);
            }
        }
        return finalOwnership;
    }


    private boolean hasSameReplication(List<String> list)
    {
        if (list.isEmpty())
            return false;

        for (int i = 0; i < list.size() -1; i++)
        {
            KSMetaData ksm1 = Schema.instance.getKSMetaData(list.get(i));
            KSMetaData ksm2 = Schema.instance.getKSMetaData(list.get(i + 1));
            if (!ksm1.strategyClass.equals(ksm2.strategyClass) ||
                    !Iterators.elementsEqual(ksm1.strategyOptions.entrySet().iterator(),
                                             ksm2.strategyOptions.entrySet().iterator()))
                return false;
        }
        return true;
    }

    public List<String> getKeyspaces()
    {
        List<String> keyspaceNamesList = new ArrayList<>(Schema.instance.getKeyspaces());
        return Collections.unmodifiableList(keyspaceNamesList);
    }

    public void updateSnitch(String epSnitchClassName, Boolean dynamic, Integer dynamicUpdateInterval, Integer dynamicResetInterval, Double dynamicBadnessThreshold) throws ClassNotFoundException
    {
        IEndpointSnitch oldSnitch = DatabaseDescriptor.getEndpointSnitch();

        // new snitch registers mbean during construction
        IEndpointSnitch newSnitch;
        try
        {
            newSnitch = FBUtilities.construct(epSnitchClassName, "snitch");
        }
        catch (ConfigurationException e)
        {
            throw new ClassNotFoundException(e.getMessage());
        }
        if (dynamic)
        {
            DatabaseDescriptor.setDynamicUpdateInterval(dynamicUpdateInterval);
            DatabaseDescriptor.setDynamicResetInterval(dynamicResetInterval);
            DatabaseDescriptor.setDynamicBadnessThreshold(dynamicBadnessThreshold);
            newSnitch = new DynamicEndpointSnitch(newSnitch);
        }

        // point snitch references to the new instance
        DatabaseDescriptor.setEndpointSnitch(newSnitch);
        for (String ks : Schema.instance.getKeyspaces())
        {
            Keyspace.open(ks).getReplicationStrategy().snitch = newSnitch;
        }

        if (oldSnitch instanceof DynamicEndpointSnitch)
            ((DynamicEndpointSnitch)oldSnitch).unregisterMBean();
    }

    /**
     * Seed data to the endpoints that will be responsible for it at the future
     *
     * @param rangesToStreamByKeyspace keyspaces and data ranges with endpoints included for each
     * @return async Future for whether stream was success
     */
    private Future<StreamState> streamRanges(Map<String, Multimap<Range<Token>, InetAddress>> rangesToStreamByKeyspace)
    {
        // First, we build a list of ranges to stream to each host, per table
        Map<String, Map<InetAddress, List<Range<Token>>>> sessionsToStreamByKeyspace = new HashMap<>();
        for (Map.Entry<String, Multimap<Range<Token>, InetAddress>> entry : rangesToStreamByKeyspace.entrySet())
        {
            String keyspace = entry.getKey();
            Multimap<Range<Token>, InetAddress> rangesWithEndpoints = entry.getValue();

            if (rangesWithEndpoints.isEmpty())
                continue;

            Map<InetAddress, List<Range<Token>>> rangesPerEndpoint = new HashMap<>();
            for (Map.Entry<Range<Token>, InetAddress> endPointEntry : rangesWithEndpoints.entries())
            {
                Range<Token> range = endPointEntry.getKey();
                InetAddress endpoint = endPointEntry.getValue();

                List<Range<Token>> curRanges = rangesPerEndpoint.get(endpoint);
                if (curRanges == null)
                {
                    curRanges = new LinkedList<>();
                    rangesPerEndpoint.put(endpoint, curRanges);
                }
                curRanges.add(range);
            }

            sessionsToStreamByKeyspace.put(keyspace, rangesPerEndpoint);
        }

        StreamPlan streamPlan = new StreamPlan("Unbootstrap");
        for (Map.Entry<String, Map<InetAddress, List<Range<Token>>>> entry : sessionsToStreamByKeyspace.entrySet())
        {
            String keyspaceName = entry.getKey();
            Map<InetAddress, List<Range<Token>>> rangesPerEndpoint = entry.getValue();

            for (Map.Entry<InetAddress, List<Range<Token>>> rangesEntry : rangesPerEndpoint.entrySet())
            {
                List<Range<Token>> ranges = rangesEntry.getValue();
                InetAddress newEndpoint = rangesEntry.getKey();

                // TODO each call to transferRanges re-flushes, this is potentially a lot of waste
                streamPlan.transferRanges(newEndpoint, keyspaceName, ranges);
            }
        }
        return streamPlan.execute();
    }

    /**
     * Calculate pair of ranges to stream/fetch for given two range collections
     * (current ranges for keyspace and ranges after move to new token)
     *
     * @param current collection of the ranges by current token
     * @param updated collection of the ranges after token is changed
     * @return pair of ranges to stream/fetch for given current and updated range collections
     */
    public Pair<Set<Range<Token>>, Set<Range<Token>>> calculateStreamAndFetchRanges(Collection<Range<Token>> current, Collection<Range<Token>> updated)
    {
        Set<Range<Token>> toStream = new HashSet<>();
        Set<Range<Token>> toFetch  = new HashSet<>();


        for (Range r1 : current)
        {
            boolean intersect = false;
            for (Range r2 : updated)
            {
                if (r1.intersects(r2))
                {
                    // adding difference ranges to fetch from a ring
                    toStream.addAll(r1.subtract(r2));
                    intersect = true;
                }
            }
            if (!intersect)
            {
                toStream.add(r1); // should seed whole old range
            }
        }

        for (Range r2 : updated)
        {
            boolean intersect = false;
            for (Range r1 : current)
            {
                if (r2.intersects(r1))
                {
                    // adding difference ranges to fetch from a ring
                    toFetch.addAll(r2.subtract(r1));
                    intersect = true;
                }
            }
            if (!intersect)
            {
                toFetch.add(r2); // should fetch whole old range
            }
        }

        return Pair.create(toStream, toFetch);
    }

    public void bulkLoad(String directory)
    {
        try
        {
            bulkLoadInternal(directory).get();
        }
        catch (Exception e)
        {
            throw new RuntimeException(e);
        }
    }

    public String bulkLoadAsync(String directory)
    {
        return bulkLoadInternal(directory).planId.toString();
    }

    private StreamResultFuture bulkLoadInternal(String directory)
    {
        File dir = new File(directory);

        if (!dir.exists() || !dir.isDirectory())
            throw new IllegalArgumentException("Invalid directory " + directory);

        SSTableLoader.Client client = new SSTableLoader.Client()
        {
            public void init(String keyspace)
            {
                try
                {
                    setPartitioner(DatabaseDescriptor.getPartitioner());
                    for (Map.Entry<Range<Token>, List<InetAddress>> entry : StorageService.instance.getRangeToAddressMap(keyspace).entrySet())
                    {
                        Range<Token> range = entry.getKey();
                        for (InetAddress endpoint : entry.getValue())
                            addRangeForEndpoint(range, endpoint);
                    }
                }
                catch (Exception e)
                {
                    throw new RuntimeException(e);
                }
            }

            public CFMetaData getCFMetaData(String keyspace, String cfName)
            {
                return Schema.instance.getCFMetaData(keyspace, cfName);
            }
        };

        SSTableLoader loader = new SSTableLoader(dir, client, new OutputHandler.LogOutput());
        return loader.stream();
    }

    public int getExceptionCount()
    {
        return (int)StorageMetrics.exceptions.count();
    }

    public void rescheduleFailedDeletions()
    {
        SSTableDeletingTask.rescheduleFailedTasks();
    }

    /**
     * #{@inheritDoc}
     */
    public void loadNewSSTables(String ksName, String cfName)
    {
        ColumnFamilyStore.loadNewSSTables(ksName, cfName);
    }

    /**
     * #{@inheritDoc}
     */
    public List<String> sampleKeyRange() // do not rename to getter - see CASSANDRA-4452 for details
    {
        List<DecoratedKey> keys = new ArrayList<>();
        for (Keyspace keyspace : Keyspace.nonSystem())
        {
            for (Range<Token> range : getPrimaryRangesForEndpoint(keyspace.getName(), FBUtilities.getBroadcastAddress()))
                keys.addAll(keySamples(keyspace.getColumnFamilyStores(), range));
        }

        List<String> sampledKeys = new ArrayList<>(keys.size());
        for (DecoratedKey key : keys)
            sampledKeys.add(key.getToken().toString());
        return sampledKeys;
    }

    public void rebuildSecondaryIndex(String ksName, String cfName, String... idxNames)
    {
        ColumnFamilyStore.rebuildSecondaryIndex(ksName, cfName, idxNames);
    }

    public void resetLocalSchema() throws IOException
    {
        MigrationManager.resetLocalSchema();
    }

    public void setTraceProbability(double probability)
    {
        this.tracingProbability = probability;
    }

    public double getTracingProbability()
    {
        return tracingProbability;
    }

    public void disableAutoCompaction(String ks, String... columnFamilies) throws IOException
    {
        for (ColumnFamilyStore cfs : getValidColumnFamilies(true, true, ks, columnFamilies))
        {
            cfs.disableAutoCompaction();
        }
    }

    public void enableAutoCompaction(String ks, String... columnFamilies) throws IOException
    {
        for (ColumnFamilyStore cfs : getValidColumnFamilies(true, true, ks, columnFamilies))
        {
            cfs.enableAutoCompaction();
        }
    }

    /** Returns the name of the cluster */
    public String getClusterName()
    {
        return DatabaseDescriptor.getClusterName();
    }

    /** Returns the cluster partitioner */
    public String getPartitionerName()
    {
        return DatabaseDescriptor.getPartitionerName();
    }

    public int getTombstoneWarnThreshold()
    {
        return DatabaseDescriptor.getTombstoneWarnThreshold();
    }

    public void setTombstoneWarnThreshold(int threshold)
    {
        DatabaseDescriptor.setTombstoneWarnThreshold(threshold);
    }

    public int getTombstoneFailureThreshold()
    {
        return DatabaseDescriptor.getTombstoneFailureThreshold();
    }

    public void setTombstoneFailureThreshold(int threshold)
    {
        DatabaseDescriptor.setTombstoneFailureThreshold(threshold);
    }
}<|MERGE_RESOLUTION|>--- conflicted
+++ resolved
@@ -833,54 +833,8 @@
             }
             else
             {
-<<<<<<< HEAD
-                // if we were already bootstrapped with 1 token but num_tokens is set higher in the config,
-                // then we need to migrate to multi-token
-                if (bootstrapTokens.size() == 1 && DatabaseDescriptor.getNumTokens() > 1)
-                {
-                    // wait for ring info
-                    logger.info("Sleeping for ring delay ({}ms)", delay);
-                    Uninterruptibles.sleepUninterruptibly(delay, TimeUnit.MILLISECONDS);
-                    logger.info("Calculating new tokens");
-                    // calculate num_tokens tokens evenly spaced in the range (left, right]
-                    Token right = bootstrapTokens.iterator().next();
-                    TokenMetadata clone = tokenMetadata.cloneOnlyTokenMap();
-                    clone.updateNormalToken(right, FBUtilities.getBroadcastAddress());
-                    Token left = clone.getPredecessor(right);
-
-                    // get (num_tokens - 1) tokens spaced evenly, and the last token will be our current token (right)
-                    for (int tok = 1; tok < DatabaseDescriptor.getNumTokens(); ++tok)
-                    {
-                        Token l = left;
-                        Token r = right;
-                        // iteratively calculate the location of the token using midpoint
-                        // num iterations is number of bits in IEE754 mantissa (including implicit leading 1)
-                        // we stop early for terminating fractions
-                        // TODO: alternatively we could add an interpolate() method to IPartitioner
-                        double frac = (double)tok / (double)DatabaseDescriptor.getNumTokens();
-                        Token midpoint = getPartitioner().midpoint(l, r);
-                        for (int i = 0; i < 53; ++i)
-                        {
-                            frac *= 2;
-                            if (frac == 1.0) /* not a bug */
-                                break;
-                            else if (frac > 1.0)
-                            {
-                                l = midpoint;
-                                frac -= 1.0;
-                            }
-                            else
-                                r = midpoint;
-                            midpoint = getPartitioner().midpoint(l, r);
-                        }
-                        bootstrapTokens.add(midpoint);
-                    }
-                    logger.info("Split previous range (" + left + ", " + right + "] into " + bootstrapTokens);
-                }
-=======
                 if (bootstrapTokens.size() != DatabaseDescriptor.getNumTokens())
                     throw new ConfigurationException("Cannot change the number of tokens from " + bootstrapTokens.size() + " to " + DatabaseDescriptor.getNumTokens());
->>>>>>> b40cb050
                 else
                     logger.info("Using saved tokens " + bootstrapTokens);
             }
