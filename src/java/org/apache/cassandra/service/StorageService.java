--- conflicted
+++ resolved
@@ -626,24 +626,11 @@
             }
             else
             {
-<<<<<<< HEAD
                 // Sleeping additionally to make sure that the server actually is not alive
                 // and giving it more time to gossip if alive.
                 Uninterruptibles.sleepUninterruptibly(LoadBroadcaster.BROADCAST_INTERVAL, TimeUnit.MILLISECONDS);
-=======
                 if (DatabaseDescriptor.getReplaceTokens().size() != 0 && DatabaseDescriptor.getReplaceNode() != null)
                     throw new UnsupportedOperationException("You cannot specify both replace_token and replace_node, choose one or the other");
-                try
-                {
-                    // Sleeping additionally to make sure that the server actually is not alive
-                    // and giving it more time to gossip if alive.
-                    Thread.sleep(LoadBroadcaster.BROADCAST_INTERVAL);
-                }
-                catch (InterruptedException e)
-                {
-                    throw new AssertionError(e);
-                }
->>>>>>> ba6396a2
                 tokens = new ArrayList<Token>();
                 if (DatabaseDescriptor.getReplaceTokens().size() !=0)
                 {
@@ -890,13 +877,8 @@
     private void bootstrap(Collection<Token> tokens)
     {
         isBootstrapMode = true;
-<<<<<<< HEAD
         SystemKeyspace.updateTokens(tokens); // DON'T use setToken, that makes us part of the ring locally which is incorrect until we are done bootstrapping
-        if (0 == DatabaseDescriptor.getReplaceTokens().size())
-=======
-        SystemTable.updateTokens(tokens); // DON'T use setToken, that makes us part of the ring locally which is incorrect until we are done bootstrapping
         if (DatabaseDescriptor.isReplacing())
->>>>>>> ba6396a2
         {
             // if not an existing token then bootstrap
             // order is important here, the gossiper can fire in between adding these two states.  It's ok to send TOKENS without STATUS, but *not* vice versa.
