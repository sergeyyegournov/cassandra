--- conflicted
+++ resolved
@@ -27,28 +27,17 @@
 import java.util.concurrent.ExecutorService;
 import java.util.concurrent.Executors;
 
-<<<<<<< HEAD
+import org.slf4j.Logger;
+import org.slf4j.LoggerFactory;
+
 import org.apache.cassandra.concurrent.NamedThreadFactory;
 import org.apache.cassandra.config.Schema;
 import org.apache.cassandra.db.ColumnFamilyStore;
 import org.apache.cassandra.db.Keyspace;
 import org.apache.cassandra.io.sstable.format.SSTableReader;
 import org.apache.cassandra.io.sstable.format.SSTableWriter;
-=======
-import org.slf4j.Logger;
-import org.slf4j.LoggerFactory;
-
-import org.apache.cassandra.concurrent.DebuggableThreadPoolExecutor;
-import org.apache.cassandra.config.Schema;
-import org.apache.cassandra.db.ColumnFamilyStore;
-import org.apache.cassandra.db.Keyspace;
-import org.apache.cassandra.io.sstable.SSTableReader;
-import org.apache.cassandra.io.sstable.SSTableWriter;
-import org.apache.cassandra.utils.FBUtilities;
 import org.apache.cassandra.utils.JVMStabilityInspector;
->>>>>>> e5780f9f
 import org.apache.cassandra.utils.Pair;
-
 import org.apache.cassandra.utils.concurrent.Refs;
 
 /**
@@ -56,15 +45,9 @@
  */
 public class StreamReceiveTask extends StreamTask
 {
-<<<<<<< HEAD
-    private static final ExecutorService executor = Executors.newCachedThreadPool(new NamedThreadFactory("StreamReceiveTask"));
-=======
     private static final Logger logger = LoggerFactory.getLogger(StreamReceiveTask.class);
 
-    private static final ThreadPoolExecutor executor = DebuggableThreadPoolExecutor.createWithMaximumPoolSize("StreamReceiveTask",
-                                                                                                              FBUtilities.getAvailableProcessors(),
-                                                                                                              60, TimeUnit.SECONDS);
->>>>>>> e5780f9f
+    private static final ExecutorService executor = Executors.newCachedThreadPool(new NamedThreadFactory("StreamReceiveTask"));
 
     // number of files to receive
     private final int totalFiles;
