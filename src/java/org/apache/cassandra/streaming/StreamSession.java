/*
 * Licensed to the Apache Software Foundation (ASF) under one
 * or more contributor license agreements.  See the NOTICE file
 * distributed with this work for additional information
 * regarding copyright ownership.  The ASF licenses this file
 * to you under the Apache License, Version 2.0 (the
 * "License"); you may not use this file except in compliance
 * with the License.  You may obtain a copy of the License at
 *
 *     http://www.apache.org/licenses/LICENSE-2.0
 *
 * Unless required by applicable law or agreed to in writing, software
 * distributed under the License is distributed on an "AS IS" BASIS,
 * WITHOUT WARRANTIES OR CONDITIONS OF ANY KIND, either express or implied.
 * See the License for the specific language governing permissions and
 * limitations under the License.
 */
package org.apache.cassandra.streaming;

import java.io.IOException;
import java.net.InetAddress;
import java.net.Socket;
import java.util.*;
import java.util.concurrent.*;
import java.util.concurrent.atomic.AtomicBoolean;

import javax.annotation.Nullable;

import com.google.common.base.Function;
import com.google.common.collect.*;
import org.apache.cassandra.io.sstable.format.SSTableReader;
import org.slf4j.Logger;
import org.slf4j.LoggerFactory;

import org.apache.cassandra.config.DatabaseDescriptor;
import org.apache.cassandra.db.ColumnFamilyStore;
import org.apache.cassandra.db.DataTracker;
import org.apache.cassandra.db.Keyspace;
import org.apache.cassandra.db.RowPosition;
import org.apache.cassandra.dht.AbstractBounds;
import org.apache.cassandra.dht.Range;
import org.apache.cassandra.dht.Token;
import org.apache.cassandra.gms.*;
import org.apache.cassandra.io.sstable.Component;
import org.apache.cassandra.io.sstable.Descriptor;
import org.apache.cassandra.metrics.StreamingMetrics;
import org.apache.cassandra.service.ActiveRepairService;
import org.apache.cassandra.streaming.messages.*;
import org.apache.cassandra.utils.FBUtilities;
import org.apache.cassandra.utils.JVMStabilityInspector;
import org.apache.cassandra.utils.Pair;
<<<<<<< HEAD
=======

>>>>>>> 9f7ab09f
import org.apache.cassandra.utils.concurrent.Ref;
import org.apache.cassandra.utils.concurrent.Refs;

/**
 * Handles the streaming a one or more section of one of more sstables to and from a specific
 * remote node.
 *
 * Both this node and the remote one will create a similar symmetrical StreamSession. A streaming
 * session has the following life-cycle:
 *
 * 1. Connections Initialization
 *
 *   (a) A node (the initiator in the following) create a new StreamSession, initialize it (init())
 *       and then start it (start()). Start will create a {@link ConnectionHandler} that will create
 *       two connections to the remote node (the follower in the following) with whom to stream and send
 *       a StreamInit message. The first connection will be the incoming connection for the
 *       initiator, and the second connection will be the outgoing.
 *   (b) Upon reception of that StreamInit message, the follower creates its own StreamSession,
 *       initialize it if it still does not exist, and attach connecting socket to its ConnectionHandler
 *       according to StreamInit message's isForOutgoing flag.
 *   (d) When the both incoming and outgoing connections are established, StreamSession calls
 *       StreamSession#onInitializationComplete method to start the streaming prepare phase
 *       (StreamResultFuture.startStreaming()).
 *
 * 2. Streaming preparation phase
 *
 *   (a) This phase is started when the initiator onInitializationComplete() method is called. This method sends a
 *       PrepareMessage that includes what files/sections this node will stream to the follower
 *       (stored in a StreamTransferTask, each column family has it's own transfer task) and what
 *       the follower needs to stream back (StreamReceiveTask, same as above). If the initiator has
 *       nothing to receive from the follower, it goes directly to its Streaming phase. Otherwise,
 *       it waits for the follower PrepareMessage.
 *   (b) Upon reception of the PrepareMessage, the follower records which files/sections it will receive
 *       and send back its own PrepareMessage with a summary of the files/sections that will be sent to
 *       the initiator (prepare()). After having sent that message, the follower goes to its Streamning
 *       phase.
 *   (c) When the initiator receives the follower PrepareMessage, it records which files/sections it will
 *       receive and then goes to his own Streaming phase.
 *
 * 3. Streaming phase
 *
 *   (a) The streaming phase is started by each node (the sender in the follower, but note that each side
 *       of the StreamSession may be sender for some of the files) involved by calling startStreamingFiles().
 *       This will sequentially send a FileMessage for each file of each SteamTransferTask. Each FileMessage
 *       consists of a FileMessageHeader that indicates which file is coming and then start streaming the
 *       content for that file (StreamWriter in FileMessage.serialize()). When a file is fully sent, the
 *       fileSent() method is called for that file. If all the files for a StreamTransferTask are sent
 *       (StreamTransferTask.complete()), the task is marked complete (taskCompleted()).
 *   (b) On the receiving side, a SSTable will be written for the incoming file (StreamReader in
 *       FileMessage.deserialize()) and once the FileMessage is fully received, the file will be marked as
 *       complete (received()). When all files for the StreamReceiveTask have been received, the sstables
 *       are added to the CFS (and 2ndary index are built, StreamReceiveTask.complete()) and the task
 *       is marked complete (taskCompleted())
 *   (b) If during the streaming of a particular file an I/O error occurs on the receiving end of a stream
 *       (FileMessage.deserialize), the node will retry the file (up to DatabaseDescriptor.getMaxStreamingRetries())
 *       by sending a RetryMessage to the sender. On receiving a RetryMessage, the sender simply issue a new
 *       FileMessage for that file.
 *   (c) When all transfer and receive tasks for a session are complete, the move to the Completion phase
 *       (maybeCompleted()).
 *
 * 4. Completion phase
 *
 *   (a) When a node has finished all transfer and receive task, it enter the completion phase (maybeCompleted()).
 *       If it had already received a CompleteMessage from the other side (it is in the WAIT_COMPLETE state), that
 *       session is done is is closed (closeSession()). Otherwise, the node switch to the WAIT_COMPLETE state and
 *       send a CompleteMessage to the other side.
 */
public class StreamSession implements IEndpointStateChangeSubscriber
{
    private static final Logger logger = LoggerFactory.getLogger(StreamSession.class);

    /**
     * Streaming endpoint.
     *
     * Each {@code StreamSession} is identified by this InetAddress which is broadcast address of the node streaming.
     */
    public final InetAddress peer;
    private final int index;
    /** Actual connecting address. Can be the same as {@linkplain #peer}. */
    public final InetAddress connecting;

    // should not be null when session is started
    private StreamResultFuture streamResult;

    // stream requests to send to the peer
    protected final Set<StreamRequest> requests = Sets.newConcurrentHashSet();
    // streaming tasks are created and managed per ColumnFamily ID
    private final Map<UUID, StreamTransferTask> transfers = new ConcurrentHashMap<>();
    // data receivers, filled after receiving prepare message
    private final Map<UUID, StreamReceiveTask> receivers = new ConcurrentHashMap<>();
    private final StreamingMetrics metrics;
    /* can be null when session is created in remote */
    private final StreamConnectionFactory factory;

    public final ConnectionHandler handler;

    private int retries;

    private AtomicBoolean isAborted = new AtomicBoolean(false);
    private final boolean keepSSTableLevel;
    private final boolean isIncremental;

    public static enum State
    {
        INITIALIZED,
        PREPARING,
        STREAMING,
        WAIT_COMPLETE,
        COMPLETE,
        FAILED,
    }

    private volatile State state = State.INITIALIZED;
    private volatile boolean completeSent = false;

    /**
     * Create new streaming session with the peer.
     *
     * @param peer Address of streaming peer
     * @param connecting Actual connecting address
     * @param factory is used for establishing connection
     */
    public StreamSession(InetAddress peer, InetAddress connecting, StreamConnectionFactory factory, int index, boolean keepSSTableLevel, boolean isIncremental)
    {
        this.peer = peer;
        this.connecting = connecting;
        this.index = index;
        this.factory = factory;
        this.handler = new ConnectionHandler(this);
        this.metrics = StreamingMetrics.get(connecting);
        this.keepSSTableLevel = keepSSTableLevel;
        this.isIncremental = isIncremental;
    }

    public UUID planId()
    {
        return streamResult == null ? null : streamResult.planId;
    }

    public int sessionIndex()
    {
        return index;
    }

    public String description()
    {
        return streamResult == null ? null : streamResult.description;
    }

    public boolean keepSSTableLevel()
    {
        return keepSSTableLevel;
    }

    public boolean isIncremental()
    {
        return isIncremental;
    }


    /**
     * Bind this session to report to specific {@link StreamResultFuture} and
     * perform pre-streaming initialization.
     *
     * @param streamResult result to report to
     */
    public void init(StreamResultFuture streamResult)
    {
        this.streamResult = streamResult;
    }

    public void start()
    {
        if (requests.isEmpty() && transfers.isEmpty())
        {
            logger.info("[Stream #{}] Session does not have any tasks.", planId());
            closeSession(State.COMPLETE);
            return;
        }

        try
        {
            logger.info("[Stream #{}] Starting streaming to {}{}", planId(),
                                                                   peer,
                                                                   peer.equals(connecting) ? "" : " through " + connecting);
            handler.initiate();
            onInitializationComplete();
        }
        catch (Exception e)
        {
            JVMStabilityInspector.inspectThrowable(e);
            onError(e);
        }
    }

    public Socket createConnection() throws IOException
    {
        assert factory != null;
        return factory.createConnection(connecting);
    }

    /**
     * Request data fetch task to this session.
     *
     * @param keyspace Requesting keyspace
     * @param ranges Ranges to retrieve data
     * @param columnFamilies ColumnFamily names. Can be empty if requesting all CF under the keyspace.
     */
    public void addStreamRequest(String keyspace, Collection<Range<Token>> ranges, Collection<String> columnFamilies, long repairedAt)
    {
        requests.add(new StreamRequest(keyspace, ranges, columnFamilies, repairedAt));
    }

    /**
     * Set up transfer for specific keyspace/ranges/CFs
     *
     * Used in repair - a streamed sstable in repair will be marked with the given repairedAt time
     *
     * @param keyspace Transfer keyspace
     * @param ranges Transfer ranges
     * @param columnFamilies Transfer ColumnFamilies
     * @param flushTables flush tables?
     * @param repairedAt the time the repair started.
     */
    public void addTransferRanges(String keyspace, Collection<Range<Token>> ranges, Collection<String> columnFamilies, boolean flushTables, long repairedAt)
    {
        Collection<ColumnFamilyStore> stores = getColumnFamilyStores(keyspace, columnFamilies);
        if (flushTables)
            flushSSTables(stores);

        List<Range<Token>> normalizedRanges = Range.normalize(ranges);
        List<SSTableStreamingSections> sections = getSSTableSectionsForRanges(normalizedRanges, stores, repairedAt);
        try
        {
            addTransferFiles(sections);
        }
        finally
        {
            for (SSTableStreamingSections release : sections)
                release.ref.release();
        }
    }

    private Collection<ColumnFamilyStore> getColumnFamilyStores(String keyspace, Collection<String> columnFamilies)
    {
        Collection<ColumnFamilyStore> stores = new HashSet<>();
        // if columnfamilies are not specified, we add all cf under the keyspace
        if (columnFamilies.isEmpty())
        {
            stores.addAll(Keyspace.open(keyspace).getColumnFamilyStores());
        }
        else
        {
            for (String cf : columnFamilies)
                stores.add(Keyspace.open(keyspace).getColumnFamilyStore(cf));
        }
        return stores;
    }

<<<<<<< HEAD
    private List<SSTableStreamingSections> getSSTableSectionsForRanges(Collection<Range<Token>> ranges, Collection<ColumnFamilyStore> stores, long overriddenRepairedAt)
=======
    private List<SSTableStreamingSections> getSSTableSectionsForRanges(Collection<Range<Token>> ranges, Collection<ColumnFamilyStore> stores, long overriddenRepairedAt, final boolean isIncremental)
>>>>>>> 9f7ab09f
    {
        Refs<SSTableReader> refs = new Refs<>();
        try
        {
            for (ColumnFamilyStore cfStore : stores)
            {
                final List<AbstractBounds<RowPosition>> rowBoundsList = new ArrayList<>(ranges.size());
                for (Range<Token> range : ranges)
<<<<<<< HEAD
                    rowBoundsList.add(Range.makeRowRange(range));
                refs.addAll(cfStore.selectAndReference(cfStore.viewFilter(rowBoundsList, !isIncremental)).refs);
=======
                    rowBoundsList.add(range.toRowBounds());
                refs.addAll(cfStore.selectAndReference(new Function<DataTracker.View, List<SSTableReader>>()
                {
                    public List<SSTableReader> apply(DataTracker.View view)
                    {
                        List<SSTableReader> filteredSSTables = ColumnFamilyStore.CANONICAL_SSTABLES.apply(view);
                        Set<SSTableReader> sstables = Sets.newHashSet();
                        if (filteredSSTables != null)
                        {
                            for (AbstractBounds<RowPosition> rowBounds : rowBoundsList)
                            {
                                // sstableInBounds may contain early opened sstables
                                for (SSTableReader sstable : view.sstablesInBounds(rowBounds))
                                {
                                    if (filteredSSTables.contains(sstable) && (!isIncremental || !sstable.isRepaired()))
                                        sstables.add(sstable);
                                }
                            }
                        }

                        return ImmutableList.copyOf(sstables);
                    }
                }).refs);
>>>>>>> 9f7ab09f
            }

            List<SSTableStreamingSections> sections = new ArrayList<>(refs.size());
            for (SSTableReader sstable : refs)
            {
                long repairedAt = overriddenRepairedAt;
                if (overriddenRepairedAt == ActiveRepairService.UNREPAIRED_SSTABLE)
                    repairedAt = sstable.getSSTableMetadata().repairedAt;
                sections.add(new SSTableStreamingSections(refs.get(sstable),
                                                          sstable.getPositionsForRanges(ranges),
                                                          sstable.estimatedKeysForRanges(ranges),
                                                          repairedAt));
            }
            return sections;
        }
        catch (Throwable t)
        {
            refs.release();
            throw t;
        }
    }

    public void addTransferFiles(Collection<SSTableStreamingSections> sstableDetails)
    {
        Iterator<SSTableStreamingSections> iter = sstableDetails.iterator();
        while (iter.hasNext())
        {
            SSTableStreamingSections details = iter.next();
            if (details.sections.isEmpty())
            {
                // A reference was acquired on the sstable and we won't stream it
                details.ref.release();
                iter.remove();
                continue;
            }

            UUID cfId = details.ref.get().metadata.cfId;
            StreamTransferTask task = transfers.get(cfId);
            if (task == null)
            {
                task = new StreamTransferTask(this, cfId);
                transfers.put(cfId, task);
            }
            task.addTransferFile(details.ref, details.estimatedKeys, details.sections, details.repairedAt);
            iter.remove();
        }
    }

    public static class SSTableStreamingSections
    {
        public final Ref<SSTableReader> ref;
        public final List<Pair<Long, Long>> sections;
        public final long estimatedKeys;
        public final long repairedAt;

        public SSTableStreamingSections(Ref<SSTableReader> ref, List<Pair<Long, Long>> sections, long estimatedKeys, long repairedAt)
        {
            this.ref = ref;
            this.sections = sections;
            this.estimatedKeys = estimatedKeys;
            this.repairedAt = repairedAt;
        }
    }

    private synchronized void closeSession(State finalState)
    {
        if (isAborted.compareAndSet(false, true))
        {
            state(finalState);

            if (finalState == State.FAILED)
            {
                for (StreamTask task : Iterables.concat(receivers.values(), transfers.values()))
                    task.abort();
            }

            // Note that we shouldn't block on this close because this method is called on the handler
            // incoming thread (so we would deadlock).
            handler.close();

            streamResult.handleSessionComplete(this);
        }
    }

    /**
     * Set current state to {@code newState}.
     *
     * @param newState new state to set
     */
    public void state(State newState)
    {
        state = newState;
    }

    /**
     * @return current state
     */
    public State state()
    {
        return state;
    }

    /**
     * Return if this session completed successfully.
     *
     * @return true if session completed successfully.
     */
    public boolean isSuccess()
    {
        return state == State.COMPLETE;
    }

    public void messageReceived(StreamMessage message)
    {
        switch (message.type)
        {
            case PREPARE:
                PrepareMessage msg = (PrepareMessage) message;
                prepare(msg.requests, msg.summaries);
                break;

            case FILE:
                receive((IncomingFileMessage) message);
                break;

            case RECEIVED:
                ReceivedMessage received = (ReceivedMessage) message;
                received(received.cfId, received.sequenceNumber);
                break;

            case RETRY:
                RetryMessage retry = (RetryMessage) message;
                retry(retry.cfId, retry.sequenceNumber);
                break;

            case COMPLETE:
                complete();
                break;

            case SESSION_FAILED:
                sessionFailed();
                break;
        }
    }

    /**
     * Call back when connection initialization is complete to start the prepare phase.
     */
    public void onInitializationComplete()
    {
        // send prepare message
        state(State.PREPARING);
        PrepareMessage prepare = new PrepareMessage();
        prepare.requests.addAll(requests);
        for (StreamTransferTask task : transfers.values())
            prepare.summaries.add(task.getSummary());
        handler.sendMessage(prepare);

        // if we don't need to prepare for receiving stream, start sending files immediately
        if (requests.isEmpty())
            startStreamingFiles();
    }

    /**l
     * Call back for handling exception during streaming.
     *
     * @param e thrown exception
     */
    public void onError(Throwable e)
    {
        logger.error("[Stream #{}] Streaming error occurred", planId(), e);
        // send session failure message
        if (handler.isOutgoingConnected())
            handler.sendMessage(new SessionFailedMessage());
        // fail session
        closeSession(State.FAILED);
    }

    /**
     * Prepare this session for sending/receiving files.
     */
    public void prepare(Collection<StreamRequest> requests, Collection<StreamSummary> summaries)
    {
        // prepare tasks
        state(State.PREPARING);
        for (StreamRequest request : requests)
            addTransferRanges(request.keyspace, request.ranges, request.columnFamilies, true, request.repairedAt); // always flush on stream request
        for (StreamSummary summary : summaries)
            prepareReceiving(summary);

        // send back prepare message if prepare message contains stream request
        if (!requests.isEmpty())
        {
            PrepareMessage prepare = new PrepareMessage();
            for (StreamTransferTask task : transfers.values())
                prepare.summaries.add(task.getSummary());
            handler.sendMessage(prepare);
        }

        // if there are files to stream
        if (!maybeCompleted())
            startStreamingFiles();
    }

    /**
     * Call back after sending FileMessageHeader.
     *
     * @param header sent header
     */
    public void fileSent(FileMessageHeader header)
    {
        long headerSize = header.size();
        StreamingMetrics.totalOutgoingBytes.inc(headerSize);
        metrics.outgoingBytes.inc(headerSize);
        // schedule timeout for receiving ACK
        StreamTransferTask task = transfers.get(header.cfId);
        if (task != null)
        {
            task.scheduleTimeout(header.sequenceNumber, 12, TimeUnit.HOURS);
        }
    }

    /**
     * Call back after receiving FileMessageHeader.
     *
     * @param message received file
     */
    public void receive(IncomingFileMessage message)
    {
        long headerSize = message.header.size();
        StreamingMetrics.totalIncomingBytes.inc(headerSize);
        metrics.incomingBytes.inc(headerSize);
        // send back file received message
        handler.sendMessage(new ReceivedMessage(message.header.cfId, message.header.sequenceNumber));
        receivers.get(message.header.cfId).received(message.sstable);
    }

    public void progress(Descriptor desc, ProgressInfo.Direction direction, long bytes, long total)
    {
        ProgressInfo progress = new ProgressInfo(peer, index, desc.filenameFor(Component.DATA), direction, bytes, total);
        streamResult.handleProgress(progress);
    }

    public void received(UUID cfId, int sequenceNumber)
    {
        transfers.get(cfId).complete(sequenceNumber);
    }

    /**
     * Call back on receiving {@code StreamMessage.Type.RETRY} message.
     *
     * @param cfId ColumnFamily ID
     * @param sequenceNumber Sequence number to indicate which file to stream again
     */
    public void retry(UUID cfId, int sequenceNumber)
    {
        OutgoingFileMessage message = transfers.get(cfId).createMessageForRetry(sequenceNumber);
        handler.sendMessage(message);
    }

    /**
     * Check if session is completed on receiving {@code StreamMessage.Type.COMPLETE} message.
     */
    public synchronized void complete()
    {
        if (state == State.WAIT_COMPLETE)
        {
            if (!completeSent)
            {
                handler.sendMessage(new CompleteMessage());
                completeSent = true;
            }
            closeSession(State.COMPLETE);
        }
        else
        {
            state(State.WAIT_COMPLETE);
        }
    }

    /**
     * Call back on receiving {@code StreamMessage.Type.SESSION_FAILED} message.
     */
    public synchronized void sessionFailed()
    {
        closeSession(State.FAILED);
    }

    public void doRetry(FileMessageHeader header, Throwable e)
    {
        logger.warn("[Stream #{}] Retrying for following error", planId(), e);
        // retry
        retries++;
        if (retries > DatabaseDescriptor.getMaxStreamingRetries())
            onError(new IOException("Too many retries for " + header, e));
        else
            handler.sendMessage(new RetryMessage(header.cfId, header.sequenceNumber));
    }

    /**
     * @return Current snapshot of this session info.
     */
    public SessionInfo getSessionInfo()
    {
        List<StreamSummary> receivingSummaries = Lists.newArrayList();
        for (StreamTask receiver : receivers.values())
            receivingSummaries.add(receiver.getSummary());
        List<StreamSummary> transferSummaries = Lists.newArrayList();
        for (StreamTask transfer : transfers.values())
            transferSummaries.add(transfer.getSummary());
        return new SessionInfo(peer, index, connecting, receivingSummaries, transferSummaries, state);
    }

    public synchronized void taskCompleted(StreamReceiveTask completedTask)
    {
        receivers.remove(completedTask.cfId);
        maybeCompleted();
    }

    public synchronized void taskCompleted(StreamTransferTask completedTask)
    {
        transfers.remove(completedTask.cfId);
        maybeCompleted();
    }

    public void onJoin(InetAddress endpoint, EndpointState epState) {}
    public void beforeChange(InetAddress endpoint, EndpointState currentState, ApplicationState newStateKey, VersionedValue newValue) {}
    public void onChange(InetAddress endpoint, ApplicationState state, VersionedValue value) {}
    public void onAlive(InetAddress endpoint, EndpointState state) {}
    public void onDead(InetAddress endpoint, EndpointState state) {}

    public void onRemove(InetAddress endpoint)
    {
        closeSession(State.FAILED);
    }

    public void onRestart(InetAddress endpoint, EndpointState epState)
    {
        closeSession(State.FAILED);
    }

    private boolean maybeCompleted()
    {
        boolean completed = receivers.isEmpty() && transfers.isEmpty();
        if (completed)
        {
            if (state == State.WAIT_COMPLETE)
            {
                if (!completeSent)
                {
                    handler.sendMessage(new CompleteMessage());
                    completeSent = true;
                }
                closeSession(State.COMPLETE);
            }
            else
            {
                // notify peer that this session is completed
                handler.sendMessage(new CompleteMessage());
                completeSent = true;
                state(State.WAIT_COMPLETE);
            }
        }
        return completed;
    }

    /**
     * Flushes matching column families from the given keyspace, or all columnFamilies
     * if the cf list is empty.
     */
    private void flushSSTables(Iterable<ColumnFamilyStore> stores)
    {
        List<Future<?>> flushes = new ArrayList<>();
        for (ColumnFamilyStore cfs : stores)
            flushes.add(cfs.forceFlush());
        FBUtilities.waitOnFutures(flushes);
    }

    private void prepareReceiving(StreamSummary summary)
    {
        if (summary.files > 0)
            receivers.put(summary.cfId, new StreamReceiveTask(this, summary.cfId, summary.files, summary.totalSize));
    }

    private void startStreamingFiles()
    {
        streamResult.handleSessionPrepared(this);

        state(State.STREAMING);
        for (StreamTransferTask task : transfers.values())
        {
            Collection<OutgoingFileMessage> messages = task.getFileMessages();
            if (messages.size() > 0)
                handler.sendMessages(messages);
            else
                taskCompleted(task); // there is no file to send
        }
    }
}<|MERGE_RESOLUTION|>--- conflicted
+++ resolved
@@ -49,10 +49,6 @@
 import org.apache.cassandra.utils.FBUtilities;
 import org.apache.cassandra.utils.JVMStabilityInspector;
 import org.apache.cassandra.utils.Pair;
-<<<<<<< HEAD
-=======
-
->>>>>>> 9f7ab09f
 import org.apache.cassandra.utils.concurrent.Ref;
 import org.apache.cassandra.utils.concurrent.Refs;
 
@@ -312,11 +308,7 @@
         return stores;
     }
 
-<<<<<<< HEAD
     private List<SSTableStreamingSections> getSSTableSectionsForRanges(Collection<Range<Token>> ranges, Collection<ColumnFamilyStore> stores, long overriddenRepairedAt)
-=======
-    private List<SSTableStreamingSections> getSSTableSectionsForRanges(Collection<Range<Token>> ranges, Collection<ColumnFamilyStore> stores, long overriddenRepairedAt, final boolean isIncremental)
->>>>>>> 9f7ab09f
     {
         Refs<SSTableReader> refs = new Refs<>();
         try
@@ -325,11 +317,7 @@
             {
                 final List<AbstractBounds<RowPosition>> rowBoundsList = new ArrayList<>(ranges.size());
                 for (Range<Token> range : ranges)
-<<<<<<< HEAD
                     rowBoundsList.add(Range.makeRowRange(range));
-                refs.addAll(cfStore.selectAndReference(cfStore.viewFilter(rowBoundsList, !isIncremental)).refs);
-=======
-                    rowBoundsList.add(range.toRowBounds());
                 refs.addAll(cfStore.selectAndReference(new Function<DataTracker.View, List<SSTableReader>>()
                 {
                     public List<SSTableReader> apply(DataTracker.View view)
@@ -349,10 +337,10 @@
                             }
                         }
 
+                        logger.debug("ViewFilter for {}/{} sstables", sstables.size(), view.sstables.size());
                         return ImmutableList.copyOf(sstables);
                     }
                 }).refs);
->>>>>>> 9f7ab09f
             }
 
             List<SSTableStreamingSections> sections = new ArrayList<>(refs.size());
