--- conflicted
+++ resolved
@@ -51,11 +51,7 @@
     public static void load(LoaderOptions options) throws BulkLoadException
     {
         Config.setClientMode(true);
-<<<<<<< HEAD
-=======
         DatabaseDescriptor.disableCommitLogForOfflineTool();
-        LoaderOptions options = LoaderOptions.parseArgs(args).validateArguments();
->>>>>>> 5d540526
         OutputHandler handler = new OutputHandler.SystemOutput(options.verbose, options.debug);
         SSTableLoader loader = new SSTableLoader(
                 options.directory,
