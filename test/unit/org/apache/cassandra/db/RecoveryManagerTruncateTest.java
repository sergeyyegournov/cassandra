/*
* Licensed to the Apache Software Foundation (ASF) under one
* or more contributor license agreements.  See the NOTICE file
* distributed with this work for additional information
* regarding copyright ownership.  The ASF licenses this file
* to you under the Apache License, Version 2.0 (the
* "License"); you may not use this file except in compliance
* with the License.  You may obtain a copy of the License at
*
*    http://www.apache.org/licenses/LICENSE-2.0
*
* Unless required by applicable law or agreed to in writing,
* software distributed under the License is distributed on an
* "AS IS" BASIS, WITHOUT WARRANTIES OR CONDITIONS OF ANY
* KIND, either express or implied.  See the License for the
* specific language governing permissions and limitations
* under the License.
*/
package org.apache.cassandra.db;

import java.io.IOException;
<<<<<<< HEAD

import org.apache.cassandra.SchemaLoader;
import org.apache.cassandra.Util;
import org.apache.cassandra.db.commitlog.CommitLog;
import org.apache.cassandra.exceptions.ConfigurationException;
import org.apache.cassandra.schema.KeyspaceParams;

import org.junit.BeforeClass;
import org.junit.Test;

import static org.junit.Assert.*;
=======
import java.util.Arrays;
import java.util.Collection;
import java.util.Collections;

import org.junit.Before;
import org.junit.BeforeClass;
import org.junit.Test;
import org.junit.runner.RunWith;
import org.junit.runners.Parameterized;
import org.junit.runners.Parameterized.Parameters;

import org.apache.cassandra.SchemaLoader;
import org.apache.cassandra.Util;
import org.apache.cassandra.config.DatabaseDescriptor;
import org.apache.cassandra.config.KSMetaData;
import org.apache.cassandra.config.ParameterizedClass;
import org.apache.cassandra.db.commitlog.CommitLog;
import org.apache.cassandra.exceptions.ConfigurationException;
import org.apache.cassandra.io.compress.DeflateCompressor;
import org.apache.cassandra.io.compress.LZ4Compressor;
import org.apache.cassandra.io.compress.SnappyCompressor;
import org.apache.cassandra.locator.SimpleStrategy;
import org.apache.cassandra.utils.ByteBufferUtil;
>>>>>>> 6c445d6b

/**
 * Test for the truncate operation.
 */
@RunWith(Parameterized.class)
public class RecoveryManagerTruncateTest
{
    private static final String KEYSPACE1 = "RecoveryManagerTruncateTest";
    private static final String CF_STANDARD1 = "Standard1";

    public RecoveryManagerTruncateTest(ParameterizedClass commitLogCompression)
    {
        DatabaseDescriptor.setCommitLogCompression(commitLogCompression);
    }

    @Before
    public void setUp() throws IOException
    {
        CommitLog.instance.resetUnsafe(true);
    }

    @Parameters()
    public static Collection<Object[]> generateData()
    {
        return Arrays.asList(new Object[][] {
                { null }, // No compression
                { new ParameterizedClass(LZ4Compressor.class.getName(), Collections.<String, String>emptyMap()) },
                { new ParameterizedClass(SnappyCompressor.class.getName(), Collections.<String, String>emptyMap()) },
                { new ParameterizedClass(DeflateCompressor.class.getName(), Collections.<String, String>emptyMap()) } });
    }

    @BeforeClass
    public static void defineSchema() throws ConfigurationException
    {
        SchemaLoader.prepareServer();
        SchemaLoader.createKeyspace(KEYSPACE1,
                                    KeyspaceParams.simple(1),
                                    SchemaLoader.standardCFMD(KEYSPACE1, CF_STANDARD1));
    }

    @Test
    public void testTruncate() throws IOException
    {
        Keyspace keyspace = Keyspace.open(KEYSPACE1);
        ColumnFamilyStore cfs = keyspace.getColumnFamilyStore("Standard1");

        // add a single cell
        new RowUpdateBuilder(cfs.metadata, 0, "key1")
            .clustering("cc")
            .add("val", "val1")
            .build()
            .applyUnsafe();

        // Make sure data was written
        assertTrue(Util.getAll(Util.cmd(cfs).build()).size() > 0);

        // and now truncate it
        cfs.truncateBlocking();
        assert 0 != CommitLog.instance.resetUnsafe(false);

        // and validate truncation.
        Util.assertEmptyUnfiltered(Util.cmd(cfs).build());
    }
}<|MERGE_RESOLUTION|>--- conflicted
+++ resolved
@@ -19,19 +19,6 @@
 package org.apache.cassandra.db;
 
 import java.io.IOException;
-<<<<<<< HEAD
-
-import org.apache.cassandra.SchemaLoader;
-import org.apache.cassandra.Util;
-import org.apache.cassandra.db.commitlog.CommitLog;
-import org.apache.cassandra.exceptions.ConfigurationException;
-import org.apache.cassandra.schema.KeyspaceParams;
-
-import org.junit.BeforeClass;
-import org.junit.Test;
-
-import static org.junit.Assert.*;
-=======
 import java.util.Arrays;
 import java.util.Collection;
 import java.util.Collections;
@@ -46,16 +33,15 @@
 import org.apache.cassandra.SchemaLoader;
 import org.apache.cassandra.Util;
 import org.apache.cassandra.config.DatabaseDescriptor;
-import org.apache.cassandra.config.KSMetaData;
 import org.apache.cassandra.config.ParameterizedClass;
 import org.apache.cassandra.db.commitlog.CommitLog;
 import org.apache.cassandra.exceptions.ConfigurationException;
 import org.apache.cassandra.io.compress.DeflateCompressor;
 import org.apache.cassandra.io.compress.LZ4Compressor;
 import org.apache.cassandra.io.compress.SnappyCompressor;
-import org.apache.cassandra.locator.SimpleStrategy;
-import org.apache.cassandra.utils.ByteBufferUtil;
->>>>>>> 6c445d6b
+import org.apache.cassandra.schema.KeyspaceParams;
+
+import static org.junit.Assert.assertTrue;
 
 /**
  * Test for the truncate operation.
@@ -82,9 +68,9 @@
     {
         return Arrays.asList(new Object[][] {
                 { null }, // No compression
-                { new ParameterizedClass(LZ4Compressor.class.getName(), Collections.<String, String>emptyMap()) },
-                { new ParameterizedClass(SnappyCompressor.class.getName(), Collections.<String, String>emptyMap()) },
-                { new ParameterizedClass(DeflateCompressor.class.getName(), Collections.<String, String>emptyMap()) } });
+                { new ParameterizedClass(LZ4Compressor.class.getName(), Collections.emptyMap()) },
+                { new ParameterizedClass(SnappyCompressor.class.getName(), Collections.emptyMap()) },
+                { new ParameterizedClass(DeflateCompressor.class.getName(), Collections.emptyMap()) } });
     }
 
     @BeforeClass
