--- conflicted
+++ resolved
@@ -63,10 +63,6 @@
         IPartitioner p = Murmur3Partitioner.instance;
         Range<Token> repairRange = new Range<>(p.getToken(ByteBufferUtil.bytes(0)), p.getToken(ByteBufferUtil.bytes(100)));
         Set<InetAddress> endpoints = Sets.newHashSet(remote);
-<<<<<<< HEAD
-        RepairSession session = new RepairSession(parentSessionId, sessionId, Arrays.asList(repairRange), "Keyspace1", RepairParallelism.SEQUENTIAL, endpoints, ActiveRepairService.UNREPAIRED_SSTABLE, false, "Standard1");
-=======
->>>>>>> 2a885ef9
 
         // Test queue that takes time to poll so that thread won't be created
         BlockingQueue<Runnable> queue = new LinkedBlockingQueue<Runnable>()
@@ -86,6 +82,7 @@
                                                                                  RepairParallelism.SEQUENTIAL,
                                                                                  endpoints,
                                                                                  0,
+                                                                                 false,
                                                                                  executor,
                                                                                  repairJobs);
 
